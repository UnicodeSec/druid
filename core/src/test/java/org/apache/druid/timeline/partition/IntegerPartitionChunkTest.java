/*
 * Licensed to the Apache Software Foundation (ASF) under one
 * or more contributor license agreements.  See the NOTICE file
 * distributed with this work for additional information
 * regarding copyright ownership.  The ASF licenses this file
 * to you under the Apache License, Version 2.0 (the
 * "License"); you may not use this file except in compliance
 * with the License.  You may obtain a copy of the License at
 *
 *   http://www.apache.org/licenses/LICENSE-2.0
 *
 * Unless required by applicable law or agreed to in writing,
 * software distributed under the License is distributed on an
 * "AS IS" BASIS, WITHOUT WARRANTIES OR CONDITIONS OF ANY
 * KIND, either express or implied.  See the License for the
 * specific language governing permissions and limitations
 * under the License.
 */

package org.apache.druid.timeline.partition;

import org.apache.druid.timeline.Overshadowable;
import org.junit.Assert;
import org.junit.Test;

<<<<<<< HEAD
/**
 */
=======
>>>>>>> 1166bbcb
public class IntegerPartitionChunkTest
{
  private static IntegerPartitionChunk<OvershadowableInteger> make(
      Integer start,
      Integer end,
      int chunkNumber,
      int obj
  )
  {
    return new IntegerPartitionChunk<>(start, end, chunkNumber, new OvershadowableInteger(obj));
  }

  @Test
  public void testAbuts()
  {
<<<<<<< HEAD
    IntegerPartitionChunk<OvershadowableInteger> lhs = make(null, 10, 0, 1);
=======
    IntegerPartitionChunk<Integer> lhs = IntegerPartitionChunk.make(null, 10, 0, 1);
>>>>>>> 1166bbcb

    Assert.assertTrue(lhs.abuts(IntegerPartitionChunk.make(10, null, 1, 2)));
    Assert.assertFalse(lhs.abuts(IntegerPartitionChunk.make(11, null, 2, 3)));
    Assert.assertFalse(lhs.abuts(IntegerPartitionChunk.make(null, null, 3, 4)));

    Assert.assertFalse(IntegerPartitionChunk.make(null, null, 0, 1)
                                            .abuts(IntegerPartitionChunk.make(null, null, 1, 2)));
  }

  @Test
  public void testIsStart()
  {
    Assert.assertTrue(IntegerPartitionChunk.make(null, 10, 0, 1).isStart());
    Assert.assertFalse(IntegerPartitionChunk.make(10, null, 0, 1).isStart());
    Assert.assertFalse(IntegerPartitionChunk.make(10, 11, 0, 1).isStart());
    Assert.assertTrue(IntegerPartitionChunk.make(null, null, 0, 1).isStart());
  }

  @Test
  public void testIsEnd()
  {
    Assert.assertFalse(IntegerPartitionChunk.make(null, 10, 0, 1).isEnd());
    Assert.assertTrue(IntegerPartitionChunk.make(10, null, 0, 1).isEnd());
    Assert.assertFalse(IntegerPartitionChunk.make(10, 11, 0, 1).isEnd());
    Assert.assertTrue(IntegerPartitionChunk.make(null, null, 0, 1).isEnd());
  }

  @Test
  public void testCompareTo()
  {
    //noinspection EqualsWithItself (the intention of this first test is specifically to call compareTo with itself)
    Assert.assertEquals(
        0,
        IntegerPartitionChunk.make(null, null, 0, 1).compareTo(IntegerPartitionChunk.make(null, null, 0, 1))
    );
    Assert.assertEquals(
        0,
        IntegerPartitionChunk.make(10, null, 0, 1).compareTo(IntegerPartitionChunk.make(10, null, 0, 2))
    );
    Assert.assertEquals(
        0,
        IntegerPartitionChunk.make(null, 10, 0, 1).compareTo(IntegerPartitionChunk.make(null, 10, 0, 2))
    );
    Assert.assertEquals(
        0,
        IntegerPartitionChunk.make(10, 11, 0, 1).compareTo(IntegerPartitionChunk.make(10, 11, 0, 2))
    );
    Assert.assertEquals(
        -1,
        IntegerPartitionChunk.make(null, 10, 0, 1).compareTo(IntegerPartitionChunk.make(10, null, 1, 2))
    );
    Assert.assertEquals(
        -1,
        IntegerPartitionChunk.make(11, 20, 0, 1).compareTo(IntegerPartitionChunk.make(20, 33, 1, 1))
    );
    Assert.assertEquals(
        1,
        IntegerPartitionChunk.make(20, 33, 1, 1).compareTo(IntegerPartitionChunk.make(11, 20, 0, 1))
    );
    Assert.assertEquals(
        1,
        IntegerPartitionChunk.make(10, null, 1, 1).compareTo(IntegerPartitionChunk.make(null, 10, 0, 1))
    );
  }

  @Test
  public void testEquals()
  {
    Assert.assertEquals(IntegerPartitionChunk.make(null, null, 0, 1), IntegerPartitionChunk.make(null, null, 0, 1));
    Assert.assertEquals(IntegerPartitionChunk.make(null, 10, 0, 1), IntegerPartitionChunk.make(null, 10, 0, 1));
    Assert.assertEquals(IntegerPartitionChunk.make(10, null, 0, 1), IntegerPartitionChunk.make(10, null, 0, 1));
    Assert.assertEquals(IntegerPartitionChunk.make(10, 11, 0, 1), IntegerPartitionChunk.make(10, 11, 0, 1));
  }

  private static class OvershadowableInteger implements Overshadowable<OvershadowableInteger>
  {
    private final int val;

    OvershadowableInteger(int val)
    {
      this.val = val;
    }

    @Override
    public int getStartRootPartitionId()
    {
      return 0;
    }

    @Override
    public int getEndRootPartitionId()
    {
      return 1;
    }

    @Override
    public String getVersion()
    {
      return "";
    }

    @Override
    public short getMinorVersion()
    {
      return 0;
    }

    @Override
    public short getAtomicUpdateGroupSize()
    {
      return 1;
    }
  }
}<|MERGE_RESOLUTION|>--- conflicted
+++ resolved
@@ -23,11 +23,6 @@
 import org.junit.Assert;
 import org.junit.Test;
 
-<<<<<<< HEAD
-/**
- */
-=======
->>>>>>> 1166bbcb
 public class IntegerPartitionChunkTest
 {
   private static IntegerPartitionChunk<OvershadowableInteger> make(
@@ -43,83 +38,77 @@
   @Test
   public void testAbuts()
   {
-<<<<<<< HEAD
     IntegerPartitionChunk<OvershadowableInteger> lhs = make(null, 10, 0, 1);
-=======
-    IntegerPartitionChunk<Integer> lhs = IntegerPartitionChunk.make(null, 10, 0, 1);
->>>>>>> 1166bbcb
 
-    Assert.assertTrue(lhs.abuts(IntegerPartitionChunk.make(10, null, 1, 2)));
-    Assert.assertFalse(lhs.abuts(IntegerPartitionChunk.make(11, null, 2, 3)));
-    Assert.assertFalse(lhs.abuts(IntegerPartitionChunk.make(null, null, 3, 4)));
+    Assert.assertTrue(lhs.abuts(make(10, null, 1, 2)));
+    Assert.assertFalse(lhs.abuts(make(11, null, 2, 3)));
+    Assert.assertFalse(lhs.abuts(make(null, null, 3, 4)));
 
-    Assert.assertFalse(IntegerPartitionChunk.make(null, null, 0, 1)
-                                            .abuts(IntegerPartitionChunk.make(null, null, 1, 2)));
+    Assert.assertFalse(make(null, null, 0, 1).abuts(make(null, null, 1, 2)));
   }
 
   @Test
   public void testIsStart()
   {
-    Assert.assertTrue(IntegerPartitionChunk.make(null, 10, 0, 1).isStart());
-    Assert.assertFalse(IntegerPartitionChunk.make(10, null, 0, 1).isStart());
-    Assert.assertFalse(IntegerPartitionChunk.make(10, 11, 0, 1).isStart());
-    Assert.assertTrue(IntegerPartitionChunk.make(null, null, 0, 1).isStart());
+    Assert.assertTrue(make(null, 10, 0, 1).isStart());
+    Assert.assertFalse(make(10, null, 0, 1).isStart());
+    Assert.assertFalse(make(10, 11, 0, 1).isStart());
+    Assert.assertTrue(make(null, null, 0, 1).isStart());
   }
 
   @Test
   public void testIsEnd()
   {
-    Assert.assertFalse(IntegerPartitionChunk.make(null, 10, 0, 1).isEnd());
-    Assert.assertTrue(IntegerPartitionChunk.make(10, null, 0, 1).isEnd());
-    Assert.assertFalse(IntegerPartitionChunk.make(10, 11, 0, 1).isEnd());
-    Assert.assertTrue(IntegerPartitionChunk.make(null, null, 0, 1).isEnd());
+    Assert.assertFalse(make(null, 10, 0, 1).isEnd());
+    Assert.assertTrue(make(10, null, 0, 1).isEnd());
+    Assert.assertFalse(make(10, 11, 0, 1).isEnd());
+    Assert.assertTrue(make(null, null, 0, 1).isEnd());
   }
 
   @Test
   public void testCompareTo()
   {
-    //noinspection EqualsWithItself (the intention of this first test is specifically to call compareTo with itself)
     Assert.assertEquals(
         0,
-        IntegerPartitionChunk.make(null, null, 0, 1).compareTo(IntegerPartitionChunk.make(null, null, 0, 1))
+        make(null, null, 0, 1).compareTo(make(null, null, 0, 1))
     );
     Assert.assertEquals(
         0,
-        IntegerPartitionChunk.make(10, null, 0, 1).compareTo(IntegerPartitionChunk.make(10, null, 0, 2))
+        make(10, null, 0, 1).compareTo(make(10, null, 0, 2))
     );
     Assert.assertEquals(
         0,
-        IntegerPartitionChunk.make(null, 10, 0, 1).compareTo(IntegerPartitionChunk.make(null, 10, 0, 2))
+        make(null, 10, 0, 1).compareTo(make(null, 10, 0, 2))
     );
     Assert.assertEquals(
         0,
-        IntegerPartitionChunk.make(10, 11, 0, 1).compareTo(IntegerPartitionChunk.make(10, 11, 0, 2))
+        make(10, 11, 0, 1).compareTo(make(10, 11, 0, 2))
     );
     Assert.assertEquals(
         -1,
-        IntegerPartitionChunk.make(null, 10, 0, 1).compareTo(IntegerPartitionChunk.make(10, null, 1, 2))
+        make(null, 10, 0, 1).compareTo(make(10, null, 1, 2))
     );
     Assert.assertEquals(
         -1,
-        IntegerPartitionChunk.make(11, 20, 0, 1).compareTo(IntegerPartitionChunk.make(20, 33, 1, 1))
+        make(11, 20, 0, 1).compareTo(make(20, 33, 1, 1))
     );
     Assert.assertEquals(
         1,
-        IntegerPartitionChunk.make(20, 33, 1, 1).compareTo(IntegerPartitionChunk.make(11, 20, 0, 1))
+        make(20, 33, 1, 1).compareTo(make(11, 20, 0, 1))
     );
     Assert.assertEquals(
         1,
-        IntegerPartitionChunk.make(10, null, 1, 1).compareTo(IntegerPartitionChunk.make(null, 10, 0, 1))
+        make(10, null, 1, 1).compareTo(make(null, 10, 0, 1))
     );
   }
 
   @Test
   public void testEquals()
   {
-    Assert.assertEquals(IntegerPartitionChunk.make(null, null, 0, 1), IntegerPartitionChunk.make(null, null, 0, 1));
-    Assert.assertEquals(IntegerPartitionChunk.make(null, 10, 0, 1), IntegerPartitionChunk.make(null, 10, 0, 1));
-    Assert.assertEquals(IntegerPartitionChunk.make(10, null, 0, 1), IntegerPartitionChunk.make(10, null, 0, 1));
-    Assert.assertEquals(IntegerPartitionChunk.make(10, 11, 0, 1), IntegerPartitionChunk.make(10, 11, 0, 1));
+    Assert.assertEquals(make(null, null, 0, 1), make(null, null, 0, 1));
+    Assert.assertEquals(make(null, 10, 0, 1), make(null, 10, 0, 1));
+    Assert.assertEquals(make(10, null, 0, 1), make(10, null, 0, 1));
+    Assert.assertEquals(make(10, 11, 0, 1), make(10, 11, 0, 1));
   }
 
   private static class OvershadowableInteger implements Overshadowable<OvershadowableInteger>
