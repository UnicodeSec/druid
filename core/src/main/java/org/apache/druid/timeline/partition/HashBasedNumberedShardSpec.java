/*
 * Licensed to the Apache Software Foundation (ASF) under one
 * or more contributor license agreements.  See the NOTICE file
 * distributed with this work for additional information
 * regarding copyright ownership.  The ASF licenses this file
 * to you under the Apache License, Version 2.0 (the
 * "License"); you may not use this file except in compliance
 * with the License.  You may obtain a copy of the License at
 *
 *   http://www.apache.org/licenses/LICENSE-2.0
 *
 * Unless required by applicable law or agreed to in writing,
 * software distributed under the License is distributed on an
 * "AS IS" BASIS, WITHOUT WARRANTIES OR CONDITIONS OF ANY
 * KIND, either express or implied.  See the License for the
 * specific language governing permissions and limitations
 * under the License.
 */

package org.apache.druid.timeline.partition;

import com.fasterxml.jackson.annotation.JacksonInject;
import com.fasterxml.jackson.annotation.JsonCreator;
import com.fasterxml.jackson.annotation.JsonIgnore;
import com.fasterxml.jackson.annotation.JsonProperty;
import com.fasterxml.jackson.core.JsonProcessingException;
import com.fasterxml.jackson.databind.ObjectMapper;
import com.google.common.annotations.VisibleForTesting;
import com.google.common.collect.ImmutableList;
import com.google.common.collect.Lists;
import com.google.common.hash.HashFunction;
import com.google.common.hash.Hashing;
import org.apache.druid.data.input.InputRow;
import org.apache.druid.data.input.Rows;

import javax.annotation.Nullable;
import java.util.List;
import java.util.Objects;

public class HashBasedNumberedShardSpec extends NumberedShardSpec
{
  static final List<String> DEFAULT_PARTITION_DIMENSIONS = ImmutableList.of();

  private static final HashFunction HASH_FUNCTION = Hashing.murmur3_32();

  private final int bucketId;
  /**
   * Number of hash buckets
   */
  private final int numBuckets;
  private final ObjectMapper jsonMapper;
  @JsonIgnore
  private final List<String> partitionDimensions;

  @JsonCreator
  public HashBasedNumberedShardSpec(
      @JsonProperty("partitionNum") int partitionNum,    // partitionId
      @JsonProperty("partitions") int partitions,        // core partition set size
      @JsonProperty("bucketId") @Nullable Integer bucketId, // nullable for backward compatibility
      @JsonProperty("numBuckets") @Nullable Integer numBuckets, // nullable for backward compatibility
      @JsonProperty("partitionDimensions") @Nullable List<String> partitionDimensions,
      @JacksonInject ObjectMapper jsonMapper
  )
  {
    super(partitionNum, partitions);
<<<<<<< HEAD
    // Assume partitionId = bucketId if bucketId is missing.
=======
    // Use partitionId as bucketId if it's missing.
>>>>>>> 7eaed9bd
    this.bucketId = bucketId == null ? partitionNum : bucketId;
    // If numBuckets is missing, assume that any hash bucket is not empty.
    // Use the core partition set size as the number of buckets.
    this.numBuckets = numBuckets == null ? partitions : numBuckets;
    this.jsonMapper = jsonMapper;
    this.partitionDimensions = partitionDimensions == null ? DEFAULT_PARTITION_DIMENSIONS : partitionDimensions;
  }

  @JsonProperty
  public int getBucketId()
  {
    return bucketId;
  }

  @JsonProperty
  public int getNumBuckets()
  {
    return numBuckets;
  }

  @JsonProperty("partitionDimensions")
  public List<String> getPartitionDimensions()
  {
    return partitionDimensions;
  }

  @Override
  public boolean isCompatible(Class<? extends ShardSpec> other)
  {
    return other == HashBasedNumberedShardSpec.class;
  }

  @Override
  public boolean isInChunk(long timestamp, InputRow inputRow)
  {
    return (((long) hash(timestamp, inputRow)) - bucketId) % numBuckets == 0;
  }

  /**
   * This method calculates the hash based on whether {@param partitionDimensions} is null or not.
   * If yes, then both {@param timestamp} and dimension columns in {@param inputRow} are used {@link Rows#toGroupKey}
   * Or else, columns in {@param partitionDimensions} are used
   *
   * @param timestamp should be bucketed with query granularity
   * @param inputRow row from input data
   *
   * @return hash value
   */
  protected int hash(long timestamp, InputRow inputRow)
  {
    return hash(jsonMapper, partitionDimensions, timestamp, inputRow);
  }

  public static int hash(ObjectMapper jsonMapper, List<String> partitionDimensions, long timestamp, InputRow inputRow)
  {
    final List<Object> groupKey = getGroupKey(partitionDimensions, timestamp, inputRow);
    try {
      return hash(jsonMapper, groupKey);
    }
    catch (JsonProcessingException e) {
      throw new RuntimeException(e);
    }
  }

  @VisibleForTesting
  static List<Object> getGroupKey(final List<String> partitionDimensions, final long timestamp, final InputRow inputRow)
  {
    if (partitionDimensions.isEmpty()) {
      return Rows.toGroupKey(timestamp, inputRow);
    } else {
      return Lists.transform(partitionDimensions, inputRow::getDimension);
    }
  }

  @VisibleForTesting
  public static int hash(ObjectMapper jsonMapper, List<Object> objects) throws JsonProcessingException
  {
    return HASH_FUNCTION.hashBytes(jsonMapper.writeValueAsBytes(objects)).asInt();
  }

  @Override
  public ShardSpecLookup getLookup(final List<? extends ShardSpec> shardSpecs)
  {
    return createHashLookup(jsonMapper, partitionDimensions, shardSpecs, numBuckets);
  }

  static ShardSpecLookup createHashLookup(
      ObjectMapper jsonMapper,
      List<String> partitionDimensions,
      List<? extends ShardSpec> shardSpecs,
      int numBuckets
  )
  {
    return (long timestamp, InputRow row) -> {
      int index = Math.abs(hash(jsonMapper, partitionDimensions, timestamp, row) % numBuckets);
      return shardSpecs.get(index);
    };
  }

  @Override
  public boolean equals(Object o)
  {
    if (this == o) {
      return true;
    }
    if (o == null || getClass() != o.getClass()) {
      return false;
    }
    if (!super.equals(o)) {
      return false;
    }
    HashBasedNumberedShardSpec that = (HashBasedNumberedShardSpec) o;
    return bucketId == that.bucketId &&
           numBuckets == that.numBuckets &&
           Objects.equals(partitionDimensions, that.partitionDimensions);
  }

  @Override
  public int hashCode()
  {
    return Objects.hash(super.hashCode(), bucketId, numBuckets, partitionDimensions);
  }

  @Override
  public String toString()
  {
    return "HashBasedNumberedShardSpec{" +
           "partitionNum=" + getPartitionNum() +
           ", partitions=" + getNumCorePartitions() +
           ", bucketId=" + bucketId +
           ", numBuckets=" + numBuckets +
           ", partitionDimensions=" + partitionDimensions +
           '}';
  }
}<|MERGE_RESOLUTION|>--- conflicted
+++ resolved
@@ -63,11 +63,7 @@
   )
   {
     super(partitionNum, partitions);
-<<<<<<< HEAD
-    // Assume partitionId = bucketId if bucketId is missing.
-=======
     // Use partitionId as bucketId if it's missing.
->>>>>>> 7eaed9bd
     this.bucketId = bucketId == null ? partitionNum : bucketId;
     // If numBuckets is missing, assume that any hash bucket is not empty.
     // Use the core partition set size as the number of buckets.
