--- conflicted
+++ resolved
@@ -23,10 +23,6 @@
 import com.google.common.base.Function;
 import com.google.common.base.Preconditions;
 import com.google.common.collect.Iterators;
-<<<<<<< HEAD
-import com.google.common.collect.Lists;
-=======
->>>>>>> d5e9e568
 import com.google.common.collect.Ordering;
 import org.apache.druid.java.util.common.DateTimes;
 import org.apache.druid.java.util.common.Intervals;
@@ -40,10 +36,6 @@
 import java.util.ArrayList;
 import java.util.Comparator;
 import java.util.HashMap;
-<<<<<<< HEAD
-=======
-import java.util.HashSet;
->>>>>>> d5e9e568
 import java.util.IdentityHashMap;
 import java.util.Iterator;
 import java.util.List;
@@ -323,7 +315,6 @@
   {
     lock.readLock().lock();
     try {
-<<<<<<< HEAD
 //      final Set<TimelineObjectHolder<VersionType, ObjectType>> retVal = new HashSet<>();
 
 //      Map<Interval, Map<VersionType, TimelineEntry>> overShadowed = new HashMap<>();
@@ -373,46 +364,6 @@
       entries.removeAll(lookupEntry(incompletePartitionsTimeline, Intervals.ETERNITY));
 
       return entries.stream().map(this::timelineEntryToObjectHolder).collect(Collectors.toSet());
-=======
-      lock.readLock().lock();
-      Set<TimelineObjectHolder<VersionType, ObjectType>> retVal = new HashSet<>();
-
-      Map<Interval, Map<VersionType, TimelineEntry>> overShadowed = new HashMap<>();
-      for (Map.Entry<Interval, TreeMap<VersionType, TimelineEntry>> versionEntry : allTimelineEntries.entrySet()) {
-        Map<VersionType, TimelineEntry> versionCopy = new HashMap<>();
-        versionCopy.putAll(versionEntry.getValue());
-        overShadowed.put(versionEntry.getKey(), versionCopy);
-      }
-
-      for (Map.Entry<Interval, TimelineEntry> entry : completePartitionsTimeline.entrySet()) {
-        Map<VersionType, TimelineEntry> versionEntry = overShadowed.get(entry.getValue().getTrueInterval());
-        if (versionEntry != null) {
-          versionEntry.remove(entry.getValue().getVersion());
-          if (versionEntry.isEmpty()) {
-            overShadowed.remove(entry.getValue().getTrueInterval());
-          }
-        }
-      }
-
-      for (Map.Entry<Interval, TimelineEntry> entry : incompletePartitionsTimeline.entrySet()) {
-        Map<VersionType, TimelineEntry> versionEntry = overShadowed.get(entry.getValue().getTrueInterval());
-        if (versionEntry != null) {
-          versionEntry.remove(entry.getValue().getVersion());
-          if (versionEntry.isEmpty()) {
-            overShadowed.remove(entry.getValue().getTrueInterval());
-          }
-        }
-      }
-
-      for (Map.Entry<Interval, Map<VersionType, TimelineEntry>> versionEntry : overShadowed.entrySet()) {
-        for (Map.Entry<VersionType, TimelineEntry> entry : versionEntry.getValue().entrySet()) {
-          TimelineEntry object = entry.getValue();
-          retVal.add(timelineEntryToObjectHolder(object));
-        }
-      }
-
-      return retVal;
->>>>>>> d5e9e568
     }
     finally {
       lock.readLock().unlock();
