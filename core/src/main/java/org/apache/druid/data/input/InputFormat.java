--- conflicted
+++ resolved
@@ -46,12 +46,8 @@
 @JsonSubTypes(value = {
     @Type(name = "csv", value = CsvInputFormat.class),
     @Type(name = "json", value = JsonInputFormat.class),
-<<<<<<< HEAD
-    @Type(name = "regex", value = RegexInputFormat.class)
-=======
     @Type(name = "regex", value = RegexInputFormat.class),
     @Type(name = "tsv", value = TsvInputFormat.class)
->>>>>>> a2e6de4b
 })
 public interface InputFormat
 {
