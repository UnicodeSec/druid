/*
 * Licensed to the Apache Software Foundation (ASF) under one
 * or more contributor license agreements.  See the NOTICE file
 * distributed with this work for additional information
 * regarding copyright ownership.  The ASF licenses this file
 * to you under the Apache License, Version 2.0 (the
 * "License"); you may not use this file except in compliance
 * with the License.  You may obtain a copy of the License at
 *
 *   http://www.apache.org/licenses/LICENSE-2.0
 *
 * Unless required by applicable law or agreed to in writing,
 * software distributed under the License is distributed on an
 * "AS IS" BASIS, WITHOUT WARRANTIES OR CONDITIONS OF ANY
 * KIND, either express or implied.  See the License for the
 * specific language governing permissions and limitations
 * under the License.
 */

package org.apache.druid.data.input.impl;

import org.apache.commons.io.LineIterator;
import org.apache.druid.data.input.Firehose;
import org.apache.druid.data.input.InputRow;
import org.apache.druid.data.input.InputRowListPlusJson;
<<<<<<< HEAD
=======
import org.apache.druid.java.util.common.StringUtils;
>>>>>>> 7fa3182f
import org.apache.druid.java.util.common.parsers.ParseException;

import javax.annotation.Nullable;
import java.io.Closeable;
import java.io.IOException;
import java.util.Iterator;
import java.util.NoSuchElementException;

public class FileIteratingFirehose implements Firehose
{
  private final Iterator<LineIterator> lineIterators;
  private final StringInputRowParser parser;

  private LineIterator lineIterator = null;

  private final Closeable closer;

  public FileIteratingFirehose(
      Iterator<LineIterator> lineIterators,
      StringInputRowParser parser
  )
  {
    this(lineIterators, parser, null);
  }

  public FileIteratingFirehose(
      Iterator<LineIterator> lineIterators,
      StringInputRowParser parser,
      Closeable closer
  )
  {
    this.lineIterators = lineIterators;
    this.parser = parser;
    this.closer = closer;
  }

  @Override
  public boolean hasMore() throws IOException
  {
    while ((lineIterator == null || !lineIterator.hasNext()) && lineIterators.hasNext()) {
      lineIterator = getNextLineIterator();
    }

    return lineIterator != null && lineIterator.hasNext();
  }

  @Nullable
  @Override
  public InputRow nextRow() throws IOException
  {
    if (!hasMore()) {
      throw new NoSuchElementException();
    }

    return parser.parse(lineIterator.next());
  }

  @Override
  public InputRowListPlusJson nextRowWithRaw() throws IOException
  {
    if (!hasMore()) {
      throw new NoSuchElementException();
    }

    String raw = lineIterator.next();
    final String json = parser.toJson(raw);
    try {
<<<<<<< HEAD
      return InputRowListPlusJson.of(parser.parse(raw), json);
    }
    catch (ParseException e) {
      return InputRowListPlusJson.of(json, e);
=======
      return InputRowListPlusJson.of(parser.parse(raw), StringUtils.toUtf8(raw));
    }
    catch (ParseException e) {
      return InputRowListPlusJson.of(StringUtils.toUtf8(raw), e);
>>>>>>> 7fa3182f
    }
  }

  private LineIterator getNextLineIterator() throws IOException
  {
    if (lineIterator != null) {
      lineIterator.close();
    }

    final LineIterator iterator = lineIterators.next();
    parser.startFileFromBeginning();
    return iterator;
  }

  @Override
  public void close() throws IOException
  {
    try (Closeable ignore = closer;
         Closeable ignore2 = lineIterator) {
      // close both via try-with-resources
    }
  }
}<|MERGE_RESOLUTION|>--- conflicted
+++ resolved
@@ -22,12 +22,6 @@
 import org.apache.commons.io.LineIterator;
 import org.apache.druid.data.input.Firehose;
 import org.apache.druid.data.input.InputRow;
-import org.apache.druid.data.input.InputRowListPlusJson;
-<<<<<<< HEAD
-=======
-import org.apache.druid.java.util.common.StringUtils;
->>>>>>> 7fa3182f
-import org.apache.druid.java.util.common.parsers.ParseException;
 
 import javax.annotation.Nullable;
 import java.io.Closeable;
@@ -84,30 +78,6 @@
     return parser.parse(lineIterator.next());
   }
 
-  @Override
-  public InputRowListPlusJson nextRowWithRaw() throws IOException
-  {
-    if (!hasMore()) {
-      throw new NoSuchElementException();
-    }
-
-    String raw = lineIterator.next();
-    final String json = parser.toJson(raw);
-    try {
-<<<<<<< HEAD
-      return InputRowListPlusJson.of(parser.parse(raw), json);
-    }
-    catch (ParseException e) {
-      return InputRowListPlusJson.of(json, e);
-=======
-      return InputRowListPlusJson.of(parser.parse(raw), StringUtils.toUtf8(raw));
-    }
-    catch (ParseException e) {
-      return InputRowListPlusJson.of(StringUtils.toUtf8(raw), e);
->>>>>>> 7fa3182f
-    }
-  }
-
   private LineIterator getNextLineIterator() throws IOException
   {
     if (lineIterator != null) {
