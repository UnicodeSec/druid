/*
 * Licensed to the Apache Software Foundation (ASF) under one
 * or more contributor license agreements.  See the NOTICE file
 * distributed with this work for additional information
 * regarding copyright ownership.  The ASF licenses this file
 * to you under the Apache License, Version 2.0 (the
 * "License"); you may not use this file except in compliance
 * with the License.  You may obtain a copy of the License at
 *
 *   http://www.apache.org/licenses/LICENSE-2.0
 *
 * Unless required by applicable law or agreed to in writing,
 * software distributed under the License is distributed on an
 * "AS IS" BASIS, WITHOUT WARRANTIES OR CONDITIONS OF ANY
 * KIND, either express or implied.  See the License for the
 * specific language governing permissions and limitations
 * under the License.
 */

package org.apache.druid.data.input;

import org.apache.druid.guice.annotations.ExtensionPoint;
import org.apache.druid.java.util.common.parsers.ParseException;

import javax.annotation.Nullable;
import java.io.Closeable;
import java.io.IOException;

/**
 * This is an interface that holds onto the stream of incoming data.  Realtime data ingestion is built around this
 * abstraction.
 *
 * This object acts a lot like an Iterator, but it doesn't extend the Iterator interface because it extends
 * Closeable and it is very important that the {@link #close()} method doesn't get forgotten, which is easy to do if
 * this gets passed around as an Iterator. Note that {@link #close()} doesn't cut the stream of rows for Firehose users
 * immediately, but rather stops the supply of new rows into internal buffers. {@link #hasMore()} and {@link #nextRow()}
 * are expected to operate for some time after (or concurrently with) {@link #close()} until the buffered events (if
 * any) run out.
 *
 * Concurrency:
 * The two methods {@link #hasMore()} and {@link #nextRow()} are all called from the same thread.
 * {@link #close()} might be called concurrently from a thread different from the thread calling {@link #hasMore()}
 * and {@link #nextRow()}.
 * </p>
 */
@ExtensionPoint
public interface Firehose extends Closeable
{
  /**
   * Returns whether there are more rows to process.  This is used to indicate that another item is immediately
   * available via {@link #nextRow()}.  Thus, if the stream is still available but there are no new messages on it, this
   * call should block until a new message is available.
   *
   * If something happens such that the stream is no longer available, this should return false.
   *
   * @return true if and when there is another row available, false if the stream has dried up
   */
  boolean hasMore() throws IOException;

  /**
   * The next row available.  Should only be called if hasMore returns true.
   * The return value can be null which means the caller must skip this row.
   *
   * @return The next row
   */
  @Nullable
  InputRow nextRow() throws IOException;

  /**
   * Returns an InputRowPlusRaw object containing the InputRow plus the raw, unparsed data corresponding to the next row
   * available. Used in the sampler to provide the caller with information to assist in configuring a parse spec. If a
   * ParseException is thrown by the parser, it should be caught and returned in the InputRowPlusRaw so we will be able
   * to provide information on the raw row which failed to be parsed. Should only be called if hasMore returns true.
   *
   * @return an InputRowPlusRaw which may contain any of: an InputRow, the raw data, or a ParseException
   */
  default InputRowListPlusJson nextRowWithRaw() throws IOException
  {
    try {
      return InputRowListPlusJson.of(nextRow(), null);
    }
    catch (ParseException e) {
<<<<<<< HEAD
      return InputRowListPlusJson.of(null, e);
=======
      return InputRowListPlusJson.of((byte[]) null, e);
>>>>>>> 7fa3182f
    }
  }

  /**
   * Closes the "ingestion side" of the Firehose, potentially concurrently with calls to {@link #hasMore()} and {@link
   * #nextRow()} being made from a different thread. {@link #hasMore()} and {@link #nextRow()}
   * continue to work after close(), but since the ingestion side is closed rows will eventually run out.
   */
  @Override
  void close() throws IOException;
}<|MERGE_RESOLUTION|>--- conflicted
+++ resolved
@@ -20,7 +20,6 @@
 package org.apache.druid.data.input;
 
 import org.apache.druid.guice.annotations.ExtensionPoint;
-import org.apache.druid.java.util.common.parsers.ParseException;
 
 import javax.annotation.Nullable;
 import java.io.Closeable;
@@ -67,28 +66,6 @@
   InputRow nextRow() throws IOException;
 
   /**
-   * Returns an InputRowPlusRaw object containing the InputRow plus the raw, unparsed data corresponding to the next row
-   * available. Used in the sampler to provide the caller with information to assist in configuring a parse spec. If a
-   * ParseException is thrown by the parser, it should be caught and returned in the InputRowPlusRaw so we will be able
-   * to provide information on the raw row which failed to be parsed. Should only be called if hasMore returns true.
-   *
-   * @return an InputRowPlusRaw which may contain any of: an InputRow, the raw data, or a ParseException
-   */
-  default InputRowListPlusJson nextRowWithRaw() throws IOException
-  {
-    try {
-      return InputRowListPlusJson.of(nextRow(), null);
-    }
-    catch (ParseException e) {
-<<<<<<< HEAD
-      return InputRowListPlusJson.of(null, e);
-=======
-      return InputRowListPlusJson.of((byte[]) null, e);
->>>>>>> 7fa3182f
-    }
-  }
-
-  /**
    * Closes the "ingestion side" of the Firehose, potentially concurrently with calls to {@link #hasMore()} and {@link
    * #nextRow()} being made from a different thread. {@link #hasMore()} and {@link #nextRow()}
    * continue to work after close(), but since the ingestion side is closed rows will eventually run out.
