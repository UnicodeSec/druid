--- conflicted
+++ resolved
@@ -112,22 +112,9 @@
 
     try {
       S3Utils.retryS3Operation(
-<<<<<<< HEAD
-          new Callable<Void>()
-          {
-            @Override
-            public Void call() throws Exception
-            {
-              service.putObject(config.getS3Bucket(), taskKey, logFile);
-              return null;
-            }
-=======
           () -> {
-            final StorageObject object = new StorageObject(logFile);
-            object.setKey(taskKey);
-            service.putObject(config.getS3Bucket(), object);
+            service.putObject(config.getS3Bucket(), taskKey, logFile);
             return null;
->>>>>>> b6b12db8
           }
       );
     }
