--- conflicted
+++ resolved
@@ -46,14 +46,8 @@
             <scope>provided</scope>
         </dependency>
         <dependency>
-<<<<<<< HEAD
             <groupId>com.amazonaws</groupId>
             <artifactId>aws-java-sdk-s3</artifactId>
-=======
-            <groupId>io.druid</groupId>
-            <artifactId>java-util</artifactId>
-            <version>${project.parent.version}</version>
->>>>>>> 632e44c5
             <scope>provided</scope>
             <!--<exclusions>-->
                 <!--<exclusion>-->
@@ -62,11 +56,12 @@
                 <!--</exclusion>-->
             <!--</exclusions>-->
         </dependency>
-        <dependency>
-            <groupId>net.java.dev.jets3t</groupId>
-            <artifactId>jets3t</artifactId>
-            <scope>provided</scope>
-        </dependency>
+      <dependency>
+        <groupId>io.druid</groupId>
+        <artifactId>java-util</artifactId>
+        <version>${project.parent.version}</version>
+        <scope>provided</scope>
+      </dependency>
         <dependency>
             <groupId>commons-io</groupId>
             <artifactId>commons-io</artifactId>
