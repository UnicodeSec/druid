--- conflicted
+++ resolved
@@ -2583,11 +2583,7 @@
       String kafkaHost
   )
   {
-<<<<<<< HEAD
-    Map<String, String> consumerProperties = new HashMap<>();
-=======
     Map<String, Object> consumerProperties = new HashMap<>();
->>>>>>> 789c9a1d
     consumerProperties.put("myCustomKey", "myCustomValue");
     consumerProperties.put("bootstrap.servers", kafkaHost);
     KafkaSupervisorIOConfig kafkaSupervisorIOConfig = new KafkaSupervisorIOConfig(
