/*
 * Licensed to Metamarkets Group Inc. (Metamarkets) under one
 * or more contributor license agreements. See the NOTICE file
 * distributed with this work for additional information
 * regarding copyright ownership. Metamarkets licenses this file
 * to you under the Apache License, Version 2.0 (the
 * "License"); you may not use this file except in compliance
 * with the License. You may obtain a copy of the License at
 *
 * http://www.apache.org/licenses/LICENSE-2.0
 *
 * Unless required by applicable law or agreed to in writing,
 * software distributed under the License is distributed on an
 * "AS IS" BASIS, WITHOUT WARRANTIES OR CONDITIONS OF ANY
 * KIND, either express or implied. See the License for the
 * specific language governing permissions and limitations
 * under the License.
 */

package io.druid.indexing.kafka;

import com.fasterxml.jackson.core.type.TypeReference;
import com.fasterxml.jackson.databind.Module;
import com.fasterxml.jackson.databind.ObjectMapper;
import com.google.common.base.Charsets;
import com.google.common.base.Function;
import com.google.common.base.Predicate;
import com.google.common.base.Predicates;
import com.google.common.base.Throwables;
import com.google.common.collect.FluentIterable;
import com.google.common.collect.ImmutableList;
import com.google.common.collect.ImmutableMap;
import com.google.common.collect.ImmutableSet;
import com.google.common.collect.Iterables;
import com.google.common.collect.Lists;
import com.google.common.io.Files;
import com.google.common.util.concurrent.ListenableFuture;
import com.google.common.util.concurrent.ListeningExecutorService;
import com.google.common.util.concurrent.MoreExecutors;
import com.metamx.common.logger.Logger;
import com.metamx.emitter.EmittingLogger;
import com.metamx.emitter.core.LoggingEmitter;
import com.metamx.emitter.service.ServiceEmitter;
import com.metamx.metrics.MonitorScheduler;
import io.druid.client.cache.CacheConfig;
import io.druid.client.cache.MapCache;
import io.druid.java.util.common.StringUtils;
import io.druid.concurrent.Execs;
import io.druid.data.input.impl.DimensionsSpec;
import io.druid.data.input.impl.JSONParseSpec;
import io.druid.data.input.impl.JSONPathFieldSpec;
import io.druid.data.input.impl.JSONPathSpec;
import io.druid.data.input.impl.StringInputRowParser;
import io.druid.data.input.impl.TimestampSpec;
import io.druid.indexing.common.SegmentLoaderFactory;
import io.druid.indexing.common.TaskLock;
import io.druid.indexing.common.TaskStatus;
import io.druid.indexing.common.TaskToolbox;
import io.druid.indexing.common.TaskToolboxFactory;
import io.druid.indexing.common.TestUtils;
import io.druid.indexing.common.actions.LocalTaskActionClientFactory;
import io.druid.indexing.common.actions.TaskActionClientFactory;
import io.druid.indexing.common.actions.TaskActionToolbox;
import io.druid.indexing.common.config.TaskConfig;
import io.druid.indexing.common.config.TaskStorageConfig;
import io.druid.indexing.common.task.Task;
import io.druid.indexing.kafka.test.TestBroker;
import io.druid.indexing.overlord.IndexerMetadataStorageCoordinator;
import io.druid.indexing.overlord.MetadataTaskStorage;
import io.druid.indexing.overlord.TaskLockbox;
import io.druid.indexing.overlord.TaskStorage;
import io.druid.indexing.overlord.supervisor.SupervisorManager;
import io.druid.indexing.test.TestDataSegmentAnnouncer;
import io.druid.indexing.test.TestDataSegmentKiller;
import io.druid.jackson.DefaultObjectMapper;
import io.druid.java.util.common.CompressionUtils;
import io.druid.java.util.common.ISE;
import io.druid.java.util.common.granularity.Granularities;
import io.druid.java.util.common.guava.Sequences;
import io.druid.metadata.EntryExistsException;
import io.druid.metadata.IndexerSQLMetadataStorageCoordinator;
import io.druid.metadata.SQLMetadataStorageActionHandlerFactory;
import io.druid.metadata.TestDerbyConnector;
import io.druid.query.DefaultQueryRunnerFactoryConglomerate;
import io.druid.query.Druids;
import io.druid.query.IntervalChunkingQueryRunnerDecorator;
import io.druid.query.Query;
import io.druid.query.QueryRunner;
import io.druid.query.QueryRunnerFactory;
import io.druid.query.QueryRunnerFactoryConglomerate;
import io.druid.query.QueryToolChest;
import io.druid.query.QueryWatcher;
import io.druid.query.Result;
import io.druid.query.SegmentDescriptor;
import io.druid.query.aggregation.AggregatorFactory;
import io.druid.query.aggregation.CountAggregatorFactory;
import io.druid.query.aggregation.LongSumAggregatorFactory;
import io.druid.query.timeseries.TimeseriesQuery;
import io.druid.query.timeseries.TimeseriesQueryEngine;
import io.druid.query.timeseries.TimeseriesQueryQueryToolChest;
import io.druid.query.timeseries.TimeseriesQueryRunnerFactory;
import io.druid.query.timeseries.TimeseriesResultValue;
import io.druid.segment.IndexIO;
import io.druid.segment.QueryableIndex;
import io.druid.segment.column.DictionaryEncodedColumn;
import io.druid.segment.indexing.DataSchema;
import io.druid.segment.indexing.granularity.UniformGranularitySpec;
import io.druid.segment.loading.DataSegmentPusher;
import io.druid.segment.loading.LocalDataSegmentPusher;
import io.druid.segment.loading.LocalDataSegmentPusherConfig;
import io.druid.segment.loading.SegmentLoaderConfig;
import io.druid.segment.loading.SegmentLoaderLocalCacheManager;
import io.druid.segment.loading.StorageLocationConfig;
import io.druid.segment.realtime.plumber.SegmentHandoffNotifier;
import io.druid.segment.realtime.plumber.SegmentHandoffNotifierFactory;
import io.druid.server.coordination.DataSegmentServerAnnouncer;
import io.druid.timeline.DataSegment;
import org.apache.curator.test.TestingCluster;
import org.apache.kafka.clients.producer.KafkaProducer;
import org.apache.kafka.clients.producer.ProducerRecord;
import org.easymock.EasyMock;
import org.joda.time.DateTime;
import org.joda.time.Interval;
import org.joda.time.Period;
import org.junit.After;
import org.junit.AfterClass;
import org.junit.Assert;
import org.junit.Before;
import org.junit.BeforeClass;
import org.junit.Rule;
import org.junit.Test;
import org.junit.rules.TemporaryFolder;
import org.junit.runner.RunWith;
import org.junit.runners.Parameterized;

import java.io.File;
import java.io.IOException;
import java.util.ArrayList;
import java.util.List;
import java.util.Map;
import java.util.Set;
import java.util.concurrent.Callable;
import java.util.concurrent.Executor;
import java.util.concurrent.Executors;
import java.util.concurrent.TimeUnit;
import java.util.concurrent.TimeoutException;

@RunWith(Parameterized.class)
public class KafkaIndexTaskTest
{
  private static final Logger log = new Logger(KafkaIndexTaskTest.class);
  private static final ObjectMapper objectMapper = new DefaultObjectMapper();
  private static final long POLL_RETRY_MS = 100;

  private static TestingCluster zkServer;
  private static TestBroker kafkaServer;
  private static ServiceEmitter emitter;
  private static ListeningExecutorService taskExec;
  private static int topicPostfix;

  private final List<Task> runningTasks = Lists.newArrayList();
  private final boolean buildV9Directly;

  private long handoffConditionTimeout = 0;
  private boolean reportParseExceptions = false;
  private boolean doHandoff = true;

  private TaskToolboxFactory toolboxFactory;
  private IndexerMetadataStorageCoordinator metadataStorageCoordinator;
  private TaskStorage taskStorage;
  private TaskLockbox taskLockbox;
  private File directory;
  private String topic;
  private List<ProducerRecord<byte[], byte[]>> records;

  private static final DataSchema DATA_SCHEMA = new DataSchema(
      "test_ds",
      objectMapper.convertValue(
          new StringInputRowParser(
              new JSONParseSpec(
                  new TimestampSpec("timestamp", "iso", null),
                  new DimensionsSpec(
                      DimensionsSpec.getDefaultSchemas(ImmutableList.<String>of("dim1", "dim2")),
                      null,
                      null
                  ),
                  new JSONPathSpec(true, ImmutableList.<JSONPathFieldSpec>of()),
                  ImmutableMap.<String, Boolean>of()
              ),
              Charsets.UTF_8.name()
          ),
          Map.class
      ),
      new AggregatorFactory[]{new CountAggregatorFactory("rows")},
      new UniformGranularitySpec(Granularities.DAY, Granularities.NONE, null),
      objectMapper
  );

  private static List<ProducerRecord<byte[], byte[]>> generateRecords(String topic)
  {
    return ImmutableList.of(
        new ProducerRecord<byte[], byte[]>(topic, 0, null, JB("2008", "a", "y", 1.0f)),
        new ProducerRecord<byte[], byte[]>(topic, 0, null, JB("2009", "b", "y", 1.0f)),
        new ProducerRecord<byte[], byte[]>(topic, 0, null, JB("2010", "c", "y", 1.0f)),
        new ProducerRecord<byte[], byte[]>(topic, 0, null, JB("2011", "d", "y", 1.0f)),
        new ProducerRecord<byte[], byte[]>(topic, 0, null, JB("2011", "e", "y", 1.0f)),
<<<<<<< HEAD
        new ProducerRecord<byte[], byte[]>(topic, 0, null, "unparseable".getBytes()),
=======
        new ProducerRecord<byte[], byte[]>(topic, 0, null, StringUtils.toUtf8("unparseable")),
>>>>>>> 31d33b33
        new ProducerRecord<byte[], byte[]>(topic, 0, null, null),
        new ProducerRecord<byte[], byte[]>(topic, 0, null, JB("2013", "f", "y", 1.0f)),
        new ProducerRecord<byte[], byte[]>(topic, 1, null, JB("2012", "g", "y", 1.0f)),
        new ProducerRecord<byte[], byte[]>(topic, 1, null, JB("2011", "h", "y", 1.0f))
    );
  }

  private static String getTopicName()
  {
    return "topic" + topicPostfix++;
  }

  @Rule
  public final TemporaryFolder tempFolder = new TemporaryFolder();

  @Parameterized.Parameters(name = "buildV9Directly = {0}")
  public static Iterable<Object[]> constructorFeeder()
  {
    return ImmutableList.of(new Object[]{true}, new Object[]{false});
  }

  public KafkaIndexTaskTest(boolean buildV9Directly)
  {
    this.buildV9Directly = buildV9Directly;
  }

  @Rule
  public final TestDerbyConnector.DerbyConnectorRule derby = new TestDerbyConnector.DerbyConnectorRule();

  @BeforeClass
  public static void setupClass() throws Exception
  {
    emitter = new ServiceEmitter(
        "service",
        "host",
        new LoggingEmitter(
            log,
            LoggingEmitter.Level.ERROR,
            new DefaultObjectMapper()
        )
    );
    emitter.start();
    EmittingLogger.registerEmitter(emitter);

    zkServer = new TestingCluster(1);
    zkServer.start();

    kafkaServer = new TestBroker(
        zkServer.getConnectString(),
        null,
        1,
        ImmutableMap.of("num.partitions", "2")
    );
    kafkaServer.start();

    taskExec = MoreExecutors.listeningDecorator(
        Executors.newCachedThreadPool(
            Execs.makeThreadFactory("kafka-task-test-%d")
        )
    );
  }

  @Before
  public void setupTest() throws IOException
  {
    handoffConditionTimeout = 0;
    reportParseExceptions = false;
    doHandoff = true;
    topic = getTopicName();
    records = generateRecords(topic);
    makeToolboxFactory();
  }

  @After
  public void tearDownTest()
  {
    synchronized (runningTasks) {
      for (Task task : runningTasks) {
        task.stopGracefully();
      }

      runningTasks.clear();
    }

    destroyToolboxFactory();
  }

  @AfterClass
  public static void tearDownClass() throws Exception
  {
    taskExec.shutdown();
    taskExec.awaitTermination(9999, TimeUnit.DAYS);

    kafkaServer.close();
    kafkaServer = null;

    zkServer.stop();
    zkServer = null;

    emitter.close();
  }

  @Test(timeout = 60_000L)
  public void testRunAfterDataInserted() throws Exception
  {
    // Insert data
    try (final KafkaProducer<byte[], byte[]> kafkaProducer = kafkaServer.newProducer()) {
      for (ProducerRecord<byte[], byte[]> record : records) {
        kafkaProducer.send(record).get();
      }
    }

    final KafkaIndexTask task = createTask(
        null,
        new KafkaIOConfig(
            "sequence0",
            new KafkaPartitions(topic, ImmutableMap.of(0, 2L)),
            new KafkaPartitions(topic, ImmutableMap.of(0, 5L)),
            kafkaServer.consumerProperties(),
            true,
            false,
            null,
            false
        ),
        null,
        null
    );

    final ListenableFuture<TaskStatus> future = runTask(task);

    // Wait for task to exit
    Assert.assertEquals(TaskStatus.Status.SUCCESS, future.get().getStatusCode());

    // Check metrics
    Assert.assertEquals(3, task.getFireDepartmentMetrics().processed());
    Assert.assertEquals(0, task.getFireDepartmentMetrics().unparseable());
    Assert.assertEquals(0, task.getFireDepartmentMetrics().thrownAway());

    // Check published metadata
    SegmentDescriptor desc1 = SD(task, "2010/P1D", 0);
    SegmentDescriptor desc2 = SD(task, "2011/P1D", 0);
    Assert.assertEquals(ImmutableSet.of(desc1, desc2), publishedDescriptors());
    Assert.assertEquals(
        new KafkaDataSourceMetadata(new KafkaPartitions(topic, ImmutableMap.of(0, 5L))),
        metadataStorageCoordinator.getDataSourceMetadata(DATA_SCHEMA.getDataSource())
    );

    // Check segments in deep storage
    Assert.assertEquals(ImmutableList.of("c"), readSegmentDim1(desc1));
    Assert.assertEquals(ImmutableList.of("d", "e"), readSegmentDim1(desc2));
  }

  @Test(timeout = 60_000L)
  public void testRunBeforeDataInserted() throws Exception
  {
    final KafkaIndexTask task = createTask(
        null,
        new KafkaIOConfig(
            "sequence0",
            new KafkaPartitions(topic, ImmutableMap.of(0, 2L)),
            new KafkaPartitions(topic, ImmutableMap.of(0, 5L)),
            kafkaServer.consumerProperties(),
            true,
            false,
            null,
            false
        ),
        null,
        null
    );

    final ListenableFuture<TaskStatus> future = runTask(task);

    // Wait for the task to start reading
    while (task.getStatus() != KafkaIndexTask.Status.READING) {
      Thread.sleep(10);
    }

    // Insert data
    try (final KafkaProducer<byte[], byte[]> kafkaProducer = kafkaServer.newProducer()) {
      for (ProducerRecord<byte[], byte[]> record : records) {
        kafkaProducer.send(record).get();
      }
    }

    // Wait for task to exit
    Assert.assertEquals(TaskStatus.Status.SUCCESS, future.get().getStatusCode());

    // Check metrics
    Assert.assertEquals(3, task.getFireDepartmentMetrics().processed());
    Assert.assertEquals(0, task.getFireDepartmentMetrics().unparseable());
    Assert.assertEquals(0, task.getFireDepartmentMetrics().thrownAway());

    // Check published metadata
    SegmentDescriptor desc1 = SD(task, "2010/P1D", 0);
    SegmentDescriptor desc2 = SD(task, "2011/P1D", 0);
    Assert.assertEquals(ImmutableSet.of(desc1, desc2), publishedDescriptors());
    Assert.assertEquals(
        new KafkaDataSourceMetadata(new KafkaPartitions(topic, ImmutableMap.of(0, 5L))),
        metadataStorageCoordinator.getDataSourceMetadata(DATA_SCHEMA.getDataSource())
    );

    // Check segments in deep storage
    Assert.assertEquals(ImmutableList.of("c"), readSegmentDim1(desc1));
    Assert.assertEquals(ImmutableList.of("d", "e"), readSegmentDim1(desc2));
  }

  @Test(timeout = 60_000L)
  public void testRunWithMinimumMessageTime() throws Exception
  {
    final KafkaIndexTask task = createTask(
        null,
        new KafkaIOConfig(
            "sequence0",
            new KafkaPartitions(topic, ImmutableMap.of(0, 0L)),
            new KafkaPartitions(topic, ImmutableMap.of(0, 5L)),
            kafkaServer.consumerProperties(),
            true,
            false,
            new DateTime("2010"),
            false
        ),
        null,
        null
    );

    final ListenableFuture<TaskStatus> future = runTask(task);

    // Wait for the task to start reading
    while (task.getStatus() != KafkaIndexTask.Status.READING) {
      Thread.sleep(10);
    }

    // Insert data
    try (final KafkaProducer<byte[], byte[]> kafkaProducer = kafkaServer.newProducer()) {
      for (ProducerRecord<byte[], byte[]> record : records) {
        kafkaProducer.send(record).get();
      }
    }

    // Wait for task to exit
    Assert.assertEquals(TaskStatus.Status.SUCCESS, future.get().getStatusCode());

    // Check metrics
    Assert.assertEquals(3, task.getFireDepartmentMetrics().processed());
    Assert.assertEquals(0, task.getFireDepartmentMetrics().unparseable());
    Assert.assertEquals(2, task.getFireDepartmentMetrics().thrownAway());

    // Check published metadata
    SegmentDescriptor desc1 = SD(task, "2010/P1D", 0);
    SegmentDescriptor desc2 = SD(task, "2011/P1D", 0);
    Assert.assertEquals(ImmutableSet.of(desc1, desc2), publishedDescriptors());
    Assert.assertEquals(
        new KafkaDataSourceMetadata(new KafkaPartitions(topic, ImmutableMap.of(0, 5L))),
        metadataStorageCoordinator.getDataSourceMetadata(DATA_SCHEMA.getDataSource())
    );

    // Check segments in deep storage
    Assert.assertEquals(ImmutableList.of("c"), readSegmentDim1(desc1));
    Assert.assertEquals(ImmutableList.of("d", "e"), readSegmentDim1(desc2));
  }

  @Test(timeout = 60_000L)
  public void testRunOnNothing() throws Exception
  {
    // Insert data
    try (final KafkaProducer<byte[], byte[]> kafkaProducer = kafkaServer.newProducer()) {
      for (ProducerRecord<byte[], byte[]> record : records) {
        kafkaProducer.send(record).get();
      }
    }

    final KafkaIndexTask task = createTask(
        null,
        new KafkaIOConfig(
            "sequence0",
            new KafkaPartitions(topic, ImmutableMap.of(0, 2L)),
            new KafkaPartitions(topic, ImmutableMap.of(0, 2L)),
            kafkaServer.consumerProperties(),
            true,
            false,
            null,
            false
        ),
        null,
        null
    );

    final ListenableFuture<TaskStatus> future = runTask(task);

    // Wait for task to exit
    Assert.assertEquals(TaskStatus.Status.SUCCESS, future.get().getStatusCode());

    // Check metrics
    Assert.assertEquals(0, task.getFireDepartmentMetrics().processed());
    Assert.assertEquals(0, task.getFireDepartmentMetrics().unparseable());
    Assert.assertEquals(0, task.getFireDepartmentMetrics().thrownAway());

    // Check published metadata
    Assert.assertEquals(ImmutableSet.of(), publishedDescriptors());
  }

  @Test(timeout = 60_000L)
  public void testHandoffConditionTimeoutWhenHandoffOccurs() throws Exception
  {
    handoffConditionTimeout = 5_000;

    // Insert data
    try (final KafkaProducer<byte[], byte[]> kafkaProducer = kafkaServer.newProducer()) {
      for (ProducerRecord<byte[], byte[]> record : records) {
        kafkaProducer.send(record).get();
      }
    }

    final KafkaIndexTask task = createTask(
        null,
        new KafkaIOConfig(
            "sequence0",
            new KafkaPartitions(topic, ImmutableMap.of(0, 2L)),
            new KafkaPartitions(topic, ImmutableMap.of(0, 5L)),
            kafkaServer.consumerProperties(),
            true,
            false,
            null,
            false
        ),
        null,
        null
    );

    final ListenableFuture<TaskStatus> future = runTask(task);

    // Wait for task to exit
    Assert.assertEquals(TaskStatus.Status.SUCCESS, future.get().getStatusCode());

    // Check metrics
    Assert.assertEquals(3, task.getFireDepartmentMetrics().processed());
    Assert.assertEquals(0, task.getFireDepartmentMetrics().unparseable());
    Assert.assertEquals(0, task.getFireDepartmentMetrics().thrownAway());

    // Check published metadata
    SegmentDescriptor desc1 = SD(task, "2010/P1D", 0);
    SegmentDescriptor desc2 = SD(task, "2011/P1D", 0);
    Assert.assertEquals(ImmutableSet.of(desc1, desc2), publishedDescriptors());
    Assert.assertEquals(
        new KafkaDataSourceMetadata(new KafkaPartitions(topic, ImmutableMap.of(0, 5L))),
        metadataStorageCoordinator.getDataSourceMetadata(DATA_SCHEMA.getDataSource())
    );

    // Check segments in deep storage
    Assert.assertEquals(ImmutableList.of("c"), readSegmentDim1(desc1));
    Assert.assertEquals(ImmutableList.of("d", "e"), readSegmentDim1(desc2));
  }

  @Test(timeout = 60_000L)
  public void testHandoffConditionTimeoutWhenHandoffDoesNotOccur() throws Exception
  {
    doHandoff = false;
    handoffConditionTimeout = 100;

    // Insert data
    try (final KafkaProducer<byte[], byte[]> kafkaProducer = kafkaServer.newProducer()) {
      for (ProducerRecord<byte[], byte[]> record : records) {
        kafkaProducer.send(record).get();
      }
    }

    final KafkaIndexTask task = createTask(
        null,
        new KafkaIOConfig(
            "sequence0",
            new KafkaPartitions(topic, ImmutableMap.of(0, 2L)),
            new KafkaPartitions(topic, ImmutableMap.of(0, 5L)),
            kafkaServer.consumerProperties(),
            true,
            false,
            null,
            false
        ),
        null,
        null
    );

    final ListenableFuture<TaskStatus> future = runTask(task);

    // Wait for task to exit
    Assert.assertEquals(TaskStatus.Status.FAILED, future.get().getStatusCode());

    // Check metrics
    Assert.assertEquals(3, task.getFireDepartmentMetrics().processed());
    Assert.assertEquals(0, task.getFireDepartmentMetrics().unparseable());
    Assert.assertEquals(0, task.getFireDepartmentMetrics().thrownAway());

    // Check published metadata
    SegmentDescriptor desc1 = SD(task, "2010/P1D", 0);
    SegmentDescriptor desc2 = SD(task, "2011/P1D", 0);
    Assert.assertEquals(ImmutableSet.of(desc1, desc2), publishedDescriptors());
    Assert.assertEquals(
        new KafkaDataSourceMetadata(new KafkaPartitions(topic, ImmutableMap.of(0, 5L))),
        metadataStorageCoordinator.getDataSourceMetadata(DATA_SCHEMA.getDataSource())
    );

    // Check segments in deep storage
    Assert.assertEquals(ImmutableList.of("c"), readSegmentDim1(desc1));
    Assert.assertEquals(ImmutableList.of("d", "e"), readSegmentDim1(desc2));
  }

  @Test(timeout = 60_000L)
  public void testReportParseExceptions() throws Exception
  {
    reportParseExceptions = true;

    // Insert data
    try (final KafkaProducer<byte[], byte[]> kafkaProducer = kafkaServer.newProducer()) {
      for (ProducerRecord<byte[], byte[]> record : records) {
        kafkaProducer.send(record).get();
      }
    }

    final KafkaIndexTask task = createTask(
        null,
        new KafkaIOConfig(
            "sequence0",
            new KafkaPartitions(topic, ImmutableMap.of(0, 2L)),
            new KafkaPartitions(topic, ImmutableMap.of(0, 7L)),
            kafkaServer.consumerProperties(),
            true,
            false,
            null,
            false
        ),
        null,
        null
    );

    final ListenableFuture<TaskStatus> future = runTask(task);

    // Wait for task to exit
    Assert.assertEquals(TaskStatus.Status.FAILED, future.get().getStatusCode());

    // Check metrics
    Assert.assertEquals(3, task.getFireDepartmentMetrics().processed());
    Assert.assertEquals(0, task.getFireDepartmentMetrics().unparseable());
    Assert.assertEquals(0, task.getFireDepartmentMetrics().thrownAway());

    // Check published metadata
    Assert.assertEquals(ImmutableSet.of(), publishedDescriptors());
    Assert.assertNull(metadataStorageCoordinator.getDataSourceMetadata(DATA_SCHEMA.getDataSource()));
  }

  @Test(timeout = 60_000L)
  public void testRunReplicas() throws Exception
  {
    final KafkaIndexTask task1 = createTask(
        null,
        new KafkaIOConfig(
            "sequence0",
            new KafkaPartitions(topic, ImmutableMap.of(0, 2L)),
            new KafkaPartitions(topic, ImmutableMap.of(0, 5L)),
            kafkaServer.consumerProperties(),
            true,
            false,
            null,
            false
        ),
        null,
        null
    );
    final KafkaIndexTask task2 = createTask(
        null,
        new KafkaIOConfig(
            "sequence0",
            new KafkaPartitions(topic, ImmutableMap.of(0, 2L)),
            new KafkaPartitions(topic, ImmutableMap.of(0, 5L)),
            kafkaServer.consumerProperties(),
            true,
            false,
            null,
            false
        ),
        null,
        null
    );

    final ListenableFuture<TaskStatus> future1 = runTask(task1);
    final ListenableFuture<TaskStatus> future2 = runTask(task2);

    // Insert data
    try (final KafkaProducer<byte[], byte[]> kafkaProducer = kafkaServer.newProducer()) {
      for (ProducerRecord<byte[], byte[]> record : records) {
        kafkaProducer.send(record).get();
      }
    }

    // Wait for tasks to exit
    Assert.assertEquals(TaskStatus.Status.SUCCESS, future1.get().getStatusCode());
    Assert.assertEquals(TaskStatus.Status.SUCCESS, future2.get().getStatusCode());

    // Check metrics
    Assert.assertEquals(3, task1.getFireDepartmentMetrics().processed());
    Assert.assertEquals(0, task1.getFireDepartmentMetrics().unparseable());
    Assert.assertEquals(0, task1.getFireDepartmentMetrics().thrownAway());
    Assert.assertEquals(3, task2.getFireDepartmentMetrics().processed());
    Assert.assertEquals(0, task2.getFireDepartmentMetrics().unparseable());
    Assert.assertEquals(0, task2.getFireDepartmentMetrics().thrownAway());

    // Check published segments & metadata
    SegmentDescriptor desc1 = SD(task1, "2010/P1D", 0);
    SegmentDescriptor desc2 = SD(task1, "2011/P1D", 0);
    Assert.assertEquals(ImmutableSet.of(desc1, desc2), publishedDescriptors());
    Assert.assertEquals(
        new KafkaDataSourceMetadata(new KafkaPartitions(topic, ImmutableMap.of(0, 5L))),
        metadataStorageCoordinator.getDataSourceMetadata(DATA_SCHEMA.getDataSource())
    );

    // Check segments in deep storage
    Assert.assertEquals(ImmutableList.of("c"), readSegmentDim1(desc1));
    Assert.assertEquals(ImmutableList.of("d", "e"), readSegmentDim1(desc2));
  }

  @Test(timeout = 60_000L)
  public void testRunConflicting() throws Exception
  {
    final KafkaIndexTask task1 = createTask(
        null,
        new KafkaIOConfig(
            "sequence0",
            new KafkaPartitions(topic, ImmutableMap.of(0, 2L)),
            new KafkaPartitions(topic, ImmutableMap.of(0, 5L)),
            kafkaServer.consumerProperties(),
            true,
            false,
            null,
            false
        ),
        null,
        null
    );
    final KafkaIndexTask task2 = createTask(
        null,
        new KafkaIOConfig(
            "sequence1",
            new KafkaPartitions(topic, ImmutableMap.of(0, 3L)),
            new KafkaPartitions(topic, ImmutableMap.of(0, 8L)),
            kafkaServer.consumerProperties(),
            true,
            false,
            null,
            false
        ),
        null,
        null
    );

    // Insert data
    try (final KafkaProducer<byte[], byte[]> kafkaProducer = kafkaServer.newProducer()) {
      for (ProducerRecord<byte[], byte[]> record : records) {
        kafkaProducer.send(record).get();
      }
    }

    // Run first task
    final ListenableFuture<TaskStatus> future1 = runTask(task1);
    Assert.assertEquals(TaskStatus.Status.SUCCESS, future1.get().getStatusCode());

    // Run second task
    final ListenableFuture<TaskStatus> future2 = runTask(task2);
    Assert.assertEquals(TaskStatus.Status.FAILED, future2.get().getStatusCode());

    // Check metrics
    Assert.assertEquals(3, task1.getFireDepartmentMetrics().processed());
    Assert.assertEquals(0, task1.getFireDepartmentMetrics().unparseable());
    Assert.assertEquals(0, task1.getFireDepartmentMetrics().thrownAway());
    Assert.assertEquals(3, task2.getFireDepartmentMetrics().processed());
    Assert.assertEquals(2, task2.getFireDepartmentMetrics().unparseable());
    Assert.assertEquals(0, task2.getFireDepartmentMetrics().thrownAway());

    // Check published segments & metadata, should all be from the first task
    SegmentDescriptor desc1 = SD(task1, "2010/P1D", 0);
    SegmentDescriptor desc2 = SD(task1, "2011/P1D", 0);
    Assert.assertEquals(ImmutableSet.of(desc1, desc2), publishedDescriptors());
    Assert.assertEquals(
        new KafkaDataSourceMetadata(new KafkaPartitions(topic, ImmutableMap.of(0, 5L))),
        metadataStorageCoordinator.getDataSourceMetadata(DATA_SCHEMA.getDataSource())
    );

    // Check segments in deep storage
    Assert.assertEquals(ImmutableList.of("c"), readSegmentDim1(desc1));
    Assert.assertEquals(ImmutableList.of("d", "e"), readSegmentDim1(desc2));
  }

  @Test(timeout = 60_000L)
  public void testRunConflictingWithoutTransactions() throws Exception
  {
    final KafkaIndexTask task1 = createTask(
        null,
        new KafkaIOConfig(
            "sequence0",
            new KafkaPartitions(topic, ImmutableMap.of(0, 2L)),
            new KafkaPartitions(topic, ImmutableMap.of(0, 5L)),
            kafkaServer.consumerProperties(),
            false,
            false,
            null,
            false
        ),
        null,
        null
    );
    final KafkaIndexTask task2 = createTask(
        null,
        new KafkaIOConfig(
            "sequence1",
            new KafkaPartitions(topic, ImmutableMap.of(0, 3L)),
            new KafkaPartitions(topic, ImmutableMap.of(0, 8L)),
            kafkaServer.consumerProperties(),
            false,
            false,
            null,
            false
        ),
        null,
        null
    );

    // Insert data
    try (final KafkaProducer<byte[], byte[]> kafkaProducer = kafkaServer.newProducer()) {
      for (ProducerRecord<byte[], byte[]> record : records) {
        kafkaProducer.send(record).get();
      }
    }

    // Run first task
    final ListenableFuture<TaskStatus> future1 = runTask(task1);
    Assert.assertEquals(TaskStatus.Status.SUCCESS, future1.get().getStatusCode());

    // Check published segments & metadata
    SegmentDescriptor desc1 = SD(task1, "2010/P1D", 0);
    SegmentDescriptor desc2 = SD(task1, "2011/P1D", 0);
    Assert.assertEquals(ImmutableSet.of(desc1, desc2), publishedDescriptors());
    Assert.assertNull(metadataStorageCoordinator.getDataSourceMetadata(DATA_SCHEMA.getDataSource()));

    // Run second task
    final ListenableFuture<TaskStatus> future2 = runTask(task2);
    Assert.assertEquals(TaskStatus.Status.SUCCESS, future2.get().getStatusCode());

    // Check metrics
    Assert.assertEquals(3, task1.getFireDepartmentMetrics().processed());
    Assert.assertEquals(0, task1.getFireDepartmentMetrics().unparseable());
    Assert.assertEquals(0, task1.getFireDepartmentMetrics().thrownAway());
    Assert.assertEquals(3, task2.getFireDepartmentMetrics().processed());
    Assert.assertEquals(2, task2.getFireDepartmentMetrics().unparseable());
    Assert.assertEquals(0, task2.getFireDepartmentMetrics().thrownAway());

    // Check published segments & metadata
    SegmentDescriptor desc3 = SD(task2, "2011/P1D", 1);
    SegmentDescriptor desc4 = SD(task2, "2013/P1D", 0);
    Assert.assertEquals(ImmutableSet.of(desc1, desc2, desc3, desc4), publishedDescriptors());
    Assert.assertNull(metadataStorageCoordinator.getDataSourceMetadata(DATA_SCHEMA.getDataSource()));

    // Check segments in deep storage
    Assert.assertEquals(ImmutableList.of("c"), readSegmentDim1(desc1));
    Assert.assertEquals(ImmutableList.of("d", "e"), readSegmentDim1(desc2));
    Assert.assertEquals(ImmutableList.of("d", "e"), readSegmentDim1(desc3));
    Assert.assertEquals(ImmutableList.of("f"), readSegmentDim1(desc4));
  }

  @Test(timeout = 60_000L)
  public void testRunOneTaskTwoPartitions() throws Exception
  {
    final KafkaIndexTask task = createTask(
        null,
        new KafkaIOConfig(
            "sequence0",
            new KafkaPartitions(topic, ImmutableMap.of(0, 2L, 1, 0L)),
            new KafkaPartitions(topic, ImmutableMap.of(0, 5L, 1, 2L)),
            kafkaServer.consumerProperties(),
            true,
            false,
            null,
            false
        ),
        null,
        null
    );

    final ListenableFuture<TaskStatus> future = runTask(task);

    // Insert data
    try (final KafkaProducer<byte[], byte[]> kafkaProducer = kafkaServer.newProducer()) {
      for (ProducerRecord<byte[], byte[]> record : records) {
        kafkaProducer.send(record).get();
      }
      kafkaProducer.flush();
    }

    // Wait for tasks to exit
    Assert.assertEquals(TaskStatus.Status.SUCCESS, future.get().getStatusCode());

    // Check metrics
    Assert.assertEquals(5, task.getFireDepartmentMetrics().processed());
    Assert.assertEquals(0, task.getFireDepartmentMetrics().unparseable());
    Assert.assertEquals(0, task.getFireDepartmentMetrics().thrownAway());

    // Check published segments & metadata
    SegmentDescriptor desc1 = SD(task, "2010/P1D", 0);
    SegmentDescriptor desc2 = SD(task, "2011/P1D", 0);
    SegmentDescriptor desc3 = SD(task, "2011/P1D", 1);
    SegmentDescriptor desc4 = SD(task, "2012/P1D", 0);
    Assert.assertEquals(ImmutableSet.of(desc1, desc2, desc3, desc4), publishedDescriptors());
    Assert.assertEquals(
        new KafkaDataSourceMetadata(new KafkaPartitions(topic, ImmutableMap.of(0, 5L, 1, 2L))),
        metadataStorageCoordinator.getDataSourceMetadata(DATA_SCHEMA.getDataSource())
    );

    // Check segments in deep storage
    Assert.assertEquals(ImmutableList.of("c"), readSegmentDim1(desc1));
    Assert.assertEquals(ImmutableList.of("g"), readSegmentDim1(desc4));

    // Check desc2/desc3 without strong ordering because two partitions are interleaved nondeterministically
    Assert.assertEquals(
        ImmutableSet.of(ImmutableList.of("d", "e"), ImmutableList.of("h")),
        ImmutableSet.of(readSegmentDim1(desc2), readSegmentDim1(desc3))
    );
  }

  @Test(timeout = 60_000L)
  public void testRunTwoTasksTwoPartitions() throws Exception
  {
    final KafkaIndexTask task1 = createTask(
        null,
        new KafkaIOConfig(
            "sequence0",
            new KafkaPartitions(topic, ImmutableMap.of(0, 2L)),
            new KafkaPartitions(topic, ImmutableMap.of(0, 5L)),
            kafkaServer.consumerProperties(),
            true,
            false,
            null,
            false
        ),
        null,
        null
    );
    final KafkaIndexTask task2 = createTask(
        null,
        new KafkaIOConfig(
            "sequence1",
            new KafkaPartitions(topic, ImmutableMap.of(1, 0L)),
            new KafkaPartitions(topic, ImmutableMap.of(1, 1L)),
            kafkaServer.consumerProperties(),
            true,
            false,
            null,
            false
        ),
        null,
        null
    );

    final ListenableFuture<TaskStatus> future1 = runTask(task1);
    final ListenableFuture<TaskStatus> future2 = runTask(task2);

    // Insert data
    try (final KafkaProducer<byte[], byte[]> kafkaProducer = kafkaServer.newProducer()) {
      for (ProducerRecord<byte[], byte[]> record : records) {
        kafkaProducer.send(record).get();
      }
    }

    // Wait for tasks to exit
    Assert.assertEquals(TaskStatus.Status.SUCCESS, future1.get().getStatusCode());
    Assert.assertEquals(TaskStatus.Status.SUCCESS, future2.get().getStatusCode());

    // Check metrics
    Assert.assertEquals(3, task1.getFireDepartmentMetrics().processed());
    Assert.assertEquals(0, task1.getFireDepartmentMetrics().unparseable());
    Assert.assertEquals(0, task1.getFireDepartmentMetrics().thrownAway());
    Assert.assertEquals(1, task2.getFireDepartmentMetrics().processed());
    Assert.assertEquals(0, task2.getFireDepartmentMetrics().unparseable());
    Assert.assertEquals(0, task2.getFireDepartmentMetrics().thrownAway());

    // Check published segments & metadata
    SegmentDescriptor desc1 = SD(task1, "2010/P1D", 0);
    SegmentDescriptor desc2 = SD(task1, "2011/P1D", 0);
    SegmentDescriptor desc3 = SD(task2, "2012/P1D", 0);
    Assert.assertEquals(ImmutableSet.of(desc1, desc2, desc3), publishedDescriptors());
    Assert.assertEquals(
        new KafkaDataSourceMetadata(new KafkaPartitions(topic, ImmutableMap.of(0, 5L, 1, 1L))),
        metadataStorageCoordinator.getDataSourceMetadata(DATA_SCHEMA.getDataSource())
    );

    // Check segments in deep storage
    Assert.assertEquals(ImmutableList.of("c"), readSegmentDim1(desc1));
    Assert.assertEquals(ImmutableList.of("d", "e"), readSegmentDim1(desc2));
    Assert.assertEquals(ImmutableList.of("g"), readSegmentDim1(desc3));
  }

  @Test(timeout = 60_000L)
  public void testRestore() throws Exception
  {
    final KafkaIndexTask task1 = createTask(
        null,
        new KafkaIOConfig(
            "sequence0",
            new KafkaPartitions(topic, ImmutableMap.of(0, 2L)),
            new KafkaPartitions(topic, ImmutableMap.of(0, 5L)),
            kafkaServer.consumerProperties(),
            true,
            false,
            null,
            false
        ),
        null,
        null
    );

    final ListenableFuture<TaskStatus> future1 = runTask(task1);

    // Insert some data, but not enough for the task to finish
    try (final KafkaProducer<byte[], byte[]> kafkaProducer = kafkaServer.newProducer()) {
      for (ProducerRecord<byte[], byte[]> record : Iterables.limit(records, 4)) {
        kafkaProducer.send(record).get();
      }
    }

    while (countEvents(task1) != 2) {
      Thread.sleep(25);
    }

    Assert.assertEquals(2, countEvents(task1));

    // Stop without publishing segment
    task1.stopGracefully();
    Assert.assertEquals(TaskStatus.Status.SUCCESS, future1.get().getStatusCode());

    // Start a new task
    final KafkaIndexTask task2 = createTask(
        task1.getId(),
        new KafkaIOConfig(
            "sequence0",
            new KafkaPartitions(topic, ImmutableMap.of(0, 2L)),
            new KafkaPartitions(topic, ImmutableMap.of(0, 5L)),
            kafkaServer.consumerProperties(),
            true,
            false,
            null,
            false
        ),
        null,
        null
    );

    final ListenableFuture<TaskStatus> future2 = runTask(task2);

    // Insert remaining data
    try (final KafkaProducer<byte[], byte[]> kafkaProducer = kafkaServer.newProducer()) {
      for (ProducerRecord<byte[], byte[]> record : Iterables.skip(records, 4)) {
        kafkaProducer.send(record).get();
      }
    }

    // Wait for task to exit
    Assert.assertEquals(TaskStatus.Status.SUCCESS, future2.get().getStatusCode());

    // Check metrics
    Assert.assertEquals(2, task1.getFireDepartmentMetrics().processed());
    Assert.assertEquals(0, task1.getFireDepartmentMetrics().unparseable());
    Assert.assertEquals(0, task1.getFireDepartmentMetrics().thrownAway());
    Assert.assertEquals(1, task2.getFireDepartmentMetrics().processed());
    Assert.assertEquals(0, task2.getFireDepartmentMetrics().unparseable());
    Assert.assertEquals(0, task2.getFireDepartmentMetrics().thrownAway());

    // Check published segments & metadata
    SegmentDescriptor desc1 = SD(task1, "2010/P1D", 0);
    SegmentDescriptor desc2 = SD(task1, "2011/P1D", 0);
    Assert.assertEquals(ImmutableSet.of(desc1, desc2), publishedDescriptors());
    Assert.assertEquals(
        new KafkaDataSourceMetadata(new KafkaPartitions(topic, ImmutableMap.of(0, 5L))),
        metadataStorageCoordinator.getDataSourceMetadata(DATA_SCHEMA.getDataSource())
    );

    // Check segments in deep storage
    Assert.assertEquals(ImmutableList.of("c"), readSegmentDim1(desc1));
    Assert.assertEquals(ImmutableList.of("d", "e"), readSegmentDim1(desc2));
  }

  @Test(timeout = 60_000L)
  public void testRunWithPauseAndResume() throws Exception
  {
    final KafkaIndexTask task = createTask(
        null,
        new KafkaIOConfig(
            "sequence0",
            new KafkaPartitions(topic, ImmutableMap.of(0, 2L)),
            new KafkaPartitions(topic, ImmutableMap.of(0, 5L)),
            kafkaServer.consumerProperties(),
            true,
            false,
            null,
            false
        ),
        null,
        null
    );

    final ListenableFuture<TaskStatus> future = runTask(task);

    // Insert some data, but not enough for the task to finish
    try (final KafkaProducer<byte[], byte[]> kafkaProducer = kafkaServer.newProducer()) {
      for (ProducerRecord<byte[], byte[]> record : Iterables.limit(records, 4)) {
        kafkaProducer.send(record).get();
      }
      kafkaProducer.flush();
    }

    while (countEvents(task) != 2) {
      Thread.sleep(25);
    }

    Assert.assertEquals(2, countEvents(task));
    Assert.assertEquals(KafkaIndexTask.Status.READING, task.getStatus());

    Map<Integer, Long> currentOffsets = objectMapper.readValue(
        task.pause(0).getEntity().toString(),
        new TypeReference<Map<Integer, Long>>()
        {
        }
    );
    Assert.assertEquals(KafkaIndexTask.Status.PAUSED, task.getStatus());

    // Insert remaining data
    try (final KafkaProducer<byte[], byte[]> kafkaProducer = kafkaServer.newProducer()) {
      for (ProducerRecord<byte[], byte[]> record : Iterables.skip(records, 4)) {
        kafkaProducer.send(record).get();
      }
    }

    try {
      future.get(10, TimeUnit.SECONDS);
      Assert.fail("Task completed when it should have been paused");
    }
    catch (TimeoutException e) {
      // carry on..
    }

    Assert.assertEquals(currentOffsets, task.getCurrentOffsets());

    task.resume();

    Assert.assertEquals(TaskStatus.Status.SUCCESS, future.get().getStatusCode());
    Assert.assertEquals(task.getEndOffsets(), task.getCurrentOffsets());

    // Check metrics
    Assert.assertEquals(3, task.getFireDepartmentMetrics().processed());
    Assert.assertEquals(0, task.getFireDepartmentMetrics().unparseable());
    Assert.assertEquals(0, task.getFireDepartmentMetrics().thrownAway());

    // Check published metadata
    SegmentDescriptor desc1 = SD(task, "2010/P1D", 0);
    SegmentDescriptor desc2 = SD(task, "2011/P1D", 0);
    Assert.assertEquals(ImmutableSet.of(desc1, desc2), publishedDescriptors());
    Assert.assertEquals(
        new KafkaDataSourceMetadata(new KafkaPartitions(topic, ImmutableMap.of(0, 5L))),
        metadataStorageCoordinator.getDataSourceMetadata(DATA_SCHEMA.getDataSource())
    );

    // Check segments in deep storage
    Assert.assertEquals(ImmutableList.of("c"), readSegmentDim1(desc1));
    Assert.assertEquals(ImmutableList.of("d", "e"), readSegmentDim1(desc2));
  }

  @Test(timeout = 60_000L)
  public void testRunAndPauseAfterReadWithModifiedEndOffsets() throws Exception
  {
    final KafkaIndexTask task = createTask(
        null,
        new KafkaIOConfig(
            "sequence0",
            new KafkaPartitions(topic, ImmutableMap.of(0, 1L)),
            new KafkaPartitions(topic, ImmutableMap.of(0, 3L)),
            kafkaServer.consumerProperties(),
            true,
            true,
            null,
            false
        ),
        null,
        null
    );

    final ListenableFuture<TaskStatus> future = runTask(task);

    try (final KafkaProducer<byte[], byte[]> kafkaProducer = kafkaServer.newProducer()) {
      for (ProducerRecord<byte[], byte[]> record : records) {
        kafkaProducer.send(record).get();
      }
    }

    while (task.getStatus() != KafkaIndexTask.Status.PAUSED) {
      Thread.sleep(25);
    }

    // reached the end of the assigned offsets and paused instead of publishing
    Assert.assertEquals(task.getEndOffsets(), task.getCurrentOffsets());
    Assert.assertEquals(KafkaIndexTask.Status.PAUSED, task.getStatus());

    Assert.assertEquals(ImmutableMap.of(0, 3L), task.getEndOffsets());
    Map<Integer, Long> newEndOffsets = ImmutableMap.of(0, 4L);
    task.setEndOffsets(newEndOffsets, false);
    Assert.assertEquals(newEndOffsets, task.getEndOffsets());
    Assert.assertEquals(KafkaIndexTask.Status.PAUSED, task.getStatus());
    task.resume();

    while (task.getStatus() != KafkaIndexTask.Status.PAUSED) {
      Thread.sleep(25);
    }

    // reached the end of the updated offsets and paused
    Assert.assertEquals(newEndOffsets, task.getCurrentOffsets());
    Assert.assertEquals(KafkaIndexTask.Status.PAUSED, task.getStatus());

    // try again but with resume flag == true
    newEndOffsets = ImmutableMap.of(0, 6L);
    task.setEndOffsets(newEndOffsets, true);
    Assert.assertEquals(newEndOffsets, task.getEndOffsets());
    Assert.assertNotEquals(KafkaIndexTask.Status.PAUSED, task.getStatus());

    while (task.getStatus() != KafkaIndexTask.Status.PAUSED) {
      Thread.sleep(25);
    }

    Assert.assertEquals(newEndOffsets, task.getCurrentOffsets());
    Assert.assertEquals(KafkaIndexTask.Status.PAUSED, task.getStatus());

    task.resume();

    Assert.assertEquals(TaskStatus.Status.SUCCESS, future.get().getStatusCode());

    // Check metrics
    Assert.assertEquals(4, task.getFireDepartmentMetrics().processed());
    Assert.assertEquals(1, task.getFireDepartmentMetrics().unparseable());
    Assert.assertEquals(0, task.getFireDepartmentMetrics().thrownAway());

    // Check published metadata
    SegmentDescriptor desc1 = SD(task, "2009/P1D", 0);
    SegmentDescriptor desc2 = SD(task, "2010/P1D", 0);
    SegmentDescriptor desc3 = SD(task, "2011/P1D", 0);
    Assert.assertEquals(ImmutableSet.of(desc1, desc2, desc3), publishedDescriptors());
    Assert.assertEquals(
        new KafkaDataSourceMetadata(new KafkaPartitions(topic, ImmutableMap.of(0, 6L))),
        metadataStorageCoordinator.getDataSourceMetadata(DATA_SCHEMA.getDataSource())
    );

    // Check segments in deep storage
    Assert.assertEquals(ImmutableList.of("b"), readSegmentDim1(desc1));
    Assert.assertEquals(ImmutableList.of("c"), readSegmentDim1(desc2));
    Assert.assertEquals(ImmutableList.of("d", "e"), readSegmentDim1(desc3));
  }

  @Test(timeout = 30_000L)
  public void testRunWithOffsetOutOfRangeExceptionAndPause() throws Exception
  {
    final KafkaIndexTask task = createTask(
        null,
        new KafkaIOConfig(
            "sequence0",
            new KafkaPartitions(topic, ImmutableMap.of(0, 2L)),
            new KafkaPartitions(topic, ImmutableMap.of(0, 5L)),
            kafkaServer.consumerProperties(),
            true,
            false,
            null,
            false
        ),
        null,
        null
    );

    runTask(task);

    while (!task.getStatus().equals(KafkaIndexTask.Status.READING)) {
      Thread.sleep(2000);
    }

    task.pause(0);

    while (!task.getStatus().equals(KafkaIndexTask.Status.PAUSED)) {
      Thread.sleep(25);
    }
  }

  @Test(timeout = 30_000L)
  public void testRunWithOffsetOutOfRangeExceptionAndNextOffsetGreaterThanLeastAvailable() throws Exception
  {
    // Insert data
    try (final KafkaProducer<byte[], byte[]> kafkaProducer = kafkaServer.newProducer()) {
      for (ProducerRecord<byte[], byte[]> record : records) {
        kafkaProducer.send(record).get();
      }
    }

    final KafkaIndexTask task = createTask(
        null,
        new KafkaIOConfig(
            "sequence0",
            new KafkaPartitions(topic, ImmutableMap.of(0, 200L)),
            new KafkaPartitions(topic, ImmutableMap.of(0, 500L)),
            kafkaServer.consumerProperties(),
            true,
            false,
            null,
            false
        ),
        null,
        true
    );

    runTask(task);

    while (!task.getStatus().equals(KafkaIndexTask.Status.READING)) {
      Thread.sleep(20);
    }

    for (int i = 0; i < 5; i++) {
      Assert.assertEquals(task.getStatus(), KafkaIndexTask.Status.READING);
      // Offset should not be reset
      Assert.assertTrue(task.getCurrentOffsets().get(0) == 200L);
    }
  }

  private ListenableFuture<TaskStatus> runTask(final Task task)
  {
    try {
      taskStorage.insert(task, TaskStatus.running(task.getId()));
    }
    catch (EntryExistsException e) {
      // suppress
    }
    taskLockbox.syncFromStorage();
    final TaskToolbox toolbox = toolboxFactory.build(task);
    synchronized (runningTasks) {
      runningTasks.add(task);
    }
    return taskExec.submit(
        new Callable<TaskStatus>()
        {
          @Override
          public TaskStatus call() throws Exception
          {
            try {
              if (task.isReady(toolbox.getTaskActionClient())) {
                return task.run(toolbox);
              } else {
                throw new ISE("Task is not ready");
              }
            }
            catch (Exception e) {
              log.warn(e, "Task failed");
              return TaskStatus.failure(task.getId());
            }
          }
        }
    );
  }

  private TaskLock getLock(final Task task, final Interval interval)
  {
    return Iterables.find(
        taskLockbox.findLocksForTask(task),
        new Predicate<TaskLock>()
        {
          @Override
          public boolean apply(TaskLock lock)
          {
            return lock.getInterval().contains(interval);
          }
        }
    );
  }

  private KafkaIndexTask createTask(
      final String taskId,
      final KafkaIOConfig ioConfig,
      final Integer maxRowsPerSegment,
      final Boolean resetOffsetAutomatically
  )
  {
    final KafkaTuningConfig tuningConfig = new KafkaTuningConfig(
        1000,
        maxRowsPerSegment,
        new Period("P1Y"),
        null,
        null,
        null,
        buildV9Directly,
        reportParseExceptions,
        handoffConditionTimeout,
        resetOffsetAutomatically
    );
    final KafkaIndexTask task = new KafkaIndexTask(
        taskId,
        null,
        DATA_SCHEMA,
        tuningConfig,
        ioConfig,
        null,
        null
    );
    task.setPollRetryMs(POLL_RETRY_MS);
    return task;
  }

  private QueryRunnerFactoryConglomerate makeTimeseriesOnlyConglomerate()
  {
    return new DefaultQueryRunnerFactoryConglomerate(
        ImmutableMap.<Class<? extends Query>, QueryRunnerFactory>of(
            TimeseriesQuery.class,
            new TimeseriesQueryRunnerFactory(
                new TimeseriesQueryQueryToolChest(
                    new IntervalChunkingQueryRunnerDecorator(null, null, null)
                    {
                      @Override
                      public <T> QueryRunner<T> decorate(
                          QueryRunner<T> delegate, QueryToolChest<T, ? extends Query<T>> toolChest
                      )
                      {
                        return delegate;
                      }
                    }
                ),
                new TimeseriesQueryEngine(),
                new QueryWatcher()
                {
                  @Override
                  public void registerQuery(Query query, ListenableFuture future)
                  {
                    // do nothing
                  }
                }
            )
        )
    );
  }

  private void makeToolboxFactory() throws IOException
  {
    directory = tempFolder.newFolder();
    final TestUtils testUtils = new TestUtils();
    final ObjectMapper objectMapper = testUtils.getTestObjectMapper();
    for (Module module : new KafkaIndexTaskModule().getJacksonModules()) {
      objectMapper.registerModule(module);
    }
    final TaskConfig taskConfig = new TaskConfig(
        new File(directory, "taskBaseDir").getPath(),
        null,
        null,
        50000,
        null,
        false,
        null,
        null
    );
    final TestDerbyConnector derbyConnector = derby.getConnector();
    derbyConnector.createDataSourceTable();
    derbyConnector.createPendingSegmentsTable();
    derbyConnector.createSegmentTable();
    derbyConnector.createRulesTable();
    derbyConnector.createConfigTable();
    derbyConnector.createTaskTables();
    derbyConnector.createAuditTable();
    taskStorage = new MetadataTaskStorage(
        derbyConnector,
        new TaskStorageConfig(null),
        new SQLMetadataStorageActionHandlerFactory(
            derbyConnector,
            derby.metadataTablesConfigSupplier().get(),
            objectMapper
        )
    );
    metadataStorageCoordinator = new IndexerSQLMetadataStorageCoordinator(
        testUtils.getTestObjectMapper(),
        derby.metadataTablesConfigSupplier().get(),
        derbyConnector
    );
    taskLockbox = new TaskLockbox(taskStorage);
    final TaskActionToolbox taskActionToolbox = new TaskActionToolbox(
        taskLockbox,
        metadataStorageCoordinator,
        emitter,
        new SupervisorManager(null)
    );
    final TaskActionClientFactory taskActionClientFactory = new LocalTaskActionClientFactory(
        taskStorage,
        taskActionToolbox
    );
    final SegmentHandoffNotifierFactory handoffNotifierFactory = new SegmentHandoffNotifierFactory()
    {
      @Override
      public SegmentHandoffNotifier createSegmentHandoffNotifier(String dataSource)
      {
        return new SegmentHandoffNotifier()
        {
          @Override
          public boolean registerSegmentHandoffCallback(
              SegmentDescriptor descriptor, Executor exec, Runnable handOffRunnable
          )
          {
            if (doHandoff) {
              // Simulate immediate handoff
              exec.execute(handOffRunnable);
            }
            return true;
          }

          @Override
          public void start()
          {
            //Noop
          }

          @Override
          public void close()
          {
            //Noop
          }
        };
      }
    };
    final LocalDataSegmentPusherConfig dataSegmentPusherConfig = new LocalDataSegmentPusherConfig();
    dataSegmentPusherConfig.storageDirectory = getSegmentDirectory();
    final DataSegmentPusher dataSegmentPusher = new LocalDataSegmentPusher(dataSegmentPusherConfig, objectMapper);
    toolboxFactory = new TaskToolboxFactory(
        taskConfig,
        taskActionClientFactory,
        emitter,
        dataSegmentPusher,
        new TestDataSegmentKiller(),
        null, // DataSegmentMover
        null, // DataSegmentArchiver
        new TestDataSegmentAnnouncer(),
        EasyMock.createNiceMock(DataSegmentServerAnnouncer.class),
        handoffNotifierFactory,
        makeTimeseriesOnlyConglomerate(),
        MoreExecutors.sameThreadExecutor(), // queryExecutorService
        EasyMock.createMock(MonitorScheduler.class),
        new SegmentLoaderFactory(
            new SegmentLoaderLocalCacheManager(
                null,
                new SegmentLoaderConfig()
                {
                  @Override
                  public List<StorageLocationConfig> getLocations()
                  {
                    return Lists.newArrayList();
                  }
                }, testUtils.getTestObjectMapper()
            )
        ),
        testUtils.getTestObjectMapper(),
        testUtils.getTestIndexMerger(),
        testUtils.getTestIndexIO(),
        MapCache.create(1024),
        new CacheConfig(),
        testUtils.getTestIndexMergerV9()
    );
  }

  private void destroyToolboxFactory()
  {
    toolboxFactory = null;
    taskStorage = null;
    taskLockbox = null;
    metadataStorageCoordinator = null;
  }

  private Set<SegmentDescriptor> publishedDescriptors() throws IOException
  {
    return FluentIterable.from(
        metadataStorageCoordinator.getUsedSegmentsForInterval(
            DATA_SCHEMA.getDataSource(),
            new Interval("0000/3000")
        )
    ).transform(
        new Function<DataSegment, SegmentDescriptor>()
        {
          @Override
          public SegmentDescriptor apply(DataSegment input)
          {
            return input.toDescriptor();
          }
        }
    ).toSet();
  }

  private File getSegmentDirectory()
  {
    return new File(directory, "segments");
  }

  private List<String> readSegmentDim1(final SegmentDescriptor descriptor) throws IOException
  {
    File indexZip = new File(
        String.format(
            "%s/%s/%s_%s/%s/%d/index.zip",
            getSegmentDirectory(),
            DATA_SCHEMA.getDataSource(),
            descriptor.getInterval().getStart(),
            descriptor.getInterval().getEnd(),
            descriptor.getVersion(),
            descriptor.getPartitionNumber()
        )
    );
    File outputLocation = new File(
        directory,
        String.format(
            "%s_%s_%s_%s",
            descriptor.getInterval().getStart(),
            descriptor.getInterval().getEnd(),
            descriptor.getVersion(),
            descriptor.getPartitionNumber()
        )
    );
    outputLocation.mkdir();
    CompressionUtils.unzip(
        Files.asByteSource(indexZip),
        outputLocation,
        Predicates.<Throwable>alwaysFalse(),
        false
    );
    IndexIO indexIO = new TestUtils().getTestIndexIO();
    QueryableIndex index = indexIO.loadIndex(outputLocation);
    DictionaryEncodedColumn<String> dim1 = index.getColumn("dim1").getDictionaryEncoding();
    List<String> values = Lists.newArrayList();
    for (int i = 0; i < dim1.length(); i++) {
      int id = dim1.getSingleValueRow(i);
      String value = dim1.lookupName(id);
      values.add(value);
    }
    return values;
  }

  public long countEvents(final Task task) throws Exception
  {
    // Do a query.
    TimeseriesQuery query = Druids.newTimeseriesQueryBuilder()
                                  .dataSource(DATA_SCHEMA.getDataSource())
                                  .aggregators(
                                      ImmutableList.<AggregatorFactory>of(
                                          new LongSumAggregatorFactory("rows", "rows")
                                      )
                                  ).granularity(Granularities.ALL)
                                  .intervals("0000/3000")
                                  .build();

    ArrayList<Result<TimeseriesResultValue>> results = Sequences.toList(
        task.getQueryRunner(query).run(query, ImmutableMap.<String, Object>of()),
        Lists.<Result<TimeseriesResultValue>>newArrayList()
    );

    return results.isEmpty() ? 0 : results.get(0).getValue().getLongMetric("rows");
  }

  private static byte[] JB(String timestamp, String dim1, String dim2, double met1)
  {
    try {
      return new ObjectMapper().writeValueAsBytes(
          ImmutableMap.of("timestamp", timestamp, "dim1", dim1, "dim2", dim2, "met1", met1)
      );
    }
    catch (Exception e) {
      throw Throwables.propagate(e);
    }
  }

  private SegmentDescriptor SD(final Task task, final String intervalString, final int partitionNum)
  {
    final Interval interval = new Interval(intervalString);
    return new SegmentDescriptor(interval, getLock(task, interval).getVersion(), partitionNum);
  }
}<|MERGE_RESOLUTION|>--- conflicted
+++ resolved
@@ -204,11 +204,7 @@
         new ProducerRecord<byte[], byte[]>(topic, 0, null, JB("2010", "c", "y", 1.0f)),
         new ProducerRecord<byte[], byte[]>(topic, 0, null, JB("2011", "d", "y", 1.0f)),
         new ProducerRecord<byte[], byte[]>(topic, 0, null, JB("2011", "e", "y", 1.0f)),
-<<<<<<< HEAD
-        new ProducerRecord<byte[], byte[]>(topic, 0, null, "unparseable".getBytes()),
-=======
         new ProducerRecord<byte[], byte[]>(topic, 0, null, StringUtils.toUtf8("unparseable")),
->>>>>>> 31d33b33
         new ProducerRecord<byte[], byte[]>(topic, 0, null, null),
         new ProducerRecord<byte[], byte[]>(topic, 0, null, JB("2013", "f", "y", 1.0f)),
         new ProducerRecord<byte[], byte[]>(topic, 1, null, JB("2012", "g", "y", 1.0f)),
