--- conflicted
+++ resolved
@@ -79,16 +79,13 @@
   )
   {
     final Segment segment = new QueryableIndexSegment(index, descriptor.getId());
-<<<<<<< HEAD
-    timelines.computeIfAbsent(descriptor.getDataSource(), datasource -> new VersionedIntervalTimeline<>(Ordering.natural()));
-
-    final VersionedIntervalTimeline<String, ReferenceCountingSegment> timeline = timelines.get(descriptor.getDataSource());
-    timeline.add(descriptor.getInterval(), descriptor.getVersion(), descriptor.getShardSpec().createChunk(new ReferenceCountingSegment(segment)));
-=======
-    final VersionedIntervalTimeline<String, Segment> timeline = timelines
-        .computeIfAbsent(descriptor.getDataSource(), dsName -> new VersionedIntervalTimeline<>(Ordering.natural()));
-    timeline.add(descriptor.getInterval(), descriptor.getVersion(), descriptor.getShardSpec().createChunk(segment));
->>>>>>> ceb96990
+    final VersionedIntervalTimeline<String, ReferenceCountingSegment> timeline = timelines
+        .computeIfAbsent(descriptor.getDataSource(), datasource -> new VersionedIntervalTimeline<>(Ordering.natural()));
+    timeline.add(
+        descriptor.getInterval(),
+        descriptor.getVersion(),
+        descriptor.getShardSpec().createChunk(new ReferenceCountingSegment(segment))
+    );
     segments.add(descriptor);
     closeables.add(index);
     return this;
