/*
 * Licensed to Metamarkets Group Inc. (Metamarkets) under one
 * or more contributor license agreements. See the NOTICE file
 * distributed with this work for additional information
 * regarding copyright ownership. Metamarkets licenses this file
 * to you under the Apache License, Version 2.0 (the
 * "License"); you may not use this file except in compliance
 * with the License. You may obtain a copy of the License at
 *
 * http://www.apache.org/licenses/LICENSE-2.0
 *
 * Unless required by applicable law or agreed to in writing,
 * software distributed under the License is distributed on an
 * "AS IS" BASIS, WITHOUT WARRANTIES OR CONDITIONS OF ANY
 * KIND, either express or implied. See the License for the
 * specific language governing permissions and limitations
 * under the License.
 */

package io.druid.sql.calcite;

import com.google.common.collect.ImmutableList;
import com.google.common.collect.ImmutableMap;
import com.google.common.collect.Lists;
import io.druid.granularity.QueryGranularities;
import io.druid.java.util.common.guava.Sequences;
import io.druid.java.util.common.logger.Logger;
import io.druid.query.Druids;
import io.druid.query.Query;
import io.druid.query.QueryDataSource;
import io.druid.query.aggregation.AggregatorFactory;
import io.druid.query.aggregation.CountAggregatorFactory;
import io.druid.query.aggregation.DoubleMaxAggregatorFactory;
import io.druid.query.aggregation.DoubleMinAggregatorFactory;
import io.druid.query.aggregation.DoubleSumAggregatorFactory;
import io.druid.query.aggregation.FilteredAggregatorFactory;
import io.druid.query.aggregation.LongMaxAggregatorFactory;
import io.druid.query.aggregation.LongMinAggregatorFactory;
import io.druid.query.aggregation.LongSumAggregatorFactory;
import io.druid.query.aggregation.PostAggregator;
import io.druid.query.aggregation.cardinality.CardinalityAggregatorFactory;
import io.druid.query.aggregation.hyperloglog.HLLCV1;
import io.druid.query.aggregation.hyperloglog.HyperUniqueFinalizingPostAggregator;
import io.druid.query.aggregation.hyperloglog.HyperUniquesAggregatorFactory;
import io.druid.query.aggregation.post.ArithmeticPostAggregator;
import io.druid.query.aggregation.post.ConstantPostAggregator;
import io.druid.query.aggregation.post.ExpressionPostAggregator;
import io.druid.query.aggregation.post.FieldAccessPostAggregator;
import io.druid.query.dimension.DefaultDimensionSpec;
import io.druid.query.dimension.DimensionSpec;
import io.druid.query.dimension.ExtractionDimensionSpec;
import io.druid.query.extraction.BucketExtractionFn;
import io.druid.query.extraction.CascadeExtractionFn;
import io.druid.query.extraction.ExtractionFn;
import io.druid.query.extraction.StrlenExtractionFn;
import io.druid.query.extraction.SubstringDimExtractionFn;
import io.druid.query.extraction.TimeFormatExtractionFn;
import io.druid.query.filter.AndDimFilter;
import io.druid.query.filter.BoundDimFilter;
import io.druid.query.filter.DimFilter;
import io.druid.query.filter.InDimFilter;
import io.druid.query.filter.LikeDimFilter;
import io.druid.query.filter.NotDimFilter;
import io.druid.query.filter.OrDimFilter;
import io.druid.query.filter.SelectorDimFilter;
import io.druid.query.groupby.GroupByQuery;
import io.druid.query.groupby.having.DimFilterHavingSpec;
import io.druid.query.groupby.orderby.DefaultLimitSpec;
import io.druid.query.groupby.orderby.OrderByColumnSpec;
import io.druid.query.ordering.StringComparator;
import io.druid.query.ordering.StringComparators;
import io.druid.query.select.PagingSpec;
import io.druid.query.spec.MultipleIntervalSegmentSpec;
import io.druid.query.spec.QuerySegmentSpec;
import io.druid.query.topn.DimensionTopNMetricSpec;
import io.druid.query.topn.InvertedTopNMetricSpec;
import io.druid.query.topn.NumericTopNMetricSpec;
import io.druid.query.topn.TopNQueryBuilder;
import io.druid.segment.column.Column;
import io.druid.sql.calcite.filtration.Filtration;
import io.druid.sql.calcite.planner.Calcites;
import io.druid.sql.calcite.planner.DruidOperatorTable;
import io.druid.sql.calcite.planner.PlannerConfig;
import io.druid.sql.calcite.planner.PlannerFactory;
import io.druid.sql.calcite.planner.PlannerResult;
import io.druid.sql.calcite.util.CalciteTests;
import io.druid.sql.calcite.util.QueryLogHook;
import io.druid.sql.calcite.util.SpecificSegmentsQuerySegmentWalker;
import org.apache.calcite.plan.RelOptPlanner;
import org.apache.calcite.schema.SchemaPlus;
import org.apache.calcite.tools.Planner;
import org.joda.time.DateTime;
import org.joda.time.Interval;
import org.junit.After;
import org.junit.Assert;
import org.junit.Before;
import org.junit.Rule;
import org.junit.Test;
import org.junit.rules.TemporaryFolder;

import java.util.Arrays;
import java.util.List;
import java.util.Map;

public class CalciteQueryTest
{
  private static final Logger log = new Logger(CalciteQueryTest.class);

  private static final PlannerConfig PLANNER_CONFIG_DEFAULT = new PlannerConfig();
  private static final PlannerConfig PLANNER_CONFIG_NO_TOPN = new PlannerConfig()
  {
    @Override
    public int getMaxTopNLimit()
    {
      return 0;
    }
  };
  private static final PlannerConfig PLANNER_CONFIG_SELECT_PAGING = new PlannerConfig()
  {
    @Override
    public int getSelectThreshold()
    {
      return 2;
    }
  };
  private static final PlannerConfig PLANNER_CONFIG_FALLBACK = new PlannerConfig()
  {
    @Override
    public boolean isUseFallback()
    {
      return true;
    }
  };
  private static final PlannerConfig PLANNER_CONFIG_SINGLE_NESTING_ONLY = new PlannerConfig()
  {
    @Override
    public int getMaxQueryCount()
    {
      return 2;
    }
  };
  private static final PlannerConfig PLANNER_CONFIG_NO_SUBQUERIES = new PlannerConfig()
  {
    @Override
    public int getMaxQueryCount()
    {
      return 1;
    }
  };

  public static final Map<String, Object> TIMESERIES_CONTEXT = ImmutableMap.<String, Object>of(
      "skipEmptyBuckets",
      true
  );
  private static final PagingSpec FIRST_PAGING_SPEC = new PagingSpec(null, 1000, true);

  @Rule
  public TemporaryFolder temporaryFolder = new TemporaryFolder();

  @Rule
  public QueryLogHook queryLogHook = QueryLogHook.create();

  private SpecificSegmentsQuerySegmentWalker walker = null;

  @Before
  public void setUp() throws Exception
  {
    Calcites.setSystemProperties();
    walker = CalciteTests.createMockWalker(temporaryFolder.newFolder());
  }

  @After
  public void tearDown() throws Exception
  {
    walker.close();
    walker = null;
  }

  @Test
  public void testSelectConstantExpression() throws Exception
  {
    testQuery(
        "SELECT 1 + 1",
        ImmutableList.<Query>of(),
        ImmutableList.of(
            new Object[]{2}
        )
    );
  }

  @Test
  public void testExplainSelectConstantExpression() throws Exception
  {
    testQuery(
        "EXPLAIN PLAN FOR SELECT 1 + 1",
        ImmutableList.<Query>of(),
        ImmutableList.of(
            new Object[]{"BindableValues(tuples=[[{ 2 }]])\n"}
        )
    );
  }

  @Test
  public void testInformationSchemaSchemata() throws Exception
  {
    testQuery(
        "SELECT DISTINCT SCHEMA_NAME FROM INFORMATION_SCHEMA.SCHEMATA",
        ImmutableList.<Query>of(),
        ImmutableList.of(
            new Object[]{"druid"},
            new Object[]{"INFORMATION_SCHEMA"}
        )
    );
  }

  @Test
  public void testInformationSchemaTables() throws Exception
  {
    testQuery(
        "SELECT TABLE_SCHEMA, TABLE_NAME, TABLE_TYPE\n"
        + "FROM INFORMATION_SCHEMA.TABLES\n"
        + "WHERE TABLE_TYPE IN ('SYSTEM_TABLE', 'TABLE')",
        ImmutableList.<Query>of(),
        ImmutableList.of(
            new Object[]{"druid", "foo", "TABLE"},
            new Object[]{"druid", "foo2", "TABLE"},
            new Object[]{"INFORMATION_SCHEMA", "COLUMNS", "SYSTEM_TABLE"},
            new Object[]{"INFORMATION_SCHEMA", "SCHEMATA", "SYSTEM_TABLE"},
            new Object[]{"INFORMATION_SCHEMA", "TABLES", "SYSTEM_TABLE"}
        )
    );
  }

  @Test
  public void testInformationSchemaColumns() throws Exception
  {
    testQuery(
        "SELECT COLUMN_NAME, DATA_TYPE, IS_NULLABLE\n"
        + "FROM INFORMATION_SCHEMA.COLUMNS\n"
        + "WHERE TABLE_SCHEMA = 'druid' AND TABLE_NAME = 'foo'",
        ImmutableList.<Query>of(),
        ImmutableList.of(
            new Object[]{"__time", "TIMESTAMP", "NO"},
            new Object[]{"cnt", "BIGINT", "NO"},
            new Object[]{"dim1", "VARCHAR", "NO"},
            new Object[]{"dim2", "VARCHAR", "NO"},
            new Object[]{"m1", "FLOAT", "NO"},
            new Object[]{"unique_dim1", "OTHER", "NO"}
        )
    );
  }

  @Test
  public void testExplainInformationSchemaColumns() throws Exception
  {
    testQuery(
        "EXPLAIN PLAN FOR\n"
        + "SELECT COLUMN_NAME, DATA_TYPE\n"
        + "FROM INFORMATION_SCHEMA.COLUMNS\n"
        + "WHERE TABLE_SCHEMA = 'druid' AND TABLE_NAME = 'foo'",
        ImmutableList.<Query>of(),
        ImmutableList.of(
            new Object[]{
                "BindableProject(COLUMN_NAME=[$3], DATA_TYPE=[$7])\n"
                + "  BindableFilter(condition=[AND(=(CAST($1):VARCHAR(5) CHARACTER SET \"UTF-16LE\" COLLATE \"UTF-16LE$en_US$primary\" NOT NULL, 'druid'), =(CAST($2):VARCHAR(3) CHARACTER SET \"UTF-16LE\" COLLATE \"UTF-16LE$en_US$primary\" NOT NULL, 'foo'))])\n"
                + "    BindableTableScan(table=[[INFORMATION_SCHEMA, COLUMNS]])\n"
            }
        )
    );
  }

  @Test
  public void testSelectStar() throws Exception
  {
    testQuery(
        "SELECT * FROM druid.foo",
        ImmutableList.<Query>of(
            Druids.newSelectQueryBuilder()
                  .dataSource(CalciteTests.DATASOURCE1)
                  .intervals(QSS(Filtration.eternity()))
                  .granularity(QueryGranularities.ALL)
                  .pagingSpec(FIRST_PAGING_SPEC)
                  .build(),
            Druids.newSelectQueryBuilder()
                  .dataSource(CalciteTests.DATASOURCE1)
                  .intervals(QSS(Filtration.eternity()))
                  .granularity(QueryGranularities.ALL)
                  .pagingSpec(
                      new PagingSpec(
                          ImmutableMap.of("foo_1970-01-01T00:00:00.000Z_2001-01-03T00:00:00.001Z_1", 5),
                          1000,
                          true
                      )
                  )
                  .build()
        ),
        ImmutableList.of(
            new Object[]{T("2000-01-01"), 1L, "", "a", 1.0, HLLCV1.class.getName()},
            new Object[]{T("2000-01-02"), 1L, "10.1", "", 2.0, HLLCV1.class.getName()},
            new Object[]{T("2000-01-03"), 1L, "2", "", 3.0, HLLCV1.class.getName()},
            new Object[]{T("2001-01-01"), 1L, "1", "a", 4.0, HLLCV1.class.getName()},
            new Object[]{T("2001-01-02"), 1L, "def", "abc", 5.0, HLLCV1.class.getName()},
            new Object[]{T("2001-01-03"), 1L, "abc", "", 6.0, HLLCV1.class.getName()}
        )
    );
  }

  @Test
  public void testUnqualifiedTableName() throws Exception
  {
    testQuery(
        "SELECT COUNT(*) FROM foo",
        ImmutableList.<Query>of(
            Druids.newTimeseriesQueryBuilder()
                  .dataSource(CalciteTests.DATASOURCE1)
                  .intervals(QSS(Filtration.eternity()))
                  .granularity(QueryGranularities.ALL)
                  .aggregators(AGGS(new CountAggregatorFactory("a0")))
                  .context(TIMESERIES_CONTEXT)
                  .build()
        ),
        ImmutableList.of(
            new Object[]{6L}
        )
    );
  }

  @Test
  public void testExplainSelectStar() throws Exception
  {
    testQuery(
        "EXPLAIN PLAN FOR SELECT * FROM druid.foo",
        ImmutableList.<Query>of(),
        ImmutableList.of(
            new Object[]{
                "DruidQueryRel(dataSource=[foo])\n"
            }
        )
    );
  }

  @Test
  public void testSelectStarWithLimit() throws Exception
  {
    testQuery(
        "SELECT * FROM druid.foo LIMIT 2",
        ImmutableList.<Query>of(
            Druids.newSelectQueryBuilder()
                  .dataSource(CalciteTests.DATASOURCE1)
                  .intervals(QSS(Filtration.eternity()))
                  .granularity(QueryGranularities.ALL)
                  .pagingSpec(FIRST_PAGING_SPEC)
                  .build()
        ),
        ImmutableList.of(
            new Object[]{T("2000-01-01"), 1L, "", "a", 1.0, HLLCV1.class.getName()},
            new Object[]{T("2000-01-02"), 1L, "10.1", "", 2.0, HLLCV1.class.getName()}
        )
    );
  }

  @Test
  public void testSelectStarWithLimitDescending() throws Exception
  {
    testQuery(
        "SELECT * FROM druid.foo ORDER BY __time DESC LIMIT 2",
        ImmutableList.<Query>of(
            Druids.newSelectQueryBuilder()
                  .dataSource(CalciteTests.DATASOURCE1)
                  .intervals(QSS(Filtration.eternity()))
                  .granularity(QueryGranularities.ALL)
                  .descending(true)
                  .pagingSpec(FIRST_PAGING_SPEC)
                  .build()
        ),
        ImmutableList.of(
            new Object[]{T("2001-01-03"), 1L, "abc", "", 6.0, HLLCV1.class.getName()},
            new Object[]{T("2001-01-02"), 1L, "def", "abc", 5.0, HLLCV1.class.getName()}
        )
    );
  }

  @Test
  public void testSelectSingleColumnTwice() throws Exception
  {
    testQuery(
        "SELECT dim2 x, dim2 y FROM druid.foo LIMIT 2",
        ImmutableList.<Query>of(
            Druids.newSelectQueryBuilder()
                  .dataSource(CalciteTests.DATASOURCE1)
                  .intervals(QSS(Filtration.eternity()))
                  .dimensionSpecs(DIMS(
                      new DefaultDimensionSpec("dim2", "d1"),
                      new DefaultDimensionSpec("dim2", "d2")
                  ))
                  .granularity(QueryGranularities.ALL)
                  .descending(false)
                  .pagingSpec(FIRST_PAGING_SPEC)
                  .build()
        ),
        ImmutableList.of(
            new Object[]{"a", "a"},
            new Object[]{"", ""}
        )
    );
  }

  @Test
  public void testSelectSingleColumnWithLimitDescending() throws Exception
  {
    testQuery(
        "SELECT dim1 FROM druid.foo ORDER BY __time DESC LIMIT 2",
        ImmutableList.<Query>of(
            Druids.newSelectQueryBuilder()
                  .dataSource(CalciteTests.DATASOURCE1)
                  .intervals(QSS(Filtration.eternity()))
                  .dimensionSpecs(DIMS(new DefaultDimensionSpec("dim1", "d1")))
                  .granularity(QueryGranularities.ALL)
                  .descending(true)
                  .pagingSpec(FIRST_PAGING_SPEC)
                  .build()
        ),
        ImmutableList.of(
            new Object[]{"abc"},
            new Object[]{"def"}
        )
    );
  }

  @Test
  public void testGroupBySingleColumnDescending() throws Exception
  {
    testQuery(
        PLANNER_CONFIG_NO_TOPN,
        "SELECT dim1 FROM druid.foo GROUP BY dim1 ORDER BY dim1 DESC",
        ImmutableList.<Query>of(
            new GroupByQuery.Builder()
                .setDataSource(CalciteTests.DATASOURCE1)
                .setInterval(QSS(Filtration.eternity()))
                .setDimensions(DIMS(new DefaultDimensionSpec("dim1", "d0")))
                .setGranularity(QueryGranularities.ALL)
                .setLimitSpec(
                    new DefaultLimitSpec(
                        ImmutableList.of(
                            new OrderByColumnSpec(
                                "d0",
                                OrderByColumnSpec.Direction.DESCENDING,
                                StringComparators.LEXICOGRAPHIC
                            )
                        ),
                        Integer.MAX_VALUE
                    )
                )
                .build()
        ),
        ImmutableList.of(
            new Object[]{"def"},
            new Object[]{"abc"},
            new Object[]{"2"},
            new Object[]{"10.1"},
            new Object[]{"1"},
            new Object[]{""}
        )
    );
  }

  @Test
  public void testSelfJoinWithFallback() throws Exception
  {
    testQuery(
        PLANNER_CONFIG_FALLBACK,
        "SELECT x.dim1, y.dim1, y.dim2\n"
        + "FROM\n"
        + "  druid.foo x INNER JOIN druid.foo y ON x.dim1 = y.dim2\n"
        + "WHERE\n"
        + "  x.dim1 <> ''",
        ImmutableList.<Query>of(
            Druids.newSelectQueryBuilder()
                  .dataSource(CalciteTests.DATASOURCE1)
                  .intervals(QSS(Filtration.eternity()))
                  .granularity(QueryGranularities.ALL)
                  .pagingSpec(FIRST_PAGING_SPEC)
                  .build(),
            Druids.newSelectQueryBuilder()
                  .dataSource(CalciteTests.DATASOURCE1)
                  .intervals(QSS(Filtration.eternity()))
                  .granularity(QueryGranularities.ALL)
                  .pagingSpec(
                      new PagingSpec(
                          ImmutableMap.of("foo_1970-01-01T00:00:00.000Z_2001-01-03T00:00:00.001Z_1", 5),
                          1000,
                          true
                      )
                  )
                  .build(),
            Druids.newSelectQueryBuilder()
                  .dataSource(CalciteTests.DATASOURCE1)
                  .intervals(QSS(Filtration.eternity()))
                  .granularity(QueryGranularities.ALL)
                  .filters(NOT(SELECTOR("dim1", "", null)))
                  .pagingSpec(FIRST_PAGING_SPEC)
                  .build(),
            Druids.newSelectQueryBuilder()
                  .dataSource(CalciteTests.DATASOURCE1)
                  .intervals(QSS(Filtration.eternity()))
                  .granularity(QueryGranularities.ALL)
                  .filters(NOT(SELECTOR("dim1", "", null)))
                  .pagingSpec(
                      new PagingSpec(
                          ImmutableMap.of("foo_1970-01-01T00:00:00.000Z_2001-01-03T00:00:00.001Z_1", 4),
                          1000,
                          true
                      )
                  )
                  .build()
        ),
        ImmutableList.of(
            new Object[]{"abc", "def", "abc"}
        )
    );
  }

  @Test
  public void testExplainSelfJoinWithFallback() throws Exception
  {
    testQuery(
        PLANNER_CONFIG_FALLBACK,
        "EXPLAIN PLAN FOR\n"
        + "SELECT x.dim1, y.dim1, y.dim2\n"
        + "FROM\n"
        + "  druid.foo x INNER JOIN druid.foo y ON x.dim1 = y.dim2\n"
        + "WHERE\n"
        + "  x.dim1 <> ''",
        ImmutableList.<Query>of(),
        ImmutableList.of(
            new Object[]{
                "BindableProject(dim1=[$8], dim10=[$2], dim2=[$3])\n"
                + "  BindableJoin(condition=[=($8, $3)], joinType=[inner])\n"
                + "    DruidQueryRel(dataSource=[foo])\n"
                + "    DruidQueryRel(dataSource=[foo], filter=[!dim1 = ])\n"
            }
        )
    );
  }

  @Test
  public void testUnplannableQueries() throws Exception
  {
    // All of these queries are unplannable because they rely on features Druid doesn't support.
    // This test is here to confirm that we don't fall back to Calcite's interpreter or enumerable implementation.
    // It's also here so when we do support these features, we can have "real" tests for these queries.

    final List<String> queries = ImmutableList.of(
        "SELECT (dim1 || ' ' || dim2) AS cc, COUNT(*) FROM druid.foo GROUP BY dim1 || ' ' || dim2", // Concat two dims
        "SELECT dim1 FROM druid.foo ORDER BY dim1", // SELECT query with order by
        "SELECT TRIM(dim1) FROM druid.foo", // TRIM function
        "SELECT cnt, COUNT(*) FROM druid.foo GROUP BY cnt", // GROUP BY long
        "SELECT m1, COUNT(*) FROM druid.foo GROUP BY m1", // GROUP BY float
        "SELECT COUNT(*) FROM druid.foo WHERE m1 = 1.0", // Filter on float
        "SELECT COUNT(*) FROM druid.foo WHERE dim1 = dim2", // Filter on two columns equaling each other
        "SELECT COUNT(*) FROM druid.foo WHERE CHARACTER_LENGTH(dim1) = CHARACTER_LENGTH(dim2)", // Similar to above
        "SELECT CHARACTER_LENGTH(dim1) + 1 FROM druid.foo GROUP BY CHARACTER_LENGTH(dim1) + 1", // Group by math
        "SELECT COUNT(*) FROM druid.foo x, druid.foo y", // Self-join
        "SELECT\n"
        + "  (CAST(__time AS DATE) + EXTRACT(HOUR FROM __time) * INTERVAL '1' HOUR) AS t,\n"
        + "  SUM(cnt) AS cnt\n"
        + "FROM druid.foo\n"
        + "GROUP BY (CAST(__time AS DATE) + EXTRACT(HOUR FROM __time) * INTERVAL '1' HOUR)", // Time arithmetic
        "SELECT dim1, SUM(m1) AS m1_sum FROM druid.foo GROUP BY dim1 HAVING SUM(m1) > 1", // HAVING on float
        "SELECT SUBSTRING(dim1, 2) FROM druid.foo GROUP BY dim1", // Project a dimension from GROUP BY
        "SELECT dim1 FROM druid.foo GROUP BY dim1 ORDER BY SUBSTRING(dim1, 2)" // ORDER BY projection
    );

    for (final String query : queries) {
      assertQueryIsUnplannable(query);
    }
  }

  private void assertQueryIsUnplannable(final String sql)
  {
    assertQueryIsUnplannable(PLANNER_CONFIG_DEFAULT, sql);
  }

  private void assertQueryIsUnplannable(final PlannerConfig plannerConfig, final String sql)
  {
    Exception e = null;
    try {
      testQuery(plannerConfig, sql, ImmutableList.<Query>of(), ImmutableList.<Object[]>of());
    }
    catch (Exception e1) {
      e = e1;
    }

    if (!(e instanceof RelOptPlanner.CannotPlanException)) {
      log.error(e, "Expected CannotPlanException for query: %s", sql);
      Assert.fail(sql);
    }
  }

  @Test
  public void testSelectStarWithDimFilter() throws Exception
  {
    testQuery(
        "SELECT * FROM druid.foo WHERE dim1 > 'd' OR dim2 = 'a'",
        ImmutableList.<Query>of(
            Druids.newSelectQueryBuilder()
                  .dataSource(CalciteTests.DATASOURCE1)
                  .intervals(QSS(Filtration.eternity()))
                  .granularity(QueryGranularities.ALL)
                  .pagingSpec(FIRST_PAGING_SPEC)
                  .filters(
                      OR(
                          BOUND("dim1", "d", null, true, false, null, StringComparators.LEXICOGRAPHIC),
                          SELECTOR("dim2", "a", null)
                      )
                  )
                  .build(),
            Druids.newSelectQueryBuilder()
                  .dataSource(CalciteTests.DATASOURCE1)
                  .intervals(QSS(Filtration.eternity()))
                  .granularity(QueryGranularities.ALL)
                  .pagingSpec(
                      new PagingSpec(
                          ImmutableMap.of("foo_1970-01-01T00:00:00.000Z_2001-01-03T00:00:00.001Z_1", 2),
                          1000,
                          true
                      )
                  )
                  .filters(
                      OR(
                          BOUND("dim1", "d", null, true, false, null, StringComparators.LEXICOGRAPHIC),
                          SELECTOR("dim2", "a", null)
                      )
                  )
                  .build()
        ),
        ImmutableList.of(
            new Object[]{T("2000-01-01"), 1L, "", "a", 1.0, HLLCV1.class.getName()},
            new Object[]{T("2001-01-01"), 1L, "1", "a", 4.0, HLLCV1.class.getName()},
            new Object[]{T("2001-01-02"), 1L, "def", "abc", 5.0, HLLCV1.class.getName()}
        )
    );
  }

  @Test
  public void testSelectStarWithDimFilterAndPaging() throws Exception
  {
    testQuery(
        PLANNER_CONFIG_SELECT_PAGING,
        "SELECT * FROM druid.foo WHERE dim1 > 'd' OR dim2 = 'a'",
        ImmutableList.<Query>of(
            Druids.newSelectQueryBuilder()
                  .dataSource(CalciteTests.DATASOURCE1)
                  .intervals(QSS(Filtration.eternity()))
                  .granularity(QueryGranularities.ALL)
                  .pagingSpec(new PagingSpec(null, 2, true))
                  .filters(
                      OR(
                          BOUND("dim1", "d", null, true, false, null, StringComparators.LEXICOGRAPHIC),
                          SELECTOR("dim2", "a", null)
                      )
                  )
                  .build(),
            Druids.newSelectQueryBuilder()
                  .dataSource(CalciteTests.DATASOURCE1)
                  .intervals(QSS(Filtration.eternity()))
                  .granularity(QueryGranularities.ALL)
                  .pagingSpec(
                      new PagingSpec(
                          ImmutableMap.of("foo_1970-01-01T00:00:00.000Z_2001-01-03T00:00:00.001Z_1", 1),
                          2,
                          true
                      )
                  )
                  .filters(
                      OR(
                          BOUND("dim1", "d", null, true, false, null, StringComparators.LEXICOGRAPHIC),
                          SELECTOR("dim2", "a", null)
                      )
                  )
                  .build(),
            Druids.newSelectQueryBuilder()
                  .dataSource(CalciteTests.DATASOURCE1)
                  .intervals(QSS(Filtration.eternity()))
                  .granularity(QueryGranularities.ALL)
                  .pagingSpec(
                      new PagingSpec(
                          ImmutableMap.of("foo_1970-01-01T00:00:00.000Z_2001-01-03T00:00:00.001Z_1", 2),
                          2,
                          true
                      )
                  )
                  .filters(
                      OR(
                          BOUND("dim1", "d", null, true, false, null, StringComparators.LEXICOGRAPHIC),
                          SELECTOR("dim2", "a", null)
                      )
                  )
                  .build()
        ),
        ImmutableList.of(
            new Object[]{T("2000-01-01"), 1L, "", "a", 1.0, HLLCV1.class.getName()},
            new Object[]{T("2001-01-01"), 1L, "1", "a", 4.0, HLLCV1.class.getName()},
            new Object[]{T("2001-01-02"), 1L, "def", "abc", 5.0, HLLCV1.class.getName()}
        )
    );
  }

  @Test
  public void testGroupByNothingWithLiterallyFalseFilter() throws Exception
  {
    testQuery(
        "SELECT COUNT(*), MAX(cnt) FROM druid.foo WHERE 1 = 0",
        ImmutableList.<Query>of(),
        ImmutableList.of(
            new Object[]{0L, null}
        )
    );
  }

  @Test
  public void testGroupByOneColumnWithLiterallyFalseFilter() throws Exception
  {
    testQuery(
        "SELECT COUNT(*), MAX(cnt) FROM druid.foo WHERE 1 = 0 GROUP BY dim1",
        ImmutableList.<Query>of(),
        ImmutableList.<Object[]>of()
    );
  }

  @Test
  public void testGroupByWithFilterMatchingNothing() throws Exception
  {
    // This query should actually return [0, null] rather than an empty result set, but it doesn't.
    // This test just "documents" the current behavior.

    testQuery(
        "SELECT COUNT(*), MAX(cnt) FROM druid.foo WHERE dim1 = 'foobar'",
        ImmutableList.<Query>of(
            Druids.newTimeseriesQueryBuilder()
                  .dataSource(CalciteTests.DATASOURCE1)
                  .intervals(QSS(Filtration.eternity()))
                  .filters(SELECTOR("dim1", "foobar", null))
                  .granularity(QueryGranularities.ALL)
                  .aggregators(AGGS(
                      new CountAggregatorFactory("a0"),
                      new LongMaxAggregatorFactory("a1", "cnt")
                  ))
                  .context(TIMESERIES_CONTEXT)
                  .build()
        ),
        ImmutableList.<Object[]>of()
    );
  }

  @Test
  public void testGroupByWithFilterMatchingNothingWithGroupByLiteral() throws Exception
  {
    testQuery(
        "SELECT COUNT(*), MAX(cnt) FROM druid.foo WHERE dim1 = 'foobar' GROUP BY 'dummy'",
        ImmutableList.<Query>of(
            Druids.newTimeseriesQueryBuilder()
                  .dataSource(CalciteTests.DATASOURCE1)
                  .intervals(QSS(Filtration.eternity()))
                  .filters(SELECTOR("dim1", "foobar", null))
                  .granularity(QueryGranularities.ALL)
                  .aggregators(AGGS(
                      new CountAggregatorFactory("a0"),
                      new LongMaxAggregatorFactory("a1", "cnt")
                  ))
                  .context(TIMESERIES_CONTEXT)
                  .build()
        ),
        ImmutableList.<Object[]>of()
    );
  }

  @Test
  public void testCountStar() throws Exception
  {
    testQuery(
        "SELECT COUNT(*) FROM druid.foo",
        ImmutableList.<Query>of(
            Druids.newTimeseriesQueryBuilder()
                  .dataSource(CalciteTests.DATASOURCE1)
                  .intervals(QSS(Filtration.eternity()))
                  .granularity(QueryGranularities.ALL)
                  .aggregators(AGGS(new CountAggregatorFactory("a0")))
                  .context(TIMESERIES_CONTEXT)
                  .build()
        ),
        ImmutableList.of(
            new Object[]{6L}
        )
    );
  }

  @Test
  public void testCountStarWithLikeFilter() throws Exception
  {
    testQuery(
        "SELECT COUNT(*) FROM druid.foo WHERE dim1 like 'a%' OR dim2 like '%xb%' escape 'x'",
        ImmutableList.<Query>of(
            Druids.newTimeseriesQueryBuilder()
                  .dataSource(CalciteTests.DATASOURCE1)
                  .intervals(QSS(Filtration.eternity()))
                  .granularity(QueryGranularities.ALL)
                  .filters(
                      OR(
                          new LikeDimFilter("dim1", "a%", null, null),
                          new LikeDimFilter("dim2", "%xb%", "x", null)
                      )
                  )
                  .aggregators(AGGS(new CountAggregatorFactory("a0")))
                  .context(TIMESERIES_CONTEXT)
                  .build()
        ),
        ImmutableList.of(
            new Object[]{2L}
        )
    );
  }

  @Test
  public void testCountStarWithLongColumnFilters() throws Exception
  {
    testQuery(
        "SELECT COUNT(*) FROM druid.foo WHERE cnt >= 3 OR cnt = 1",
        ImmutableList.<Query>of(
            Druids.newTimeseriesQueryBuilder()
                  .dataSource(CalciteTests.DATASOURCE1)
                  .intervals(QSS(Filtration.eternity()))
                  .granularity(QueryGranularities.ALL)
                  .filters(
                      OR(
                          BOUND("cnt", "3", null, false, false, null, StringComparators.NUMERIC),
                          SELECTOR("cnt", "1", null)
                      )
                  )
                  .aggregators(AGGS(new CountAggregatorFactory("a0")))
                  .context(TIMESERIES_CONTEXT)
                  .build()
        ),
        ImmutableList.of(
            new Object[]{6L}
        )
    );
  }

  @Test
  public void testCountStarWithLongColumnFiltersOnTwoPoints() throws Exception
  {
    testQuery(
        "SELECT COUNT(*) FROM druid.foo WHERE cnt = 1 OR cnt = 2",
        ImmutableList.<Query>of(
            Druids.newTimeseriesQueryBuilder()
                  .dataSource(CalciteTests.DATASOURCE1)
                  .intervals(QSS(Filtration.eternity()))
                  .granularity(QueryGranularities.ALL)
                  .filters(IN("cnt", ImmutableList.of("1", "2"), null))
                  .aggregators(AGGS(new CountAggregatorFactory("a0")))
                  .context(TIMESERIES_CONTEXT)
                  .build()
        ),
        ImmutableList.of(
            new Object[]{6L}
        )
    );
  }

  @Test
  public void testFilterOnStringAsNumber() throws Exception
  {
    testQuery(
        "SELECT distinct dim1 FROM druid.foo WHERE "
        + "dim1 = 10 OR "
        + "(floor(CAST(dim1 AS float)) = 10.00 and CAST(dim1 AS float) > 9 and CAST(dim1 AS float) <= 10.5)",
        ImmutableList.<Query>of(
            GroupByQuery.builder()
                        .setDataSource(CalciteTests.DATASOURCE1)
                        .setInterval(QSS(Filtration.eternity()))
                        .setGranularity(QueryGranularities.ALL)
                        .setDimensions(DIMS(new DefaultDimensionSpec("dim1", "d0")))
                        .setDimFilter(
                            OR(
                                SELECTOR("dim1", "10", null),
                                AND(
                                    NUMERIC_SELECTOR("dim1", "10.00", new BucketExtractionFn(1.0, 0.0)),
                                    BOUND("dim1", "9", "10.5", true, false, null, StringComparators.NUMERIC)
                                )
                            )
                        )
                        .build()
        ),
        ImmutableList.of(
            new Object[]{"10.1"}
        )
    );
  }

  @Test
  public void testSimpleAggregations() throws Exception
  {
    testQuery(
        "SELECT COUNT(*), COUNT(cnt), COUNT(dim1), AVG(cnt), SUM(cnt), SUM(cnt) + MIN(cnt) + MAX(cnt) FROM druid.foo",
        ImmutableList.<Query>of(
            Druids.newTimeseriesQueryBuilder()
                  .dataSource(CalciteTests.DATASOURCE1)
                  .intervals(QSS(Filtration.eternity()))
                  .granularity(QueryGranularities.ALL)
                  .aggregators(
                      AGGS(
                          new CountAggregatorFactory("a0"),
                          new LongSumAggregatorFactory("A1:sum", "cnt"),
                          new CountAggregatorFactory("A1:count"),
                          new LongSumAggregatorFactory("a2", "cnt"),
                          new LongMinAggregatorFactory("a3", "cnt"),
                          new LongMaxAggregatorFactory("a4", "cnt")
                      )
                  )
                  .postAggregators(
                      ImmutableList.<PostAggregator>of(
                          new ArithmeticPostAggregator(
                              "a1",
                              "quotient",
                              ImmutableList.<PostAggregator>of(
                                  new FieldAccessPostAggregator(null, "A1:sum"),
                                  new FieldAccessPostAggregator(null, "A1:count")
                              )
                          ),
                          new ArithmeticPostAggregator(
                              "a5",
                              "+",
                              ImmutableList.<PostAggregator>of(
                                  new ArithmeticPostAggregator(
                                      null,
                                      "+",
                                      ImmutableList.<PostAggregator>of(
                                          new FieldAccessPostAggregator(null, "a2"),
                                          new FieldAccessPostAggregator(null, "a3")
                                      )
                                  ),
                                  new FieldAccessPostAggregator(null, "a4")
                              )
                          )
                      )
                  )
                  .context(TIMESERIES_CONTEXT)
                  .build()
        ),
        ImmutableList.of(
            new Object[]{6L, 6L, 6L, 1L, 6L, 8L}
        )
    );
  }

  @Test
  public void testGroupByWithSortOnPostAggregation() throws Exception
  {
    testQuery(
        "SELECT dim1, MIN(m1) + MAX(m1) AS x FROM druid.foo GROUP BY dim1 ORDER BY x LIMIT 3",
        ImmutableList.<Query>of(
            new TopNQueryBuilder()
                .dataSource(CalciteTests.DATASOURCE1)
                .intervals(QSS(Filtration.eternity()))
                .granularity(QueryGranularities.ALL)
                .dimension(new DefaultDimensionSpec("dim1", "d0"))
                .metric(new InvertedTopNMetricSpec(new NumericTopNMetricSpec("a2")))
                .aggregators(AGGS(
                    new DoubleMinAggregatorFactory("a0", "m1"),
                    new DoubleMaxAggregatorFactory("a1", "m1")
                ))
                .postAggregators(
                    ImmutableList.<PostAggregator>of(
                        new ArithmeticPostAggregator(
                            "a2",
                            "+",
                            ImmutableList.<PostAggregator>of(
                                new FieldAccessPostAggregator(null, "a0"),
                                new FieldAccessPostAggregator(null, "a1")
                            )
                        )
                    )
                )
                .threshold(3)
                .build()
        ),
        ImmutableList.of(
            new Object[]{"", 2.0},
            new Object[]{"10.1", 4.0},
            new Object[]{"2", 6.0}
        )
    );
  }

  @Test
  public void testGroupByWithSortOnPostAggregationNoTopNConfig() throws Exception
  {
    testQuery(
        PLANNER_CONFIG_NO_TOPN,
        "SELECT dim1, MIN(m1) + MAX(m1) AS x FROM druid.foo GROUP BY dim1 ORDER BY x LIMIT 3",
        ImmutableList.<Query>of(
            GroupByQuery.builder()
                        .setDataSource(CalciteTests.DATASOURCE1)
                        .setInterval(QSS(Filtration.eternity()))
                        .setGranularity(QueryGranularities.ALL)
                        .setDimensions(DIMS(new DefaultDimensionSpec("dim1", "d0")))
                        .setAggregatorSpecs(
                            ImmutableList.of(
                                new DoubleMinAggregatorFactory("a0", "m1"),
                                new DoubleMaxAggregatorFactory("a1", "m1")
                            )
                        )
                        .setPostAggregatorSpecs(
                            ImmutableList.<PostAggregator>of(
                                new ArithmeticPostAggregator(
                                    "a2",
                                    "+",
                                    ImmutableList.<PostAggregator>of(
                                        new FieldAccessPostAggregator(null, "a0"),
                                        new FieldAccessPostAggregator(null, "a1")
                                    )
                                )
                            )
                        )
                        .setLimitSpec(
                            new DefaultLimitSpec(
                                ImmutableList.of(
                                    new OrderByColumnSpec(
                                        "a2",
                                        OrderByColumnSpec.Direction.ASCENDING,
                                        StringComparators.NUMERIC
                                    )
                                ),
                                3
                            )
                        )
                        .build()
        ),
        ImmutableList.of(
            new Object[]{"", 2.0},
            new Object[]{"10.1", 4.0},
            new Object[]{"2", 6.0}
        )
    );
  }

  @Test
  public void testFilteredAggregations() throws Exception
  {
    testQuery(
        "SELECT "
        + "SUM(case dim1 when 'abc' then cnt end), "
        + "SUM(case dim1 when 'abc' then null else cnt end), "
        + "SUM(case substring(dim1, 1, 1) when 'a' then cnt end), "
        + "COUNT(dim2) filter(WHERE dim1 <> '1'), "
        + "COUNT(CASE WHEN dim1 <> '1' THEN 'dummy' END), "
        + "SUM(CASE WHEN dim1 <> '1' THEN 1 ELSE 0 END), "
        + "SUM(cnt) filter(WHERE dim2 = 'a'), "
        + "SUM(case when dim1 <> '1' then cnt end) filter(WHERE dim2 = 'a') "
        + "FROM druid.foo",
        ImmutableList.<Query>of(
            Druids.newTimeseriesQueryBuilder()
                  .dataSource(CalciteTests.DATASOURCE1)
                  .intervals(QSS(Filtration.eternity()))
                  .granularity(QueryGranularities.ALL)
                  .aggregators(AGGS(
                      new FilteredAggregatorFactory(
                          new LongSumAggregatorFactory("a0", "cnt"),
                          SELECTOR("dim1", "abc", null)
                      ),
                      new FilteredAggregatorFactory(
                          new LongSumAggregatorFactory("a1", "cnt"),
                          NOT(SELECTOR("dim1", "abc", null))
                      ),
                      new FilteredAggregatorFactory(
                          new LongSumAggregatorFactory("a2", "cnt"),
                          SELECTOR("dim1", "a", new SubstringDimExtractionFn(0, 1))
                      ),
                      new FilteredAggregatorFactory(
                          new CountAggregatorFactory("a3"),
                          NOT(SELECTOR("dim1", "1", null))
                      ),
                      new FilteredAggregatorFactory(
                          new CountAggregatorFactory("a4"),
                          NOT(SELECTOR("dim1", "1", null))
                      ),
                      new FilteredAggregatorFactory(
                          new CountAggregatorFactory("a5"),
                          NOT(SELECTOR("dim1", "1", null))
                      ),
                      new FilteredAggregatorFactory(
                          new LongSumAggregatorFactory("a6", "cnt"),
                          SELECTOR("dim2", "a", null)
                      ),
                      new FilteredAggregatorFactory(
                          new LongSumAggregatorFactory("a7", "cnt"),
                          AND(
                              SELECTOR("dim2", "a", null),
                              NOT(SELECTOR("dim1", "1", null))
                          )
                      )
                  ))
                  .context(TIMESERIES_CONTEXT)
                  .build()
        ),
        ImmutableList.of(
            new Object[]{1L, 5L, 1L, 5L, 5L, 5, 2L, 1L}
        )
    );
  }

  @Test
  public void testExpressionAggregations() throws Exception
  {
    testQuery(
        "SELECT SUM(cnt * 3), LN(SUM(cnt) + SUM(m1)) FROM druid.foo",
        ImmutableList.<Query>of(
            Druids.newTimeseriesQueryBuilder()
                  .dataSource(CalciteTests.DATASOURCE1)
                  .intervals(QSS(Filtration.eternity()))
                  .granularity(QueryGranularities.ALL)
                  .aggregators(AGGS(
                      new LongSumAggregatorFactory("a0", null, "(\"cnt\" * 3)"),
                      new LongSumAggregatorFactory("a1", "cnt", null),
                      new DoubleSumAggregatorFactory("a2", "m1", null)
                  ))
                  .postAggregators(ImmutableList.<PostAggregator>of(
                      new ExpressionPostAggregator("a3", "log((\"a1\" + \"a2\"))")
                  ))
                  .context(TIMESERIES_CONTEXT)
                  .build()
        ),
        ImmutableList.of(
            new Object[]{18L, 3.295836866004329}
        )
    );
  }

  @Test
  public void testInFilter() throws Exception
  {
    testQuery(
        "SELECT dim1, COUNT(*) FROM druid.foo WHERE dim1 IN ('abc', 'def', 'ghi') GROUP BY dim1",
        ImmutableList.<Query>of(
            GroupByQuery.builder()
                        .setDataSource(CalciteTests.DATASOURCE1)
                        .setInterval(QSS(Filtration.eternity()))
                        .setGranularity(QueryGranularities.ALL)
                        .setDimensions(DIMS(new DefaultDimensionSpec("dim1", "d0")))
                        .setDimFilter(new InDimFilter("dim1", ImmutableList.of("abc", "def", "ghi"), null))
                        .setAggregatorSpecs(
                            AGGS(
                                new CountAggregatorFactory("a0")
                            )
                        )
                        .build()
        ),
        ImmutableList.of(
            new Object[]{"abc", 1L},
            new Object[]{"def", 1L}
        )
    );
  }

  @Test
  public void testCountStarWithDegenerateFilter() throws Exception
  {
    testQuery(
        "SELECT COUNT(*) FROM druid.foo WHERE dim2 = 'a' and (dim1 > 'a' OR dim1 < 'b')",
        ImmutableList.<Query>of(
            Druids.newTimeseriesQueryBuilder()
                  .dataSource(CalciteTests.DATASOURCE1)
                  .intervals(QSS(Filtration.eternity()))
                  .granularity(QueryGranularities.ALL)
                  .filters(SELECTOR("dim2", "a", null))
                  .aggregators(AGGS(new CountAggregatorFactory("a0")))
                  .context(TIMESERIES_CONTEXT)
                  .build()
        ),
        ImmutableList.of(
            new Object[]{2L}
        )
    );
  }

  @Test
  public void testCountStarWithNotOfDegenerateFilter() throws Exception
  {
    testQuery(
        "SELECT COUNT(*) FROM druid.foo WHERE dim2 = 'a' and not (dim1 > 'a' OR dim1 < 'b')",
        ImmutableList.<Query>of(
            Druids.newTimeseriesQueryBuilder()
                  .dataSource(CalciteTests.DATASOURCE1)
                  .intervals(QSS())
                  .granularity(QueryGranularities.ALL)
                  .filters(null)
                  .aggregators(AGGS(new CountAggregatorFactory("a0")))
                  .context(TIMESERIES_CONTEXT)
                  .build()
        ),
        ImmutableList.<Object[]>of()
    );
  }

  @Test
  public void testCountStarWithBoundFilterSimplifyOr() throws Exception
  {
    testQuery(
        "SELECT COUNT(*) FROM druid.foo WHERE (dim1 >= 'a' and dim1 < 'b') OR dim1 = 'ab'",
        ImmutableList.<Query>of(
            Druids.newTimeseriesQueryBuilder()
                  .dataSource(CalciteTests.DATASOURCE1)
                  .intervals(QSS(Filtration.eternity()))
                  .granularity(QueryGranularities.ALL)
                  .filters(BOUND("dim1", "a", "b", false, true, null, StringComparators.LEXICOGRAPHIC))
                  .aggregators(AGGS(new CountAggregatorFactory("a0")))
                  .context(TIMESERIES_CONTEXT)
                  .build()
        ),
        ImmutableList.of(
            new Object[]{1L}
        )
    );
  }

  @Test
  public void testCountStarWithBoundFilterSimplifyAnd() throws Exception
  {
    testQuery(
        "SELECT COUNT(*) FROM druid.foo WHERE (dim1 >= 'a' and dim1 < 'b') and dim1 = 'abc'",
        ImmutableList.<Query>of(
            Druids.newTimeseriesQueryBuilder()
                  .dataSource(CalciteTests.DATASOURCE1)
                  .intervals(QSS(Filtration.eternity()))
                  .granularity(QueryGranularities.ALL)
                  .filters(SELECTOR("dim1", "abc", null))
                  .aggregators(AGGS(new CountAggregatorFactory("a0")))
                  .context(TIMESERIES_CONTEXT)
                  .build()
        ),
        ImmutableList.of(
            new Object[]{1L}
        )
    );
  }

  @Test
  public void testCountStarWithFilterOnCastedString() throws Exception
  {
    testQuery(
        "SELECT COUNT(*) FROM druid.foo WHERE CAST(dim1 AS bigint) = 2",
        ImmutableList.<Query>of(
            Druids.newTimeseriesQueryBuilder()
                  .dataSource(CalciteTests.DATASOURCE1)
                  .intervals(QSS(Filtration.eternity()))
                  .granularity(QueryGranularities.ALL)
                  .filters(NUMERIC_SELECTOR("dim1", "2", null))
                  .aggregators(AGGS(new CountAggregatorFactory("a0")))
                  .context(TIMESERIES_CONTEXT)
                  .build()
        ),
        ImmutableList.of(
            new Object[]{1L}
        )
    );
  }

  @Test
  public void testCountStarWithTimeFilter() throws Exception
  {
    testQuery(
        "SELECT COUNT(*) FROM druid.foo "
        + "WHERE __time >= TIMESTAMP '2000-01-01 00:00:00' AND __time < TIMESTAMP '2001-01-01 00:00:00'",
        ImmutableList.<Query>of(
            Druids.newTimeseriesQueryBuilder()
                  .dataSource(CalciteTests.DATASOURCE1)
                  .intervals(QSS(new Interval("2000-01-01/2001-01-01")))
                  .granularity(QueryGranularities.ALL)
                  .aggregators(AGGS(new CountAggregatorFactory("a0")))
                  .context(TIMESERIES_CONTEXT)
                  .build()
        ),
        ImmutableList.of(
            new Object[]{3L}
        )
    );
  }

  @Test
  public void testCountStarWithSinglePointInTime() throws Exception
  {
    testQuery(
        "SELECT COUNT(*) FROM druid.foo WHERE __time = TIMESTAMP '2000-01-01 00:00:00'",
        ImmutableList.<Query>of(
            Druids.newTimeseriesQueryBuilder()
                  .dataSource(CalciteTests.DATASOURCE1)
                  .intervals(QSS(new Interval("2000-01-01/2000-01-01T00:00:00.001")))
                  .granularity(QueryGranularities.ALL)
                  .aggregators(AGGS(new CountAggregatorFactory("a0")))
                  .context(TIMESERIES_CONTEXT)
                  .build()
        ),
        ImmutableList.of(
            new Object[]{1L}
        )
    );
  }

  @Test
  public void testCountStarWithTwoPointsInTime() throws Exception
  {
    testQuery(
        "SELECT COUNT(*) FROM druid.foo WHERE "
        + "__time = TIMESTAMP '2000-01-01 00:00:00' OR __time = TIMESTAMP '2000-01-01 00:00:00' + INTERVAL '1' DAY",
        ImmutableList.<Query>of(
            Druids.newTimeseriesQueryBuilder()
                  .dataSource(CalciteTests.DATASOURCE1)
                  .intervals(
                      QSS(
                          new Interval("2000-01-01/2000-01-01T00:00:00.001"),
                          new Interval("2000-01-02/2000-01-02T00:00:00.001")
                      )
                  )
                  .granularity(QueryGranularities.ALL)
                  .aggregators(AGGS(new CountAggregatorFactory("a0")))
                  .context(TIMESERIES_CONTEXT)
                  .build()
        ),
        ImmutableList.of(
            new Object[]{2L}
        )
    );
  }

  @Test
  public void testCountStarWithComplexDisjointTimeFilter() throws Exception
  {
    testQuery(
        "SELECT COUNT(*) FROM druid.foo "
        + "WHERE dim2 = 'a' and ("
        + "  (__time >= TIMESTAMP '2000-01-01 00:00:00' AND __time < TIMESTAMP '2001-01-01 00:00:00')"
        + "  OR ("
        + "    (__time >= TIMESTAMP '2002-01-01 00:00:00' AND __time < TIMESTAMP '2003-05-01 00:00:00')"
        + "    and (__time >= TIMESTAMP '2002-05-01 00:00:00' AND __time < TIMESTAMP '2004-01-01 00:00:00')"
        + "    and dim1 = 'abc'"
        + "  )"
        + ")",
        ImmutableList.<Query>of(
            Druids.newTimeseriesQueryBuilder()
                  .dataSource(CalciteTests.DATASOURCE1)
                  .intervals(QSS(new Interval("2000/2001"), new Interval("2002-05-01/2003-05-01")))
                  .granularity(QueryGranularities.ALL)
                  .filters(
                      AND(
                          SELECTOR("dim2", "a", null),
                          OR(
                              TIME_BOUND("2000/2001"),
                              AND(
                                  SELECTOR("dim1", "abc", null),
                                  TIME_BOUND("2002-05-01/2003-05-01")
                              )
                          )
                      )
                  )
                  .aggregators(AGGS(new CountAggregatorFactory("a0")))
                  .context(TIMESERIES_CONTEXT)
                  .build()
        ),
        ImmutableList.of(
            new Object[]{1L}
        )
    );
  }

  @Test
  public void testCountStarWithNotOfComplexDisjointTimeFilter() throws Exception
  {
    testQuery(
        "SELECT COUNT(*) FROM druid.foo "
        + "WHERE not (dim2 = 'a' and ("
        + "    (__time >= TIMESTAMP '2000-01-01 00:00:00' AND __time < TIMESTAMP '2001-01-01 00:00:00')"
        + "    OR ("
        + "      (__time >= TIMESTAMP '2002-01-01 00:00:00' AND __time < TIMESTAMP '2004-01-01 00:00:00')"
        + "      and (__time >= TIMESTAMP '2002-05-01 00:00:00' AND __time < TIMESTAMP '2003-05-01 00:00:00')"
        + "      and dim1 = 'abc'"
        + "    )"
        + "  )"
        + ")",
        ImmutableList.<Query>of(
            Druids.newTimeseriesQueryBuilder()
                  .dataSource(CalciteTests.DATASOURCE1)
                  .intervals(QSS(Filtration.eternity()))
                  .filters(
                      NOT(AND(
                          SELECTOR("dim2", "a", null),
                          OR(
                              TIME_BOUND("2000/2001"),
                              AND(
                                  SELECTOR("dim1", "abc", null),
                                  TIME_BOUND("2002-05-01/2003-05-01")
                              )
                          )
                      ))
                  )
                  .granularity(QueryGranularities.ALL)
                  .aggregators(AGGS(new CountAggregatorFactory("a0")))
                  .context(TIMESERIES_CONTEXT)
                  .build()
        ),
        ImmutableList.of(
            new Object[]{5L}
        )
    );
  }

  @Test
  public void testCountStarWithNotTimeFilter() throws Exception
  {
    testQuery(
        "SELECT COUNT(*) FROM druid.foo "
        + "WHERE dim1 <> 'xxx' and not ("
        + "    (__time >= TIMESTAMP '2000-01-01 00:00:00' AND __time < TIMESTAMP '2001-01-01 00:00:00')"
        + "    OR (__time >= TIMESTAMP '2003-01-01 00:00:00' AND __time < TIMESTAMP '2004-01-01 00:00:00'))",
        ImmutableList.<Query>of(
            Druids.newTimeseriesQueryBuilder()
                  .dataSource(CalciteTests.DATASOURCE1)
                  .intervals(
                      QSS(
                          new Interval(Filtration.eternity().getStart(), new DateTime("2000")),
                          new Interval("2001/2003"),
                          new Interval(new DateTime("2004"), Filtration.eternity().getEnd())
                      )
                  )
                  .filters(NOT(SELECTOR("dim1", "xxx", null)))
                  .granularity(QueryGranularities.ALL)
                  .aggregators(AGGS(new CountAggregatorFactory("a0")))
                  .context(TIMESERIES_CONTEXT)
                  .build()
        ),
        ImmutableList.of(
            new Object[]{3L}
        )
    );
  }

  @Test
  public void testCountStarWithTimeAndDimFilter() throws Exception
  {
    testQuery(
        "SELECT COUNT(*) FROM druid.foo "
        + "WHERE dim2 <> 'a' "
        + "and __time BETWEEN TIMESTAMP '2000-01-01 00:00:00' AND TIMESTAMP '2000-12-31 23:59:59.999'",
        ImmutableList.<Query>of(
            Druids.newTimeseriesQueryBuilder()
                  .dataSource(CalciteTests.DATASOURCE1)
                  .intervals(QSS(new Interval("2000-01-01/2001-01-01")))
                  .filters(NOT(SELECTOR("dim2", "a", null)))
                  .granularity(QueryGranularities.ALL)
                  .aggregators(AGGS(new CountAggregatorFactory("a0")))
                  .context(TIMESERIES_CONTEXT)
                  .build()
        ),
        ImmutableList.of(
            new Object[]{2L}
        )
    );
  }

  @Test
  public void testCountStarWithTimeOrDimFilter() throws Exception
  {
    testQuery(
        "SELECT COUNT(*) FROM druid.foo "
        + "WHERE dim2 <> 'a' "
        + "or __time BETWEEN TIMESTAMP '2000-01-01 00:00:00' AND TIMESTAMP '2000-12-31 23:59:59.999'",
        ImmutableList.<Query>of(
            Druids.newTimeseriesQueryBuilder()
                  .dataSource(CalciteTests.DATASOURCE1)
                  .intervals(QSS(Filtration.eternity()))
                  .filters(
                      OR(
                          NOT(SELECTOR("dim2", "a", null)),
                          BOUND(
                              "__time",
                              String.valueOf(T("2000-01-01")),
                              String.valueOf(T("2000-12-31T23:59:59.999")),
                              false,
                              false,
                              null,
                              StringComparators.NUMERIC
                          )
                      )
                  )
                  .granularity(QueryGranularities.ALL)
                  .aggregators(AGGS(new CountAggregatorFactory("a0")))
                  .context(TIMESERIES_CONTEXT)
                  .build()
        ),
        ImmutableList.of(
            new Object[]{5L}
        )
    );
  }

  @Test
  public void testCountStarWithTimeFilterOnLongColumn() throws Exception
  {
    testQuery(
        "SELECT COUNT(*) FROM druid.foo WHERE "
        + "cnt >= EXTRACT(EPOCH FROM TIMESTAMP '1970-01-01 00:00:00') * 1000 "
        + "AND cnt < EXTRACT(EPOCH FROM TIMESTAMP '1970-01-02 00:00:00') * 1000",
        ImmutableList.<Query>of(
            Druids.newTimeseriesQueryBuilder()
                  .dataSource(CalciteTests.DATASOURCE1)
                  .intervals(QSS(Filtration.eternity()))
                  .granularity(QueryGranularities.ALL)
                  .filters(
                      BOUND(
                          "cnt",
                          String.valueOf(new DateTime("1970-01-01").getMillis()),
                          String.valueOf(new DateTime("1970-01-02").getMillis()),
                          false,
                          true,
                          null,
                          StringComparators.NUMERIC
                      )
                  )
                  .aggregators(AGGS(new CountAggregatorFactory("a0")))
                  .context(TIMESERIES_CONTEXT)
                  .build()
        ),
        ImmutableList.of(
            new Object[]{6L}
        )
    );
  }

  @Test
  public void testSelectDistinctWithCascadeExtractionFilter() throws Exception
  {
    testQuery(
        "SELECT distinct dim1 FROM druid.foo WHERE substring(substring(dim1, 2), 1, 1) = 'e' OR dim2 = 'a'",
        ImmutableList.<Query>of(
            GroupByQuery.builder()
                        .setDataSource(CalciteTests.DATASOURCE1)
                        .setInterval(QSS(Filtration.eternity()))
                        .setGranularity(QueryGranularities.ALL)
                        .setDimensions(DIMS(new DefaultDimensionSpec("dim1", "d0")))
                        .setDimFilter(
                            OR(
                                SELECTOR(
                                    "dim1",
                                    "e",
                                    CASCADE(
                                        new SubstringDimExtractionFn(1, null),
                                        new SubstringDimExtractionFn(0, 1)
                                    )
                                ),
                                SELECTOR("dim2", "a", null)
                            )
                        )
                        .build()
        ),
        ImmutableList.of(
            new Object[]{""},
            new Object[]{"1"},
            new Object[]{"def"}
        )
    );
  }

  @Test
  public void testSelectDistinctWithStrlenFilter() throws Exception
  {
    testQuery(
        "SELECT distinct dim1 FROM druid.foo "
        + "WHERE CHARACTER_LENGTH(dim1) = 3 OR CAST(CHARACTER_LENGTH(dim1) AS varchar) = 3",
        ImmutableList.<Query>of(
            GroupByQuery.builder()
                        .setDataSource(CalciteTests.DATASOURCE1)
                        .setInterval(QSS(Filtration.eternity()))
                        .setGranularity(QueryGranularities.ALL)
                        .setDimensions(DIMS(new DefaultDimensionSpec("dim1", "d0")))
                        .setDimFilter(
                            OR(
                                NUMERIC_SELECTOR("dim1", "3", StrlenExtractionFn.instance()),
                                SELECTOR("dim1", "3", StrlenExtractionFn.instance())
                            )
                        )
                        .build()
        ),
        ImmutableList.of(
            new Object[]{"abc"},
            new Object[]{"def"}
        )
    );
  }

  @Test
  public void testSelectDistinctWithLimit() throws Exception
  {
    // Should use topN even if approximate topNs are off, because this query is exact.

    testQuery(
        "SELECT DISTINCT dim2 FROM druid.foo LIMIT 10",
        ImmutableList.<Query>of(
            new TopNQueryBuilder()
                .dataSource(CalciteTests.DATASOURCE1)
                .intervals(QSS(Filtration.eternity()))
                .granularity(QueryGranularities.ALL)
                .dimension(new DefaultDimensionSpec("dim2", "d0"))
                .metric(new DimensionTopNMetricSpec(null, StringComparators.LEXICOGRAPHIC))
                .threshold(10)
                .build()
        ),
        ImmutableList.of(
            new Object[]{""},
            new Object[]{"a"},
            new Object[]{"abc"}
        )
    );
  }

  @Test
  public void testCountDistinct() throws Exception
  {
    testQuery(
        "SELECT SUM(cnt), COUNT(distinct dim2), COUNT(distinct unique_dim1) FROM druid.foo",
        ImmutableList.<Query>of(
            Druids.newTimeseriesQueryBuilder()
                  .dataSource(CalciteTests.DATASOURCE1)
                  .intervals(QSS(Filtration.eternity()))
                  .granularity(QueryGranularities.ALL)
                  .aggregators(
                      AGGS(
                          new LongSumAggregatorFactory("a0", "cnt"),
                          new CardinalityAggregatorFactory(
                              "a1",
                              null,
                              DIMS(new DefaultDimensionSpec("dim2", null)),
                              false
                          ),
                          new HyperUniquesAggregatorFactory("a2", "unique_dim1")
                      )
                  )
                  .context(TIMESERIES_CONTEXT)
                  .build()
        ),
        ImmutableList.of(
            new Object[]{6L, 3L, 6L}
<<<<<<< HEAD
=======
        )
    );
  }

  @Test
  public void testApproxCountDistinct() throws Exception
  {
    testQuery(
        "SELECT\n"
        + "  SUM(cnt),\n"
        + "  APPROX_COUNT_DISTINCT(dim2),\n" // uppercase
        + "  approx_count_distinct(dim2) FILTER(WHERE dim2 <> ''),\n" // lowercase; also, filtered
        + "  approx_count_distinct(unique_dim1)\n" // on native hyperUnique column
        + "FROM druid.foo",
        ImmutableList.<Query>of(
            Druids.newTimeseriesQueryBuilder()
                  .dataSource(CalciteTests.DATASOURCE1)
                  .intervals(QSS(Filtration.eternity()))
                  .granularity(QueryGranularities.ALL)
                  .aggregators(
                      AGGS(
                          new LongSumAggregatorFactory("a0", "cnt"),
                          new CardinalityAggregatorFactory(
                              "a1",
                              null,
                              DIMS(new DefaultDimensionSpec("dim2", "dim2")),
                              false
                          ),
                          new FilteredAggregatorFactory(
                              new CardinalityAggregatorFactory(
                                  "a2",
                                  null,
                                  DIMS(new DefaultDimensionSpec("dim2", "dim2")),
                                  false
                              ),
                              NOT(SELECTOR("dim2", "", null))
                          ),
                          new HyperUniquesAggregatorFactory("a3", "unique_dim1")
                      )
                  )
                  .context(TIMESERIES_CONTEXT)
                  .build()
        ),
        ImmutableList.of(
            new Object[]{6L, 3L, 2L, 6L}
>>>>>>> 515caa8a
        )
    );
  }

  @Test
  public void testApproxCountDistinct() throws Exception
  {
    testQuery(
        "SELECT\n"
        + "  SUM(cnt),\n"
        + "  APPROX_COUNT_DISTINCT(dim2),\n" // uppercase
        + "  approx_count_distinct(dim2) FILTER(WHERE dim2 <> ''),\n" // lowercase; also, filtered
        + "  approx_count_distinct(unique_dim1)\n" // on native hyperUnique column
        + "FROM druid.foo",
        ImmutableList.<Query>of(
            Druids.newTimeseriesQueryBuilder()
                  .dataSource(CalciteTests.DATASOURCE1)
                  .intervals(QSS(Filtration.eternity()))
                  .granularity(QueryGranularities.ALL)
                  .aggregators(
                      AGGS(
                          new LongSumAggregatorFactory("a0", "cnt"),
                          new CardinalityAggregatorFactory(
                              "a1",
                              null,
                              DIMS(new DefaultDimensionSpec("dim2", "dim2")),
                              false
                          ),
                          new FilteredAggregatorFactory(
                              new CardinalityAggregatorFactory(
                                  "a2",
                                  null,
                                  DIMS(new DefaultDimensionSpec("dim2", "dim2")),
                                  false
                              ),
                              NOT(SELECTOR("dim2", "", null))
                          ),
                          new HyperUniquesAggregatorFactory("a3", "unique_dim1")
                      )
                  )
                  .context(TIMESERIES_CONTEXT)
                  .build()
        ),
        ImmutableList.of(
            new Object[]{6L, 3L, 2L, 6L}
        )
    );
  }

  @Test
  public void testDoubleNestedGroupBy() throws Exception
  {
    testQuery(
        "SELECT SUM(cnt), COUNT(*) FROM (\n"
        + "  SELECT dim2, SUM(t1.cnt) cnt FROM (\n"
        + "    SELECT\n"
        + "      dim1,\n"
        + "      dim2,\n"
        + "      COUNT(*) cnt\n"
        + "    FROM druid.foo\n"
        + "    GROUP BY dim1, dim2\n"
        + "  ) t1\n"
        + "  GROUP BY dim2\n"
        + ") t2",
        null,
        ImmutableList.of(
            new Object[]{6L, 3L}
        )
    );
  }

  @Test
  public void testExactCountDistinctUsingSubquery() throws Exception
  {
    testQuery(
        PLANNER_CONFIG_SINGLE_NESTING_ONLY, // Sanity check; this query should work with a single level of nesting.
        "SELECT\n"
        + "  SUM(cnt),\n"
        + "  COUNT(*)\n"
        + "FROM (SELECT dim2, SUM(cnt) AS cnt FROM druid.foo GROUP BY dim2)",
        ImmutableList.<Query>of(
            GroupByQuery.builder()
                        .setDataSource(
                            new QueryDataSource(
                                GroupByQuery.builder()
                                            .setDataSource(CalciteTests.DATASOURCE1)
                                            .setInterval(QSS(Filtration.eternity()))
                                            .setGranularity(QueryGranularities.ALL)
                                            .setDimensions(DIMS(new DefaultDimensionSpec("dim2", "d0")))
                                            .setAggregatorSpecs(AGGS(new LongSumAggregatorFactory("a0", "cnt")))
                                            .build()
                            )
                        )
                        .setInterval(QSS(Filtration.eternity()))
                        .setGranularity(QueryGranularities.ALL)
                        .setAggregatorSpecs(AGGS(
                            new LongSumAggregatorFactory("a0", "a0"),
                            new CountAggregatorFactory("a1")
                        ))
                        .build()
        ),
        ImmutableList.of(
            new Object[]{6L, 3L}
        )
    );
  }

  @Test
  public void testTopNFilterJoin() throws Exception
  {
    // Filters on top N values of some dimension by using an inner join.
    testQuery(
        "SELECT t1.dim1, SUM(t1.cnt)\n"
        + "FROM druid.foo t1\n"
        + "  INNER JOIN (\n"
        + "  SELECT\n"
        + "    SUM(cnt) AS sum_cnt,\n"
        + "    dim2\n"
        + "  FROM druid.foo\n"
        + "  GROUP BY dim2\n"
        + "  ORDER BY 1 DESC\n"
        + "  LIMIT 2\n"
        + ") t2 ON (t1.dim2 = t2.dim2)\n"
        + "GROUP BY t1.dim1\n"
        + "ORDER BY 1\n",
        ImmutableList.<Query>of(
            new TopNQueryBuilder()
                .dataSource(CalciteTests.DATASOURCE1)
                .intervals(QSS(Filtration.eternity()))
                .granularity(QueryGranularities.ALL)
                .dimension(new DefaultDimensionSpec("dim2", "d0"))
                .aggregators(AGGS(new LongSumAggregatorFactory("a0", "cnt")))
                .metric(new NumericTopNMetricSpec("a0"))
                .threshold(2)
                .build(),
            GroupByQuery.builder()
                        .setDataSource(CalciteTests.DATASOURCE1)
                        .setInterval(QSS(Filtration.eternity()))
                        .setGranularity(QueryGranularities.ALL)
                        .setDimFilter(IN("dim2", ImmutableList.of("", "a"), null))
                        .setDimensions(DIMS(new DefaultDimensionSpec("dim1", "d0")))
                        .setAggregatorSpecs(AGGS(new LongSumAggregatorFactory("a0", "cnt")))
                        .setLimitSpec(
                            new DefaultLimitSpec(
                                ImmutableList.of(
                                    new OrderByColumnSpec(
                                        "d0",
                                        OrderByColumnSpec.Direction.ASCENDING,
                                        StringComparators.LEXICOGRAPHIC
                                    )
                                ),
                                Integer.MAX_VALUE
                            )
                        )
                        .build()
        ),
        ImmutableList.of(
            new Object[]{"", 1L},
            new Object[]{"1", 1L},
            new Object[]{"10.1", 1L},
            new Object[]{"2", 1L},
            new Object[]{"abc", 1L}
        )
    );
  }

  @Test
  public void testRemovableLeftJoin() throws Exception
  {
    // LEFT JOIN where the right-hand side can be ignored.

    testQuery(
        "SELECT t1.dim1, SUM(t1.cnt)\n"
        + "FROM druid.foo t1\n"
        + "  LEFT JOIN (\n"
        + "  SELECT\n"
        + "    SUM(cnt) AS sum_cnt,\n"
        + "    dim2\n"
        + "  FROM druid.foo\n"
        + "  GROUP BY dim2\n"
        + "  ORDER BY 1 DESC\n"
        + "  LIMIT 2\n"
        + ") t2 ON (t1.dim2 = t2.dim2)\n"
        + "GROUP BY t1.dim1\n"
        + "ORDER BY 1\n",
        ImmutableList.<Query>of(
            GroupByQuery.builder()
                        .setDataSource(CalciteTests.DATASOURCE1)
                        .setInterval(QSS(Filtration.eternity()))
                        .setGranularity(QueryGranularities.ALL)
                        .setDimensions(DIMS(new DefaultDimensionSpec("dim1", "d0")))
                        .setAggregatorSpecs(AGGS(new LongSumAggregatorFactory("a0", "cnt")))
                        .setLimitSpec(
                            new DefaultLimitSpec(
                                ImmutableList.of(
                                    new OrderByColumnSpec(
                                        "d0",
                                        OrderByColumnSpec.Direction.ASCENDING,
                                        StringComparators.LEXICOGRAPHIC
                                    )
                                ),
                                Integer.MAX_VALUE
                            )
                        )
                        .build()
        ),
        ImmutableList.of(
            new Object[]{"", 1L},
            new Object[]{"1", 1L},
            new Object[]{"10.1", 1L},
            new Object[]{"2", 1L},
            new Object[]{"abc", 1L},
            new Object[]{"def", 1L}
        )
    );
  }

  @Test
  public void testExactCountDistinctOfSemiJoinResult() throws Exception
  {
    testQuery(
        "SELECT COUNT(*)\n"
        + "FROM (\n"
        + "  SELECT DISTINCT dim2\n"
        + "  FROM druid.foo\n"
        + "  WHERE SUBSTRING(dim2, 1, 1) IN (\n"
        + "    SELECT SUBSTRING(dim1, 1, 1) FROM druid.foo WHERE dim1 <> ''\n"
        + "  )\n"
        + ")",
        ImmutableList.<Query>of(
            GroupByQuery.builder()
                        .setDataSource(CalciteTests.DATASOURCE1)
                        .setInterval(QSS(Filtration.eternity()))
                        .setGranularity(QueryGranularities.ALL)
                        .setDimFilter(NOT(SELECTOR("dim1", "", null)))
                        .setDimensions(DIMS(new ExtractionDimensionSpec(
                            "dim1",
                            "d0",
                            new SubstringDimExtractionFn(0, 1)
                        )))
                        .build(),
            GroupByQuery.builder()
                        .setDataSource(
                            new QueryDataSource(
                                GroupByQuery.builder()
                                            .setDataSource(CalciteTests.DATASOURCE1)
                                            .setInterval(QSS(Filtration.eternity()))
                                            .setGranularity(QueryGranularities.ALL)
                                            .setDimFilter(IN(
                                                "dim2",
                                                ImmutableList.of("1", "2", "a", "d"),
                                                new SubstringDimExtractionFn(0, 1)
                                            ))
                                            .setDimensions(DIMS(new DefaultDimensionSpec("dim2", "d0")))
                                            .build()
                            )
                        )
                        .setInterval(QSS(Filtration.eternity()))
                        .setGranularity(QueryGranularities.ALL)
                        .setAggregatorSpecs(AGGS(
                            new CountAggregatorFactory("a0")
                        ))
                        .build()

        ),
        ImmutableList.of(
            new Object[]{2L}
        )
    );
  }

  @Test
  public void testExactCountDistinctUsingSubqueryWithWherePushDown() throws Exception
  {
    testQuery(
        "SELECT\n"
        + "  SUM(cnt),\n"
        + "  COUNT(*)\n"
        + "FROM (SELECT dim2, SUM(cnt) AS cnt FROM druid.foo GROUP BY dim2)\n"
        + "WHERE dim2 <> ''",
        ImmutableList.<Query>of(
            GroupByQuery.builder()
                        .setDataSource(
                            new QueryDataSource(
                                GroupByQuery.builder()
                                            .setDataSource(CalciteTests.DATASOURCE1)
                                            .setInterval(QSS(Filtration.eternity()))
                                            .setDimFilter(NOT(SELECTOR("dim2", "", null)))
                                            .setGranularity(QueryGranularities.ALL)
                                            .setDimensions(DIMS(new DefaultDimensionSpec("dim2", "d0")))
                                            .setAggregatorSpecs(AGGS(new LongSumAggregatorFactory("a0", "cnt")))
                                            .build()
                            )
                        )
                        .setInterval(QSS(Filtration.eternity()))
                        .setGranularity(QueryGranularities.ALL)
                        .setAggregatorSpecs(AGGS(
                            new LongSumAggregatorFactory("a0", "a0"),
                            new CountAggregatorFactory("a1")
                        ))
                        .build()
        ),
        ImmutableList.of(
            new Object[]{3L, 2L}
        )
    );
  }

  @Test
  public void testExactCountDistinctUsingSubqueryWithWhereToOuterFilter() throws Exception
  {
    testQuery(
        "SELECT\n"
        + "  SUM(cnt),\n"
        + "  COUNT(*)\n"
        + "FROM (SELECT dim2, SUM(cnt) AS cnt FROM druid.foo GROUP BY dim2 LIMIT 1)"
        + "WHERE cnt > 0",
        ImmutableList.<Query>of(
            GroupByQuery.builder()
                        .setDataSource(
                            new QueryDataSource(
                                GroupByQuery.builder()
                                            .setDataSource(CalciteTests.DATASOURCE1)
                                            .setInterval(QSS(Filtration.eternity()))
                                            .setGranularity(QueryGranularities.ALL)
                                            .setDimensions(DIMS(new DefaultDimensionSpec("dim2", "d0")))
                                            .setAggregatorSpecs(AGGS(new LongSumAggregatorFactory("a0", "cnt")))
                                            .setLimit(1)
                                            .build()
                            )
                        )
                        .setDimFilter(BOUND("a0", "0", null, true, false, null, StringComparators.NUMERIC))
                        .setInterval(QSS(Filtration.eternity()))
                        .setGranularity(QueryGranularities.ALL)
                        .setAggregatorSpecs(AGGS(
                            new LongSumAggregatorFactory("a0", "a0"),
                            new CountAggregatorFactory("a1")
                        ))
                        .build()
        ),
        ImmutableList.of(
            new Object[]{3L, 1L}
        )
    );
  }

  @Test
  public void testCompareExactAndApproximateCountDistinctUsingSubquery() throws Exception
  {
    testQuery(
        "SELECT\n"
        + "  COUNT(*) AS exact_count,\n"
        + "  COUNT(DISTINCT dim1) AS approx_count,\n"
        + "  (CAST(1 AS FLOAT) - COUNT(DISTINCT dim1) / COUNT(*)) * 100 AS error_pct\n"
        + "FROM (SELECT DISTINCT dim1 FROM druid.foo WHERE dim1 <> '')",
        ImmutableList.<Query>of(
            GroupByQuery.builder()
                        .setDataSource(
                            new QueryDataSource(
                                GroupByQuery.builder()
                                            .setDataSource(CalciteTests.DATASOURCE1)
                                            .setInterval(QSS(Filtration.eternity()))
                                            .setGranularity(QueryGranularities.ALL)
                                            .setDimFilter(NOT(SELECTOR("dim1", "", null)))
                                            .setDimensions(DIMS(new DefaultDimensionSpec("dim1", "d0")))
                                            .build()
                            )
                        )
                        .setInterval(QSS(Filtration.eternity()))
                        .setGranularity(QueryGranularities.ALL)
                        .setAggregatorSpecs(AGGS(
                            new CountAggregatorFactory("a0"),
                            new CardinalityAggregatorFactory(
                                "a1",
                                DIMS(new DefaultDimensionSpec("d0", null)),
                                false
                            )
                        ))
                        .setPostAggregatorSpecs(
                            ImmutableList.<PostAggregator>of(
                                new ArithmeticPostAggregator(
                                    "a2",
                                    "*",
                                    ImmutableList.of(
                                        new ArithmeticPostAggregator(
                                            null,
                                            "-",
                                            ImmutableList.of(
                                                new ConstantPostAggregator(
                                                    null,
                                                    1
                                                ),
                                                new ArithmeticPostAggregator(
                                                    null,
                                                    "quotient",
                                                    ImmutableList.of(
                                                        new HyperUniqueFinalizingPostAggregator(
                                                            "a1",
                                                            "a1"
                                                        ),
                                                        new FieldAccessPostAggregator(
                                                            null,
                                                            "a0"
                                                        )
                                                    )
                                                )
                                            )
                                        ),
                                        new ConstantPostAggregator(null, 100)
                                    )
                                )
                            )
                        )
                        .build()
        ),
        ImmutableList.of(
            new Object[]{5L, 5L, -0.1222693591629298}
        )
    );
  }

  @Test
  public void testHistogramUsingSubquery() throws Exception
  {
    testQuery(
        "SELECT\n"
        + "  CAST(thecnt AS VARCHAR),\n"
        + "  COUNT(*)\n"
        + "FROM (SELECT dim2, SUM(cnt) AS thecnt FROM druid.foo GROUP BY dim2)\n"
        + "GROUP BY CAST(thecnt AS VARCHAR)",
        ImmutableList.<Query>of(
            GroupByQuery.builder()
                        .setDataSource(
                            new QueryDataSource(
                                GroupByQuery.builder()
                                            .setDataSource(CalciteTests.DATASOURCE1)
                                            .setInterval(QSS(Filtration.eternity()))
                                            .setGranularity(QueryGranularities.ALL)
                                            .setDimensions(DIMS(new DefaultDimensionSpec("dim2", "d0")))
                                            .setAggregatorSpecs(AGGS(new LongSumAggregatorFactory("a0", "cnt")))
                                            .setPostAggregatorSpecs(ImmutableList.<PostAggregator>of(
                                                new FieldAccessPostAggregator("a1", "a0")
                                            ))
                                            .build()
                            )
                        )
                        .setInterval(QSS(Filtration.eternity()))
                        .setGranularity(QueryGranularities.ALL)
                        .setDimensions(DIMS(new DefaultDimensionSpec("a1", "d0")))
                        .setAggregatorSpecs(AGGS(
                            new CountAggregatorFactory("a0")
                        ))
                        .build()
        ),
        ImmutableList.of(
            new Object[]{"1", 1L},
            new Object[]{"2", 1L},
            new Object[]{"3", 1L}
        )
    );
  }

  @Test
  public void testHistogramUsingSubqueryWithSort() throws Exception
  {
    testQuery(
        "SELECT\n"
        + "  CAST(thecnt AS VARCHAR),\n"
        + "  COUNT(*)\n"
        + "FROM (SELECT dim2, SUM(cnt) AS thecnt FROM druid.foo GROUP BY dim2)\n"
        + "GROUP BY CAST(thecnt AS VARCHAR) ORDER BY CAST(thecnt AS VARCHAR) LIMIT 2",
        ImmutableList.<Query>of(
            GroupByQuery.builder()
                        .setDataSource(
                            new QueryDataSource(
                                GroupByQuery.builder()
                                            .setDataSource(CalciteTests.DATASOURCE1)
                                            .setInterval(QSS(Filtration.eternity()))
                                            .setGranularity(QueryGranularities.ALL)
                                            .setDimensions(DIMS(new DefaultDimensionSpec("dim2", "d0")))
                                            .setAggregatorSpecs(AGGS(new LongSumAggregatorFactory("a0", "cnt")))
                                            .setPostAggregatorSpecs(ImmutableList.<PostAggregator>of(
                                                new FieldAccessPostAggregator("a1", "a0")
                                            ))
                                            .build()
                            )
                        )
                        .setInterval(QSS(Filtration.eternity()))
                        .setGranularity(QueryGranularities.ALL)
                        .setDimensions(DIMS(new DefaultDimensionSpec("a1", "d0")))
                        .setAggregatorSpecs(AGGS(
                            new CountAggregatorFactory("a0")
                        ))
                        .setLimitSpec(
                            new DefaultLimitSpec(
                                ImmutableList.of(new OrderByColumnSpec(
                                    "d0",
                                    OrderByColumnSpec.Direction.ASCENDING,
                                    StringComparators.LEXICOGRAPHIC
                                )),
                                2
                            )
                        )
                        .build()
        ),
        ImmutableList.of(
            new Object[]{"1", 1L},
            new Object[]{"2", 1L}
        )
    );
  }

  @Test
  public void testCountDistinctArithmetic() throws Exception
  {
    testQuery(
        "SELECT\n"
        + "  SUM(cnt),\n"
        + "  COUNT(DISTINCT dim2),\n"
        + "  CAST(COUNT(DISTINCT dim2) AS FLOAT),\n"
        + "  SUM(cnt) / COUNT(DISTINCT dim2),\n"
        + "  SUM(cnt) / COUNT(DISTINCT dim2) + 3,\n"
        + "  CAST(SUM(cnt) AS FLOAT) / CAST(COUNT(DISTINCT dim2) AS FLOAT) + 3\n"
        + "FROM druid.foo",
        ImmutableList.<Query>of(
            Druids.newTimeseriesQueryBuilder()
                  .dataSource(CalciteTests.DATASOURCE1)
                  .intervals(QSS(Filtration.eternity()))
                  .granularity(QueryGranularities.ALL)
                  .aggregators(
                      AGGS(
                          new LongSumAggregatorFactory("a0", "cnt"),
                          new CardinalityAggregatorFactory(
                              "a1",
                              null,
                              DIMS(new DefaultDimensionSpec("dim2", null)),
                              false
                          )
                      )
                  )
                  .postAggregators(ImmutableList.of(
                      new HyperUniqueFinalizingPostAggregator("a2", "a1"),
                      new ArithmeticPostAggregator("a3", "quotient", ImmutableList.of(
                          new FieldAccessPostAggregator(null, "a0"),
                          new HyperUniqueFinalizingPostAggregator(null, "a1")
                      )),
                      new ArithmeticPostAggregator("a4", "+", ImmutableList.of(
                          new ArithmeticPostAggregator(null, "quotient", ImmutableList.of(
                              new FieldAccessPostAggregator(null, "a0"),
                              new HyperUniqueFinalizingPostAggregator(null, "a1")
                          )),
                          new ConstantPostAggregator(null, 3)
                      )),
                      new ArithmeticPostAggregator("a5", "+", ImmutableList.of(
                          new ArithmeticPostAggregator(null, "quotient", ImmutableList.of(
                              new FieldAccessPostAggregator(null, "a0"),
                              new HyperUniqueFinalizingPostAggregator(null, "a1")
                          )),
                          new ConstantPostAggregator(null, 3)
                      ))
                  ))
                  .context(TIMESERIES_CONTEXT)
                  .build()
        ),
        ImmutableList.of(
            new Object[]{6L, 3L, 3.0021994137521975, 1L, 4L, 4.9985347983600805}
        )
    );
  }

  @Test
  public void testCountDistinctOfSubstring() throws Exception
  {
    testQuery(
        "SELECT COUNT(distinct substring(dim1, 1, 1)) FROM druid.foo WHERE dim1 <> ''",
        ImmutableList.<Query>of(
            Druids.newTimeseriesQueryBuilder()
                  .dataSource(CalciteTests.DATASOURCE1)
                  .intervals(QSS(Filtration.eternity()))
                  .filters(NOT(SELECTOR("dim1", "", null)))
                  .granularity(QueryGranularities.ALL)
                  .aggregators(
                      AGGS(
                          new CardinalityAggregatorFactory(
                              "a0",
                              DIMS(
                                  new ExtractionDimensionSpec(
                                      "dim1",
                                      null,
                                      new SubstringDimExtractionFn(0, 1)
                                  )
                              ),
                              false
                          )
                      )
                  )
                  .context(TIMESERIES_CONTEXT)
                  .build()
        ),
        ImmutableList.of(
            new Object[]{4L}
        )
    );
  }

  @Test
  public void testGroupBySortPushDown() throws Exception
  {
    testQuery(
        "SELECT dim1, dim2, SUM(cnt) FROM druid.foo GROUP BY dim1, dim2 ORDER BY dim2 LIMIT 4",
        ImmutableList.<Query>of(
            GroupByQuery.builder()
                        .setDataSource(CalciteTests.DATASOURCE1)
                        .setInterval(QSS(Filtration.eternity()))
                        .setGranularity(QueryGranularities.ALL)
                        .setDimensions(
                            DIMS(
                                new DefaultDimensionSpec("dim2", "d1"),
                                new DefaultDimensionSpec("dim1", "d0")
                            )
                        )
                        .setAggregatorSpecs(
                            AGGS(
                                new LongSumAggregatorFactory("a0", "cnt")
                            )
                        )
                        .setLimitSpec(
                            new DefaultLimitSpec(
                                ImmutableList.of(
                                    new OrderByColumnSpec("d1", OrderByColumnSpec.Direction.ASCENDING)
                                ),
                                4
                            )
                        )
                        .build()
        ),
        ImmutableList.of(
            new Object[]{"10.1", "", 1L},
            new Object[]{"2", "", 1L},
            new Object[]{"abc", "", 1L},
            new Object[]{"", "a", 1L}
        )
    );
  }

  @Test
  public void testGroupByLimitPushDownWithHavingOnLong() throws Exception
  {
    testQuery(
        "SELECT dim1, dim2, SUM(cnt) AS thecnt "
        + "FROM druid.foo "
        + "group by dim1, dim2 "
        + "having SUM(cnt) = 1 "
        + "order by dim2 "
        + "limit 4",
        ImmutableList.<Query>of(
            GroupByQuery.builder()
                        .setDataSource(CalciteTests.DATASOURCE1)
                        .setInterval(QSS(Filtration.eternity()))
                        .setGranularity(QueryGranularities.ALL)
                        .setDimensions(
                            DIMS(
                                new DefaultDimensionSpec("dim2", "d1"),
                                new DefaultDimensionSpec("dim1", "d0")
                            )
                        )
                        .setAggregatorSpecs(
                            AGGS(
                                new LongSumAggregatorFactory("a0", "cnt")
                            )
                        )
                        .setLimitSpec(
                            new DefaultLimitSpec(
                                ImmutableList.of(
                                    new OrderByColumnSpec("d1", OrderByColumnSpec.Direction.ASCENDING)
                                ),
                                4
                            )
                        )
                        .setHavingSpec(new DimFilterHavingSpec(NUMERIC_SELECTOR("a0", "1", null)))
                        .build()
        ),
        ImmutableList.of(
            new Object[]{"10.1", "", 1L},
            new Object[]{"2", "", 1L},
            new Object[]{"abc", "", 1L},
            new Object[]{"", "a", 1L}
        )
    );
  }

  @Test
  public void testFilterOnTimeFloor() throws Exception
  {
    testQuery(
        "SELECT COUNT(*) FROM druid.foo "
        + "WHERE floor(__time TO month) = TIMESTAMP '2000-01-01 00:00:00'",
        ImmutableList.<Query>of(
            Druids.newTimeseriesQueryBuilder()
                  .dataSource(CalciteTests.DATASOURCE1)
                  .intervals(QSS(new Interval("2000/P1M")))
                  .granularity(QueryGranularities.ALL)
                  .aggregators(AGGS(new CountAggregatorFactory("a0")))
                  .context(TIMESERIES_CONTEXT)
                  .build()
        ),
        ImmutableList.of(
            new Object[]{3L}
        )
    );
  }

  @Test
  public void testFilterOnTimeFloorMisaligned() throws Exception
  {
    testQuery(
        "SELECT COUNT(*) FROM druid.foo "
        + "WHERE floor(__time TO month) = TIMESTAMP '2000-01-01 00:00:01'",
        ImmutableList.<Query>of(
            Druids.newTimeseriesQueryBuilder()
                  .dataSource(CalciteTests.DATASOURCE1)
                  .intervals(QSS())
                  .granularity(QueryGranularities.ALL)
                  .aggregators(AGGS(new CountAggregatorFactory("a0")))
                  .context(TIMESERIES_CONTEXT)
                  .build()
        ),
        ImmutableList.<Object[]>of()
    );
  }

  @Test
  public void testGroupByFloor() throws Exception
  {
    testQuery(
        PLANNER_CONFIG_NO_SUBQUERIES, // Sanity check; this simple query should work with subqueries disabled.
        "SELECT floor(CAST(dim1 AS float)), COUNT(*) FROM druid.foo GROUP BY floor(CAST(dim1 AS float))",
        ImmutableList.<Query>of(
            GroupByQuery.builder()
                        .setDataSource(CalciteTests.DATASOURCE1)
                        .setInterval(QSS(Filtration.eternity()))
                        .setGranularity(QueryGranularities.ALL)
                        .setDimensions(DIMS(
                            new ExtractionDimensionSpec("dim1", "d0", new BucketExtractionFn(1.0, 0.0))
                        ))
                        .setAggregatorSpecs(AGGS(new CountAggregatorFactory("a0")))
                        .build()
        ),
        ImmutableList.of(
            new Object[]{null, 3L},
            new Object[]{1.0, 1L},
            new Object[]{10.0, 1L},
            new Object[]{2.0, 1L}
        )
    );
  }

  @Test
  public void testGroupByFloorWithOrderBy() throws Exception
  {
    testQuery(
        "SELECT floor(CAST(dim1 AS float)) AS fl, COUNT(*) FROM druid.foo GROUP BY floor(CAST(dim1 AS float)) ORDER BY fl DESC",
        ImmutableList.<Query>of(
            GroupByQuery.builder()
                        .setDataSource(CalciteTests.DATASOURCE1)
                        .setInterval(QSS(Filtration.eternity()))
                        .setGranularity(QueryGranularities.ALL)
                        .setDimensions(
                            DIMS(
                                new ExtractionDimensionSpec("dim1", "d0", new BucketExtractionFn(1.0, 0.0))
                            )
                        )
                        .setAggregatorSpecs(AGGS(new CountAggregatorFactory("a0")))
                        .setLimitSpec(
                            new DefaultLimitSpec(
                                ImmutableList.of(
                                    new OrderByColumnSpec(
                                        "d0",
                                        OrderByColumnSpec.Direction.DESCENDING,
                                        StringComparators.NUMERIC
                                    )
                                ),
                                Integer.MAX_VALUE
                            )
                        )
                        .build()
        ),
        ImmutableList.of(
            new Object[]{10.0, 1L},
            new Object[]{2.0, 1L},
            new Object[]{1.0, 1L},
            new Object[]{null, 3L}
        )
    );
  }

  @Test
  public void testGroupByFloorTimeAndOneOtherDimensionWithOrderBy() throws Exception
  {
    testQuery(
        "SELECT floor(__time TO year), dim2, COUNT(*)"
        + " FROM druid.foo"
        + " GROUP BY floor(__time TO year), dim2"
        + " ORDER BY floor(__time TO year), dim2, COUNT(*) DESC",
        ImmutableList.<Query>of(
            GroupByQuery.builder()
                        .setDataSource(CalciteTests.DATASOURCE1)
                        .setInterval(QSS(Filtration.eternity()))
                        .setGranularity(QueryGranularities.ALL)
                        .setDimensions(
                            DIMS(
                                new ExtractionDimensionSpec(
                                    "__time",
                                    "d0",
                                    new TimeFormatExtractionFn(null, null, null, QueryGranularities.YEAR, true)
                                ),
                                new DefaultDimensionSpec("dim2", "d1")
                            )
                        )
                        .setAggregatorSpecs(
                            AGGS(
                                new CountAggregatorFactory("a0")
                            )
                        )
                        .setLimitSpec(
                            new DefaultLimitSpec(
                                ImmutableList.of(
                                    new OrderByColumnSpec(
                                        "d0",
                                        OrderByColumnSpec.Direction.ASCENDING,
                                        StringComparators.NUMERIC
                                    ),
                                    new OrderByColumnSpec(
                                        "d1",
                                        OrderByColumnSpec.Direction.ASCENDING,
                                        StringComparators.LEXICOGRAPHIC
                                    ),
                                    new OrderByColumnSpec(
                                        "a0",
                                        OrderByColumnSpec.Direction.DESCENDING,
                                        StringComparators.NUMERIC
                                    )
                                ),
                                Integer.MAX_VALUE
                            )
                        )
                        .build()
        ),
        ImmutableList.of(
            new Object[]{T("2000"), "", 2L},
            new Object[]{T("2000"), "a", 1L},
            new Object[]{T("2001"), "", 1L},
            new Object[]{T("2001"), "a", 1L},
            new Object[]{T("2001"), "abc", 1L}
        )
    );
  }

  @Test
  public void testGroupByStringLength() throws Exception
  {
    testQuery(
        "SELECT CHARACTER_LENGTH(dim1), COUNT(*) FROM druid.foo GROUP BY CHARACTER_LENGTH(dim1)",
        ImmutableList.<Query>of(
            GroupByQuery.builder()
                        .setDataSource(CalciteTests.DATASOURCE1)
                        .setInterval(QSS(Filtration.eternity()))
                        .setGranularity(QueryGranularities.ALL)
                        .setDimensions(
                            DIMS(
                                new ExtractionDimensionSpec(
                                    "dim1",
                                    "d0",
                                    StrlenExtractionFn.instance()
                                )
                            )
                        )
                        .setAggregatorSpecs(
                            AGGS(
                                new CountAggregatorFactory("a0")
                            )
                        )
                        .build()
        ),
        ImmutableList.of(
            new Object[]{0, 1L},
            new Object[]{1, 2L},
            new Object[]{3, 2L},
            new Object[]{4, 1L}
        )
    );
  }

  @Test
  public void testTimeseries() throws Exception
  {
    testQuery(
        "SELECT SUM(cnt), gran FROM (\n"
        + "  SELECT floor(__time TO month) AS gran,\n"
        + "  cnt FROM druid.foo\n"
        + ") AS x\n"
        + "GROUP BY gran\n"
        + "ORDER BY gran",
        ImmutableList.<Query>of(
            Druids.newTimeseriesQueryBuilder()
                  .dataSource(CalciteTests.DATASOURCE1)
                  .intervals(QSS(Filtration.eternity()))
                  .granularity(QueryGranularities.MONTH)
                  .aggregators(AGGS(new LongSumAggregatorFactory("a0", "cnt")))
                  .context(TIMESERIES_CONTEXT)
                  .build()
        ),
        ImmutableList.of(
            new Object[]{3L, T("2000-01-01")},
            new Object[]{3L, T("2001-01-01")}
        )
    );
  }

  @Test
  public void testTimeseriesDescending() throws Exception
  {
    testQuery(
        "SELECT gran, SUM(cnt) FROM (\n"
        + "  SELECT floor(__time TO month) AS gran,\n"
        + "  cnt FROM druid.foo\n"
        + ") AS x\n"
        + "GROUP BY gran\n"
        + "ORDER BY gran DESC",
        ImmutableList.<Query>of(
            Druids.newTimeseriesQueryBuilder()
                  .dataSource(CalciteTests.DATASOURCE1)
                  .intervals(QSS(Filtration.eternity()))
                  .granularity(QueryGranularities.MONTH)
                  .aggregators(AGGS(new LongSumAggregatorFactory("a0", "cnt")))
                  .descending(true)
                  .context(TIMESERIES_CONTEXT)
                  .build()
        ),
        ImmutableList.of(
            new Object[]{T("2001-01-01"), 3L},
            new Object[]{T("2000-01-01"), 3L}
        )
    );
  }

  @Test
  public void testGroupByExtractYear() throws Exception
  {
    testQuery(
        "SELECT\n"
        + "  EXTRACT(YEAR FROM __time) AS \"year\",\n"
        + "  SUM(cnt)\n"
        + "FROM druid.foo\n"
        + "GROUP BY EXTRACT(YEAR FROM __time)\n"
        + "ORDER BY 1",
        ImmutableList.<Query>of(
            GroupByQuery.builder()
                        .setDataSource(CalciteTests.DATASOURCE1)
                        .setInterval(QSS(Filtration.eternity()))
                        .setGranularity(QueryGranularities.ALL)
                        .setDimensions(
                            DIMS(
                                new ExtractionDimensionSpec(
                                    "__time",
                                    "d0",
                                    new TimeFormatExtractionFn("Y", null, null, QueryGranularities.NONE, true)
                                )
                            )
                        )
                        .setAggregatorSpecs(AGGS(new LongSumAggregatorFactory("a0", "cnt")))
                        .setLimitSpec(
                            new DefaultLimitSpec(
                                ImmutableList.of(
                                    new OrderByColumnSpec(
                                        "d0",
                                        OrderByColumnSpec.Direction.ASCENDING,
                                        StringComparators.NUMERIC
                                    )
                                ),
                                Integer.MAX_VALUE
                            )
                        )
                        .build()
        ),
        ImmutableList.of(
            new Object[]{2000L, 3L},
            new Object[]{2001L, 3L}
        )
    );
  }

  @Test
  public void testExtractFloorTime() throws Exception
  {
    testQuery(
        "SELECT\n"
        + "EXTRACT(YEAR FROM FLOOR(__time TO YEAR)) AS \"year\", SUM(cnt)\n"
        + "FROM druid.foo\n"
        + "GROUP BY EXTRACT(YEAR FROM FLOOR(__time TO YEAR))",
        ImmutableList.<Query>of(
            GroupByQuery.builder()
                        .setDataSource(CalciteTests.DATASOURCE1)
                        .setInterval(QSS(Filtration.eternity()))
                        .setGranularity(QueryGranularities.ALL)
                        .setDimensions(
                            DIMS(
                                new ExtractionDimensionSpec(
                                    "__time",
                                    "d0",
                                    CASCADE(
                                        new TimeFormatExtractionFn(null, null, null, QueryGranularities.YEAR, true),
                                        new TimeFormatExtractionFn("Y", null, null, QueryGranularities.NONE, true)
                                    )
                                )
                            )
                        )
                        .setAggregatorSpecs(AGGS(new LongSumAggregatorFactory("a0", "cnt")))
                        .build()
        ),
        ImmutableList.of(
            new Object[]{2000L, 3L},
            new Object[]{2001L, 3L}
        )
    );
  }

  @Test
  public void testTimeseriesWithLimitNoTopN() throws Exception
  {
    testQuery(
        PLANNER_CONFIG_NO_TOPN,
        "SELECT gran, SUM(cnt)\n"
        + "FROM (\n"
        + "  SELECT floor(__time TO month) AS gran, cnt\n"
        + "  FROM druid.foo\n"
        + ") AS x\n"
        + "GROUP BY gran\n"
        + "ORDER BY gran\n"
        + "LIMIT 1",
        ImmutableList.<Query>of(
            GroupByQuery.builder()
                        .setDataSource(CalciteTests.DATASOURCE1)
                        .setInterval(QSS(Filtration.eternity()))
                        .setGranularity(QueryGranularities.ALL)
                        .setDimensions(
                            DIMS(
                                new ExtractionDimensionSpec(
                                    "__time",
                                    "d0",
                                    new TimeFormatExtractionFn(null, null, null, QueryGranularities.MONTH, true)
                                )
                            )
                        )
                        .setAggregatorSpecs(AGGS(new LongSumAggregatorFactory("a0", "cnt")))
                        .setLimitSpec(
                            new DefaultLimitSpec(
                                ImmutableList.of(
                                    new OrderByColumnSpec(
                                        "d0",
                                        OrderByColumnSpec.Direction.ASCENDING,
                                        StringComparators.NUMERIC
                                    )
                                ),
                                1
                            )
                        )
                        .build()
        ),
        ImmutableList.of(
            new Object[]{T("2000-01-01"), 3L}
        )
    );
  }

  @Test
  public void testTimeseriesWithLimit() throws Exception
  {
    testQuery(
        "SELECT gran, SUM(cnt)\n"
        + "FROM (\n"
        + "  SELECT floor(__time TO month) AS gran, cnt\n"
        + "  FROM druid.foo\n"
        + ") AS x\n"
        + "GROUP BY gran\n"
        + "ORDER BY gran\n"
        + "LIMIT 1",
        ImmutableList.<Query>of(
            new TopNQueryBuilder()
                .dataSource(CalciteTests.DATASOURCE1)
                .intervals(QSS(Filtration.eternity()))
                .granularity(QueryGranularities.ALL)
                .dimension(
                    new ExtractionDimensionSpec(
                        "__time",
                        "d0",
                        new TimeFormatExtractionFn(null, null, null, QueryGranularities.MONTH, true)
                    )
                )
                .aggregators(AGGS(new LongSumAggregatorFactory("a0", "cnt")))
                .metric(new DimensionTopNMetricSpec(null, StringComparators.NUMERIC))
                .threshold(1)
                .build()
        ),
        ImmutableList.of(
            new Object[]{T("2000-01-01"), 3L}
        )
    );
  }

  @Test
  public void testGroupByTimeAndOtherDimension() throws Exception
  {
    testQuery(
        "SELECT dim2, gran, SUM(cnt)\n"
        + "FROM (SELECT FLOOR(__time TO MONTH) AS gran, dim2, cnt FROM druid.foo) AS x\n"
        + "GROUP BY dim2, gran\n"
        + "ORDER BY dim2, gran",
        ImmutableList.<Query>of(
            GroupByQuery.builder()
                        .setDataSource(CalciteTests.DATASOURCE1)
                        .setInterval(QSS(Filtration.eternity()))
                        .setGranularity(QueryGranularities.ALL)
                        .setDimensions(
                            DIMS(
                                new DefaultDimensionSpec("dim2", "d1"),
                                new ExtractionDimensionSpec(
                                    "__time",
                                    "d0",
                                    new TimeFormatExtractionFn(null, null, null, QueryGranularities.MONTH, true)
                                )
                            )
                        )
                        .setAggregatorSpecs(AGGS(new LongSumAggregatorFactory("a0", "cnt")))
                        .setLimitSpec(
                            new DefaultLimitSpec(
                                ImmutableList.of(
                                    new OrderByColumnSpec("d1", OrderByColumnSpec.Direction.ASCENDING),
                                    new OrderByColumnSpec(
                                        "d0",
                                        OrderByColumnSpec.Direction.ASCENDING,
                                        StringComparators.NUMERIC
                                    )
                                ),
                                Integer.MAX_VALUE
                            )
                        )
                        .build()
        ),
        ImmutableList.of(
            new Object[]{"", T("2000-01-01"), 2L},
            new Object[]{"", T("2001-01-01"), 1L},
            new Object[]{"a", T("2000-01-01"), 1L},
            new Object[]{"a", T("2001-01-01"), 1L},
            new Object[]{"abc", T("2001-01-01"), 1L}
        )
    );
  }

  @Test
  public void testUsingSubqueryAsFilter() throws Exception
  {
    testQuery(
        PLANNER_CONFIG_SINGLE_NESTING_ONLY, // Sanity check; this query should work with a single level of nesting.
        "SELECT dim1, dim2, COUNT(*) FROM druid.foo "
        + "WHERE dim2 IN (SELECT dim1 FROM druid.foo WHERE dim1 <> '')"
        + "AND dim1 <> 'xxx'"
        + "group by dim1, dim2 ORDER BY dim2",
        ImmutableList.<Query>of(
            GroupByQuery.builder()
                        .setDataSource(CalciteTests.DATASOURCE1)
                        .setInterval(QSS(Filtration.eternity()))
                        .setGranularity(QueryGranularities.ALL)
                        .setDimFilter(NOT(SELECTOR("dim1", "", null)))
                        .setDimensions(DIMS(new DefaultDimensionSpec("dim1", "d0")))
                        .build(),
            GroupByQuery.builder()
                        .setDataSource(CalciteTests.DATASOURCE1)
                        .setInterval(QSS(Filtration.eternity()))
                        .setGranularity(QueryGranularities.ALL)
                        .setDimFilter(
                            AND(
                                IN("dim2", ImmutableList.of("1", "10.1", "2", "abc", "def"), null),
                                NOT(SELECTOR("dim1", "xxx", null))
                            )
                        )
                        .setDimensions(
                            DIMS(
                                new DefaultDimensionSpec("dim2", "d1"),
                                new DefaultDimensionSpec("dim1", "d0")
                            )
                        )
                        .setAggregatorSpecs(AGGS(new CountAggregatorFactory("a0")))
                        .setLimitSpec(
                            new DefaultLimitSpec(
                                ImmutableList.of(new OrderByColumnSpec("d1", OrderByColumnSpec.Direction.ASCENDING)),
                                Integer.MAX_VALUE
                            )
                        )
                        .build()
        ),
        ImmutableList.of(
            new Object[]{"def", "abc", 1L}
        )
    );
  }

  @Test
  public void testUsingSubqueryAsFilterForbiddenByConfig() throws Exception
  {
    assertQueryIsUnplannable(
        PLANNER_CONFIG_NO_SUBQUERIES,
        "SELECT dim1, dim2, COUNT(*) FROM druid.foo "
        + "WHERE dim2 IN (SELECT dim1 FROM druid.foo WHERE dim1 <> '')"
        + "AND dim1 <> 'xxx'"
        + "group by dim1, dim2 ORDER BY dim2"
    );
  }

  @Test
  public void testUsingSubqueryAsFilterOnTwoColumns() throws Exception
  {
    testQuery(
        "SELECT __time, cnt, dim1, dim2 FROM druid.foo "
        + " WHERE (dim1, dim2) IN ("
        + "   SELECT dim1, dim2 FROM ("
        + "     SELECT dim1, dim2, COUNT(*)"
        + "     FROM druid.foo"
        + "     WHERE dim2 = 'abc'"
        + "     GROUP BY dim1, dim2"
        + "     HAVING COUNT(*) = 1"
        + "   )"
        + " )",
        ImmutableList.<Query>of(
            GroupByQuery.builder()
                        .setDataSource(CalciteTests.DATASOURCE1)
                        .setInterval(QSS(Filtration.eternity()))
                        .setGranularity(QueryGranularities.ALL)
                        .setDimFilter(SELECTOR("dim2", "abc", null))
                        .setDimensions(DIMS(
                            new DefaultDimensionSpec("dim1", "d0"),
                            new DefaultDimensionSpec("dim2", "d1")
                        ))
                        .setAggregatorSpecs(AGGS(new CountAggregatorFactory("a0")))
                        .setHavingSpec(new DimFilterHavingSpec(NUMERIC_SELECTOR("a0", "1", null)))
                        .build(),
            Druids.newSelectQueryBuilder()
                  .dataSource(CalciteTests.DATASOURCE1)
                  .dimensionSpecs(DIMS(
                      new DefaultDimensionSpec("dim1", "d1"),
                      new DefaultDimensionSpec("dim2", "d2")
                  ))
                  .metrics(ImmutableList.of("cnt"))
                  .intervals(QSS(Filtration.eternity()))
                  .granularity(QueryGranularities.ALL)
                  .filters(AND(SELECTOR("dim1", "def", null), SELECTOR("dim2", "abc", null)))
                  .pagingSpec(FIRST_PAGING_SPEC)
                  .build(),
            Druids.newSelectQueryBuilder()
                  .dataSource(CalciteTests.DATASOURCE1)
                  .dimensionSpecs(DIMS(
                      new DefaultDimensionSpec("dim1", "d1"),
                      new DefaultDimensionSpec("dim2", "d2")
                  ))
                  .metrics(ImmutableList.of("cnt"))
                  .intervals(QSS(Filtration.eternity()))
                  .granularity(QueryGranularities.ALL)
                  .filters(AND(SELECTOR("dim1", "def", null), SELECTOR("dim2", "abc", null)))
                  .pagingSpec(
                      new PagingSpec(
                          ImmutableMap.of("foo_1970-01-01T00:00:00.000Z_2001-01-03T00:00:00.001Z_1", 0),
                          1000,
                          true
                      )
                  )
                  .build()
        ),
        ImmutableList.of(
            new Object[]{T("2001-01-02"), 1L, "def", "abc"}
        )
    );
  }

  @Test
  public void testUsingSubqueryWithExtractionFns() throws Exception
  {
    testQuery(
        "SELECT dim2, COUNT(*) FROM druid.foo "
        + "WHERE substring(dim2, 1, 1) IN (SELECT substring(dim1, 1, 1) FROM druid.foo WHERE dim1 <> '')"
        + "group by dim2",
        ImmutableList.<Query>of(
            GroupByQuery.builder()
                        .setDataSource(CalciteTests.DATASOURCE1)
                        .setInterval(QSS(Filtration.eternity()))
                        .setGranularity(QueryGranularities.ALL)
                        .setDimFilter(NOT(SELECTOR("dim1", "", null)))
                        .setDimensions(
                            DIMS(new ExtractionDimensionSpec("dim1", "d0", new SubstringDimExtractionFn(0, 1)))
                        )
                        .build(),
            GroupByQuery.builder()
                        .setDataSource(CalciteTests.DATASOURCE1)
                        .setInterval(QSS(Filtration.eternity()))
                        .setGranularity(QueryGranularities.ALL)
                        .setDimFilter(
                            IN(
                                "dim2",
                                ImmutableList.of("1", "2", "a", "d"),
                                new SubstringDimExtractionFn(0, 1)
                            )
                        )
                        .setDimensions(DIMS(new DefaultDimensionSpec("dim2", "d0")))
                        .setAggregatorSpecs(AGGS(new CountAggregatorFactory("a0")))
                        .build()
        ),
        ImmutableList.of(
            new Object[]{"a", 2L},
            new Object[]{"abc", 1L}
        )
    );
  }

  @Test
  public void testUnicodeFilterAndGroupBy() throws Exception
  {
    testQuery(
        "SELECT\n"
        + "  dim1,\n"
        + "  dim2,\n"
        + "  COUNT(*)\n"
        + "FROM foo2\n"
        + "WHERE\n"
        + "  dim1 LIKE U&'\u05D3\\05E8%'\n" // First char is actually in the string; second is a SQL U& escape
        + "  OR dim1 = 'друид'\n"
        + "GROUP BY dim1, dim2",
        ImmutableList.<Query>of(
            GroupByQuery.builder()
                        .setDataSource(CalciteTests.DATASOURCE2)
                        .setInterval(QSS(Filtration.eternity()))
                        .setGranularity(QueryGranularities.ALL)
                        .setDimFilter(OR(
                            new LikeDimFilter("dim1", "דר%", null, null),
                            new SelectorDimFilter("dim1", "друид", null)
                        ))
                        .setDimensions(DIMS(
                            new DefaultDimensionSpec("dim1", "d0"),
                            new DefaultDimensionSpec("dim2", "d1")
                        ))
                        .setAggregatorSpecs(AGGS(new CountAggregatorFactory("a0")))
                        .build()
        ),
        ImmutableList.of(
            new Object[]{"друид", "ru", 1L},
            new Object[]{"דרואיד", "he", 1L}
        )
    );
  }

  private void testQuery(
      final String sql,
      final List<Query> expectedQueries,
      final List<Object[]> expectedResults
  ) throws Exception
  {
    testQuery(PLANNER_CONFIG_DEFAULT, sql, expectedQueries, expectedResults);
  }

  private void testQuery(
      final PlannerConfig plannerConfig,
      final String sql,
      final List<Query> expectedQueries,
      final List<Object[]> expectedResults
  ) throws Exception
  {
    log.info("SQL: %s", sql);
    queryLogHook.clearRecordedQueries();
    final List<Object[]> plannerResults = getResults(plannerConfig, sql);
    verifyResults(sql, expectedQueries, expectedResults, plannerResults);
  }

  private List<Object[]> getResults(
      final PlannerConfig plannerConfig,
      final String sql
  ) throws Exception
  {
    final SchemaPlus rootSchema = Calcites.createRootSchema(CalciteTests.createMockSchema(walker, plannerConfig));
    final DruidOperatorTable operatorTable = CalciteTests.createOperatorTable();

    try (Planner planner = new PlannerFactory(rootSchema, operatorTable, plannerConfig).createPlanner()) {
      final PlannerResult plan = Calcites.plan(planner, sql);
      return Sequences.toList(plan.run(), Lists.<Object[]>newArrayList());
<<<<<<< HEAD
    }
  }

  private void verifyResults(
      final String sql,
      final List<Query> expectedQueries,
      final List<Object[]> expectedResults,
      final List<Object[]> results
  )
  {
    for (int i = 0; i < results.size(); i++) {
      log.info("row #%d: %s", i, Arrays.toString(results.get(i)));
=======
>>>>>>> 515caa8a
    }
  }

<<<<<<< HEAD
    Assert.assertEquals(String.format("result count: %s", sql), expectedResults.size(), results.size());
    for (int i = 0; i < results.size(); i++) {
=======
  private void verifyResults(
      final String sql,
      final List<Query> expectedQueries,
      final List<Object[]> expectedResults,
      final List<Object[]> results
  )
  {
    for (int i = 0; i < results.size(); i++) {
      log.info("row #%d: %s", i, Arrays.toString(results.get(i)));
    }

    Assert.assertEquals(String.format("result count: %s", sql), expectedResults.size(), results.size());
    for (int i = 0; i < results.size(); i++) {
>>>>>>> 515caa8a
      Assert.assertArrayEquals(
          String.format("result #%d: %s", i + 1, sql),
          expectedResults.get(i),
          results.get(i)
      );
    }

    if (expectedQueries != null) {
      final List<Query> recordedQueries = queryLogHook.getRecordedQueries();

      Assert.assertEquals(
          String.format("query count: %s", sql),
          expectedQueries.size(),
          recordedQueries.size()
      );
      for (int i = 0; i < expectedQueries.size(); i++) {
        Assert.assertEquals(
            String.format("query #%d: %s", i + 1, sql),
            expectedQueries.get(i),
            recordedQueries.get(i)
        );
      }
    }
  }

  // Generate timestamps for expected results
  private static long T(final String timeString)
  {
    return new DateTime(timeString).getMillis();
  }

  private static QuerySegmentSpec QSS(final Interval... intervals)
  {
    return new MultipleIntervalSegmentSpec(Arrays.asList(intervals));
  }

  private static AndDimFilter AND(DimFilter... filters)
  {
    return new AndDimFilter(Arrays.asList(filters));
  }

  private static OrDimFilter OR(DimFilter... filters)
  {
    return new OrDimFilter(Arrays.asList(filters));
  }

  private static NotDimFilter NOT(DimFilter filter)
  {
    return new NotDimFilter(filter);
  }

  private static InDimFilter IN(String dimension, List<String> values, ExtractionFn extractionFn)
  {
    return new InDimFilter(dimension, values, extractionFn);
  }

  private static SelectorDimFilter SELECTOR(final String fieldName, final String value, final ExtractionFn extractionFn)
  {
    return new SelectorDimFilter(fieldName, value, extractionFn);
  }

  private static DimFilter NUMERIC_SELECTOR(
      final String fieldName,
      final String value,
      final ExtractionFn extractionFn
  )
  {
    // We use Bound filters for numeric equality to achieve "10.0" = "10"
    return BOUND(fieldName, value, value, false, false, extractionFn, StringComparators.NUMERIC);
  }

  private static BoundDimFilter BOUND(
      final String fieldName,
      final String lower,
      final String upper,
      final boolean lowerStrict,
      final boolean upperStrict,
      final ExtractionFn extractionFn,
      final StringComparator comparator
  )
  {
    return new BoundDimFilter(fieldName, lower, upper, lowerStrict, upperStrict, null, extractionFn, comparator);
  }

  private static BoundDimFilter TIME_BOUND(final Object intervalObj)
  {
    final Interval interval = new Interval(intervalObj);
    return new BoundDimFilter(
        Column.TIME_COLUMN_NAME,
        String.valueOf(interval.getStartMillis()),
        String.valueOf(interval.getEndMillis()),
        false,
        true,
        null,
        null,
        StringComparators.NUMERIC
    );
  }

  private static CascadeExtractionFn CASCADE(final ExtractionFn... fns)
  {
    return new CascadeExtractionFn(fns);
  }

  private static List<DimensionSpec> DIMS(final DimensionSpec... dimensionSpecs)
  {
    return Arrays.asList(dimensionSpecs);
  }

  private static List<AggregatorFactory> AGGS(final AggregatorFactory... aggregators)
  {
    return Arrays.asList(aggregators);
  }
}<|MERGE_RESOLUTION|>--- conflicted
+++ resolved
@@ -1649,8 +1649,6 @@
         ),
         ImmutableList.of(
             new Object[]{6L, 3L, 6L}
-<<<<<<< HEAD
-=======
         )
     );
   }
@@ -1696,7 +1694,6 @@
         ),
         ImmutableList.of(
             new Object[]{6L, 3L, 2L, 6L}
->>>>>>> 515caa8a
         )
     );
   }
@@ -3088,7 +3085,6 @@
     try (Planner planner = new PlannerFactory(rootSchema, operatorTable, plannerConfig).createPlanner()) {
       final PlannerResult plan = Calcites.plan(planner, sql);
       return Sequences.toList(plan.run(), Lists.<Object[]>newArrayList());
-<<<<<<< HEAD
     }
   }
 
@@ -3101,29 +3097,9 @@
   {
     for (int i = 0; i < results.size(); i++) {
       log.info("row #%d: %s", i, Arrays.toString(results.get(i)));
-=======
->>>>>>> 515caa8a
-    }
-  }
-
-<<<<<<< HEAD
+
     Assert.assertEquals(String.format("result count: %s", sql), expectedResults.size(), results.size());
     for (int i = 0; i < results.size(); i++) {
-=======
-  private void verifyResults(
-      final String sql,
-      final List<Query> expectedQueries,
-      final List<Object[]> expectedResults,
-      final List<Object[]> results
-  )
-  {
-    for (int i = 0; i < results.size(); i++) {
-      log.info("row #%d: %s", i, Arrays.toString(results.get(i)));
-    }
-
-    Assert.assertEquals(String.format("result count: %s", sql), expectedResults.size(), results.size());
-    for (int i = 0; i < results.size(); i++) {
->>>>>>> 515caa8a
       Assert.assertArrayEquals(
           String.format("result #%d: %s", i + 1, sql),
           expectedResults.get(i),
