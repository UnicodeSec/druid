<?xml version="1.0" encoding="UTF-8"?>
<!--
  ~ Licensed to the Apache Software Foundation (ASF) under one
  ~ or more contributor license agreements.  See the NOTICE file
  ~ distributed with this work for additional information
  ~ regarding copyright ownership.  The ASF licenses this file
  ~ to you under the Apache License, Version 2.0 (the
  ~ "License"); you may not use this file except in compliance
  ~ with the License.  You may obtain a copy of the License at
  ~
  ~   http://www.apache.org/licenses/LICENSE-2.0
  ~
  ~ Unless required by applicable law or agreed to in writing,
  ~ software distributed under the License is distributed on an
  ~ "AS IS" BASIS, WITHOUT WARRANTIES OR CONDITIONS OF ANY
  ~ KIND, either express or implied.  See the License for the
  ~ specific language governing permissions and limitations
  ~ under the License.
  -->

<project xmlns="http://maven.apache.org/POM/4.0.0" xmlns:xsi="http://www.w3.org/2001/XMLSchema-instance" xsi:schemaLocation="http://maven.apache.org/POM/4.0.0 http://maven.apache.org/maven-v4_0_0.xsd">
    <modelVersion>4.0.0</modelVersion>

    <groupId>org.apache.druid.extensions.contrib</groupId>
    <artifactId>druid-distinctcount</artifactId>
    <name>druid-distinctcount</name>
    <description>druid-distinctcount</description>

    <parent>
        <groupId>org.apache.druid</groupId>
        <artifactId>druid</artifactId>
<<<<<<< HEAD
        <version>0.17.0-incubating-iap-preview5-SNAPSHOT</version>
=======
        <version>0.17.0-SNAPSHOT</version>
>>>>>>> 865581ca
        <relativePath>../../pom.xml</relativePath>
    </parent>

    <dependencies>
        <dependency>
            <groupId>org.apache.druid</groupId>
            <artifactId>druid-core</artifactId>
            <version>${project.parent.version}</version>
            <scope>provided</scope>
        </dependency>
        <dependency>
            <groupId>org.apache.druid</groupId>
            <artifactId>druid-processing</artifactId>
            <version>${project.parent.version}</version>
            <scope>provided</scope>
        </dependency>
        <dependency>
            <groupId>com.google.code.findbugs</groupId>
            <artifactId>jsr305</artifactId>
            <scope>provided</scope>
        </dependency>
        <dependency>
            <groupId>com.fasterxml.jackson.core</groupId>
            <artifactId>jackson-annotations</artifactId>
            <scope>provided</scope>
        </dependency>
        <dependency>
            <groupId>com.google.guava</groupId>
            <artifactId>guava</artifactId>
            <scope>provided</scope>
        </dependency>
        <dependency>
            <groupId>joda-time</groupId>
            <artifactId>joda-time</artifactId>
            <scope>provided</scope>
        </dependency>
        <dependency>
            <groupId>com.google.inject</groupId>
            <artifactId>guice</artifactId>
            <scope>provided</scope>
        </dependency>
        <dependency>
            <groupId>com.fasterxml.jackson.core</groupId>
            <artifactId>jackson-databind</artifactId>
            <scope>provided</scope>
        </dependency>
        <dependency>
            <groupId>it.unimi.dsi</groupId>
            <artifactId>fastutil</artifactId>
            <scope>provided</scope>
        </dependency>

        <!-- Tests -->
        <dependency>
            <groupId>org.apache.druid</groupId>
            <artifactId>druid-core</artifactId>
            <version>${project.parent.version}</version>
            <scope>test</scope>
            <type>test-jar</type>
        </dependency>
        <dependency>
            <groupId>org.apache.druid</groupId>
            <artifactId>druid-processing</artifactId>
            <version>${project.parent.version}</version>
            <scope>test</scope>
            <type>test-jar</type>
        </dependency>
        <dependency>
            <groupId>junit</groupId>
            <artifactId>junit</artifactId>
            <scope>test</scope>
        </dependency>
        <dependency>
            <groupId>org.easymock</groupId>
            <artifactId>easymock</artifactId>
            <scope>test</scope>
        </dependency>
        <dependency>
            <groupId>org.hamcrest</groupId>
            <artifactId>hamcrest-core</artifactId>
            <scope>test</scope>
        </dependency>
    </dependencies>

</project><|MERGE_RESOLUTION|>--- conflicted
+++ resolved
@@ -18,7 +18,8 @@
   ~ under the License.
   -->
 
-<project xmlns="http://maven.apache.org/POM/4.0.0" xmlns:xsi="http://www.w3.org/2001/XMLSchema-instance" xsi:schemaLocation="http://maven.apache.org/POM/4.0.0 http://maven.apache.org/maven-v4_0_0.xsd">
+<project xmlns="http://maven.apache.org/POM/4.0.0" xmlns:xsi="http://www.w3.org/2001/XMLSchema-instance"
+         xsi:schemaLocation="http://maven.apache.org/POM/4.0.0 http://maven.apache.org/maven-v4_0_0.xsd">
     <modelVersion>4.0.0</modelVersion>
 
     <groupId>org.apache.druid.extensions.contrib</groupId>
@@ -29,11 +30,7 @@
     <parent>
         <groupId>org.apache.druid</groupId>
         <artifactId>druid</artifactId>
-<<<<<<< HEAD
-        <version>0.17.0-incubating-iap-preview5-SNAPSHOT</version>
-=======
-        <version>0.17.0-SNAPSHOT</version>
->>>>>>> 865581ca
+        <version>0.17.0-iap-preview5-SNAPSHOT</version>
         <relativePath>../../pom.xml</relativePath>
     </parent>
 
