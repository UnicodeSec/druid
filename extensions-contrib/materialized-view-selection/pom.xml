--- conflicted
+++ resolved
@@ -18,15 +18,13 @@
   ~ under the License.
   -->
 
-<project xmlns="http://maven.apache.org/POM/4.0.0" xmlns:xsi="http://www.w3.org/2001/XMLSchema-instance" xsi:schemaLocation="http://maven.apache.org/POM/4.0.0 http://maven.apache.org/xsd/maven-4.0.0.xsd">
+<project xmlns="http://maven.apache.org/POM/4.0.0"
+         xmlns:xsi="http://www.w3.org/2001/XMLSchema-instance"
+         xsi:schemaLocation="http://maven.apache.org/POM/4.0.0 http://maven.apache.org/xsd/maven-4.0.0.xsd">
     <parent>
         <artifactId>druid</artifactId>
         <groupId>org.apache.druid</groupId>
-<<<<<<< HEAD
-        <version>0.17.0-incubating-iap-preview5-SNAPSHOT</version>
-=======
-        <version>0.17.0-SNAPSHOT</version>
->>>>>>> 865581ca
+        <version>0.17.0-iap-preview5-SNAPSHOT</version>
         <relativePath>../../pom.xml</relativePath>
     </parent>
     <modelVersion>4.0.0</modelVersion>
