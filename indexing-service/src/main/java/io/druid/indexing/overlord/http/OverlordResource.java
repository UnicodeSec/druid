/*
 * Licensed to Metamarkets Group Inc. (Metamarkets) under one
 * or more contributor license agreements. See the NOTICE file
 * distributed with this work for additional information
 * regarding copyright ownership. Metamarkets licenses this file
 * to you under the Apache License, Version 2.0 (the
 * "License"); you may not use this file except in compliance
 * with the License. You may obtain a copy of the License at
 *
 * http://www.apache.org/licenses/LICENSE-2.0
 *
 * Unless required by applicable law or agreed to in writing,
 * software distributed under the License is distributed on an
 * "AS IS" BASIS, WITHOUT WARRANTIES OR CONDITIONS OF ANY
 * KIND, either express or implied. See the License for the
 * specific language governing permissions and limitations
 * under the License.
 */

package io.druid.indexing.overlord.http;

import com.google.common.base.Function;
import com.google.common.base.Optional;
import com.google.common.collect.ImmutableList;
import com.google.common.collect.ImmutableMap;
import com.google.common.collect.Lists;
import com.google.common.collect.Maps;
import com.google.common.io.ByteSource;
import com.google.common.util.concurrent.ListenableFuture;
import com.google.common.util.concurrent.SettableFuture;
import com.google.inject.Inject;
import com.sun.jersey.spi.container.ResourceFilters;
import io.druid.audit.AuditEntry;
import io.druid.audit.AuditInfo;
import io.druid.audit.AuditManager;
import io.druid.common.config.ConfigManager.SetResult;
import io.druid.common.config.JacksonConfigManager;
import io.druid.indexer.RunnerTaskState;
import io.druid.indexer.TaskInfo;
import io.druid.indexer.TaskLocation;
import io.druid.indexer.TaskState;
import io.druid.indexer.TaskStatus;
import io.druid.indexer.TaskStatusPlus;
import io.druid.indexing.common.actions.TaskActionClient;
import io.druid.indexing.common.actions.TaskActionHolder;
import io.druid.indexing.common.task.Task;
import io.druid.indexing.overlord.IndexerMetadataStorageAdapter;
import io.druid.indexing.overlord.TaskMaster;
import io.druid.indexing.overlord.TaskQueue;
import io.druid.indexing.overlord.TaskRunner;
import io.druid.indexing.overlord.TaskRunnerWorkItem;
import io.druid.indexing.overlord.TaskStorageQueryAdapter;
import io.druid.indexing.overlord.WorkerTaskRunner;
import io.druid.indexing.overlord.autoscaling.ScalingStats;
import io.druid.indexing.overlord.http.security.TaskResourceFilter;
import io.druid.indexing.overlord.setup.WorkerBehaviorConfig;
import io.druid.java.util.common.DateTimes;
import io.druid.java.util.common.Intervals;
import io.druid.java.util.common.StringUtils;
import io.druid.java.util.common.logger.Logger;
import io.druid.metadata.EntryExistsException;
import io.druid.server.http.security.ConfigResourceFilter;
import io.druid.server.http.security.StateResourceFilter;
import io.druid.server.security.Access;
import io.druid.server.security.Action;
import io.druid.server.security.AuthorizationUtils;
import io.druid.server.security.AuthorizerMapper;
import io.druid.server.security.ForbiddenException;
import io.druid.server.security.Resource;
import io.druid.server.security.ResourceAction;
import io.druid.server.security.ResourceType;
import io.druid.tasklogs.TaskLogStreamer;
import io.druid.timeline.DataSegment;
import org.joda.time.DateTime;
import org.joda.time.Duration;
import org.joda.time.Interval;

import javax.annotation.Nullable;
import javax.servlet.http.HttpServletRequest;
import javax.ws.rs.Consumes;
import javax.ws.rs.DELETE;
import javax.ws.rs.DefaultValue;
import javax.ws.rs.GET;
import javax.ws.rs.HeaderParam;
import javax.ws.rs.POST;
import javax.ws.rs.Path;
import javax.ws.rs.PathParam;
import javax.ws.rs.Produces;
import javax.ws.rs.QueryParam;
import javax.ws.rs.WebApplicationException;
import javax.ws.rs.core.Context;
import javax.ws.rs.core.MediaType;
import javax.ws.rs.core.Response;
import javax.ws.rs.core.Response.Status;
import java.io.IOException;
import java.util.ArrayList;
import java.util.Collection;
import java.util.HashMap;
import java.util.List;
import java.util.Map;
import java.util.Set;
import java.util.concurrent.atomic.AtomicReference;
import java.util.stream.Collectors;

/**
 */
@Path("/druid/indexer/v1")
public class OverlordResource
{
  private static final Logger log = new Logger(OverlordResource.class);

  private final TaskMaster taskMaster;
  private final TaskStorageQueryAdapter taskStorageQueryAdapter;
  private final IndexerMetadataStorageAdapter indexerMetadataStorageAdapter;
  private final TaskLogStreamer taskLogStreamer;
  private final JacksonConfigManager configManager;
  private final AuditManager auditManager;
  private final AuthorizerMapper authorizerMapper;

  private AtomicReference<WorkerBehaviorConfig> workerConfigRef = null;
  private static final List API_TASK_STATES = ImmutableList.of("pending", "waiting", "running", "complete");


  @Inject
  public OverlordResource(
      TaskMaster taskMaster,
      TaskStorageQueryAdapter taskStorageQueryAdapter,
      IndexerMetadataStorageAdapter indexerMetadataStorageAdapter,
      TaskLogStreamer taskLogStreamer,
      JacksonConfigManager configManager,
      AuditManager auditManager,
      AuthorizerMapper authorizerMapper
  )
  {
    this.taskMaster = taskMaster;
    this.taskStorageQueryAdapter = taskStorageQueryAdapter;
    this.indexerMetadataStorageAdapter = indexerMetadataStorageAdapter;
    this.taskLogStreamer = taskLogStreamer;
    this.configManager = configManager;
    this.auditManager = auditManager;
    this.authorizerMapper = authorizerMapper;
  }

  @POST
  @Path("/task")
  @Consumes(MediaType.APPLICATION_JSON)
  @Produces(MediaType.APPLICATION_JSON)
  public Response taskPost(
      final Task task,
      @Context final HttpServletRequest req
  )
  {
    final String dataSource = task.getDataSource();
    final ResourceAction resourceAction = new ResourceAction(
        new Resource(dataSource, ResourceType.DATASOURCE),
        Action.WRITE
    );

    Access authResult = AuthorizationUtils.authorizeResourceAction(
        req,
        resourceAction,
        authorizerMapper
    );

    if (!authResult.isAllowed()) {
      throw new ForbiddenException(authResult.getMessage());
    }

    return asLeaderWith(
        taskMaster.getTaskQueue(),
        new Function<TaskQueue, Response>()
        {
          @Override
          public Response apply(TaskQueue taskQueue)
          {
            try {
              taskQueue.add(task);
              return Response.ok(ImmutableMap.of("task", task.getId())).build();
            }
            catch (EntryExistsException e) {
              return Response.status(Response.Status.BAD_REQUEST)
                             .entity(
                                 ImmutableMap.of(
                                     "error",
                                     StringUtils.format("Task[%s] already exists!", task.getId())
                                 )
                             )
                             .build();
            }
          }
        }
    );
  }

  @GET
  @Path("/leader")
  @ResourceFilters(StateResourceFilter.class)
  @Produces(MediaType.APPLICATION_JSON)
  public Response getLeader()
  {
    return Response.ok(taskMaster.getCurrentLeader()).build();
  }

  /**
   * This is an unsecured endpoint, defined as such in UNSECURED_PATHS in CliOverlord
   */
  @GET
  @Path("/isLeader")
  @Produces(MediaType.APPLICATION_JSON)
  public Response isLeader()
  {
    final boolean leading = taskMaster.isLeader();
    final Map<String, Boolean> response = ImmutableMap.of("leader", leading);
    if (leading) {
      return Response.ok(response).build();
    } else {
      return Response.status(Response.Status.NOT_FOUND).entity(response).build();
    }
  }

  @GET
  @Path("/task/{taskid}")
  @Produces(MediaType.APPLICATION_JSON)
  @ResourceFilters(TaskResourceFilter.class)
  public Response getTaskPayload(@PathParam("taskid") String taskid)
  {
    final TaskPayloadResponse response = new TaskPayloadResponse(
        taskid,
        taskStorageQueryAdapter.getTask(taskid).orNull()
    );

    final Response.Status status = response.getPayload() == null
                                   ? Response.Status.NOT_FOUND
                                   : Response.Status.OK;

    return Response.status(status).entity(response).build();
  }

  @GET
  @Path("/task/{taskid}/status")
  @Produces(MediaType.APPLICATION_JSON)
  @ResourceFilters(TaskResourceFilter.class)
  public Response getTaskStatus(@PathParam("taskid") String taskid)
  {
    final TaskStatusResponse response = new TaskStatusResponse(
        taskid,
        taskStorageQueryAdapter.getStatus(taskid).orNull()
    );

    final Response.Status status = response.getStatus() == null
                                   ? Response.Status.NOT_FOUND
                                   : Response.Status.OK;

    return Response.status(status).entity(response).build();
  }

  @GET
  @Path("/task/{taskid}/segments")
  @Produces(MediaType.APPLICATION_JSON)
  @ResourceFilters(TaskResourceFilter.class)
  public Response getTaskSegments(@PathParam("taskid") String taskid)
  {
    final Set<DataSegment> segments = taskStorageQueryAdapter.getInsertedSegments(taskid);
    return Response.ok().entity(segments).build();
  }

  @POST
  @Path("/task/{taskid}/shutdown")
  @Produces(MediaType.APPLICATION_JSON)
  @ResourceFilters(TaskResourceFilter.class)
  public Response doShutdown(@PathParam("taskid") final String taskid)
  {
    return asLeaderWith(
        taskMaster.getTaskQueue(),
        new Function<TaskQueue, Response>()
        {
          @Override
          public Response apply(TaskQueue taskQueue)
          {
            taskQueue.shutdown(taskid);
            return Response.ok(ImmutableMap.of("task", taskid)).build();
          }
        }
    );
  }

  @POST
  @Path("/taskStatus")
  @Produces(MediaType.APPLICATION_JSON)
  @ResourceFilters(StateResourceFilter.class)
  public Response getMultipleTaskStatuses(
      Set<String> taskIds
  )
  {
    if (taskIds == null || taskIds.size() == 0) {
      return Response.status(Response.Status.BAD_REQUEST).entity("No TaskIds provided.").build();
    }

    Map<String, TaskStatus> result = new HashMap<>(taskIds.size());
    for (String taskId : taskIds) {
      Optional<TaskStatus> optional = taskStorageQueryAdapter.getStatus(taskId);
      if (optional.isPresent()) {
        result.put(taskId, optional.get());
      }
    }

    return Response.ok().entity(result).build();
  }

  @GET
  @Path("/worker")
  @Produces(MediaType.APPLICATION_JSON)
  @ResourceFilters(ConfigResourceFilter.class)
  public Response getWorkerConfig()
  {
    if (workerConfigRef == null) {
      workerConfigRef = configManager.watch(WorkerBehaviorConfig.CONFIG_KEY, WorkerBehaviorConfig.class);
    }

    return Response.ok(workerConfigRef.get()).build();
  }

  // default value is used for backwards compatibility
  @POST
  @Path("/worker")
  @Consumes(MediaType.APPLICATION_JSON)
  @ResourceFilters(ConfigResourceFilter.class)
  public Response setWorkerConfig(
      final WorkerBehaviorConfig workerBehaviorConfig,
      @HeaderParam(AuditManager.X_DRUID_AUTHOR) @DefaultValue("") final String author,
      @HeaderParam(AuditManager.X_DRUID_COMMENT) @DefaultValue("") final String comment,
      @Context final HttpServletRequest req
  )
  {
    final SetResult setResult = configManager.set(
        WorkerBehaviorConfig.CONFIG_KEY,
        workerBehaviorConfig,
        new AuditInfo(author, comment, req.getRemoteAddr())
    );
    if (setResult.isOk()) {
      log.info("Updating Worker configs: %s", workerBehaviorConfig);

      return Response.ok().build();
    } else {
      return Response.status(Response.Status.BAD_REQUEST).build();
    }
  }

  @GET
  @Path("/worker/history")
  @Produces(MediaType.APPLICATION_JSON)
  @ResourceFilters(ConfigResourceFilter.class)
  public Response getWorkerConfigHistory(
      @QueryParam("interval") final String interval,
      @QueryParam("count") final Integer count
  )
  {
    Interval theInterval = interval == null ? null : Intervals.of(interval);
    if (theInterval == null && count != null) {
      try {
        List<AuditEntry> workerEntryList = auditManager.fetchAuditHistory(
            WorkerBehaviorConfig.CONFIG_KEY,
            WorkerBehaviorConfig.CONFIG_KEY,
            count
        );
        return Response.ok(workerEntryList).build();
      }
      catch (IllegalArgumentException e) {
        return Response.status(Response.Status.BAD_REQUEST)
                       .entity(ImmutableMap.<String, Object>of("error", e.getMessage()))
                       .build();
      }
    }
    List<AuditEntry> workerEntryList = auditManager.fetchAuditHistory(
        WorkerBehaviorConfig.CONFIG_KEY,
        WorkerBehaviorConfig.CONFIG_KEY,
        theInterval
    );
    return Response.ok(workerEntryList).build();
  }

  @POST
  @Path("/action")
  @Produces(MediaType.APPLICATION_JSON)
  @ResourceFilters(StateResourceFilter.class)
  public Response doAction(final TaskActionHolder holder)
  {
    return asLeaderWith(
        taskMaster.getTaskActionClient(holder.getTask()),
        new Function<TaskActionClient, Response>()
        {
          @Override
          public Response apply(TaskActionClient taskActionClient)
          {
            final Map<String, Object> retMap;

            // It would be great to verify that this worker is actually supposed to be running the task before
            // actually doing the action.  Some ideas for how that could be done would be using some sort of attempt_id
            // or token that gets passed around.

            try {
              final Object ret = taskActionClient.submit(holder.getAction());
              retMap = Maps.newHashMap();
              retMap.put("result", ret);
            }
            catch (IOException e) {
              log.warn(e, "Failed to perform task action");
              return Response.serverError().build();
            }

            return Response.ok().entity(retMap).build();
          }
        }
    );
  }

  @GET
  @Path("/waitingTasks")
  @Produces(MediaType.APPLICATION_JSON)
  public Response getWaitingTasks(@Context final HttpServletRequest req)
  {
    return getTasks("waiting", null, null, null, null, req);
  }

  private static class AnyTask extends TaskRunnerWorkItem
  {
    private final String taskType;
    private final String dataSource;
    private final TaskState taskState;
    private final RunnerTaskState runnerTaskState;
    private final DateTime createdTime;
    private final DateTime queueInsertionTime;
    private final TaskLocation taskLocation;

    AnyTask(
        String taskId,
        String taskType,
        ListenableFuture<TaskStatus> result,
        String dataSource,
        TaskState state,
        RunnerTaskState runnerState,
        DateTime createdTime,
        DateTime queueInsertionTime,
        TaskLocation taskLocation
    )
    {
      super(taskId, result, DateTimes.EPOCH, DateTimes.EPOCH);
      this.taskType = taskType;
      this.dataSource = dataSource;
      this.taskState = state;
      this.runnerTaskState = runnerState;
      this.createdTime = createdTime;
      this.queueInsertionTime = queueInsertionTime;
      this.taskLocation = taskLocation;
    }

    @Override
    public TaskLocation getLocation()
    {
      return taskLocation;
    }

    @Override
    public String getTaskType()
    {
      return taskType;
    }

    @Override
    public String getDataSource()
    {
      return dataSource;
    }

    public TaskState getTaskState()
    {
      return taskState;
    }

    public RunnerTaskState getRunnerTaskState()
    {
      return runnerTaskState;
    }

    @Override
    public DateTime getCreatedTime()
    {
      return createdTime;
    }

    @Override
    public DateTime getQueueInsertionTime()
    {
      return queueInsertionTime;
    }

    public AnyTask withTaskState(
        TaskState newTaskState,
        RunnerTaskState runnerState,
        DateTime createdTime,
        DateTime queueInsertionTime,
        TaskLocation taskLocation
    )
    {
      return new AnyTask(
          getTaskId(),
          getTaskType(),
          getResult(),
          getDataSource(),
          newTaskState,
          runnerState,
          createdTime,
          queueInsertionTime,
          taskLocation
      );
    }
  }

  @GET
  @Path("/pendingTasks")
  @Produces(MediaType.APPLICATION_JSON)
  public Response getPendingTasks(@Context final HttpServletRequest req)
  {
    return getTasks("pending", null, null, null, null, req);
  }

  @GET
  @Path("/runningTasks")
  @Produces(MediaType.APPLICATION_JSON)
  public Response getRunningTasks(
      @QueryParam("type") String taskType,
      @Context final HttpServletRequest req
  )
  {
    return getTasks("running", null, null, null, taskType, req);
  }

  @GET
  @Path("/completeTasks")
  @Produces(MediaType.APPLICATION_JSON)
  public Response getCompleteTasks(
      @QueryParam("n") final Integer maxTaskStatuses,
      @Context final HttpServletRequest req
  )
  {
    return getTasks("complete", null, null, maxTaskStatuses, null, req);
  }

  @GET
  @Path("/tasks")
  @Produces(MediaType.APPLICATION_JSON)
  public Response getTasks(
      @QueryParam("state") final String state,
      @QueryParam("datasource") final String dataSource,
      @PathParam("interval") final String interval,
      @QueryParam("max") final Integer maxCompletedTasks,
      @QueryParam("type") final String type,
      @Context final HttpServletRequest req
  )
  {
    //check for valid state
    if (state != null) {
      if (!API_TASK_STATES.contains(StringUtils.toLowerCase(state))) {
        return Response.status(Status.BAD_REQUEST)
                       .entity(StringUtils.format("Invalid state : %s, valid values are: %s", state, API_TASK_STATES))
                       .build();
      }
    }
    // early authorization check if datasource != null
    // fail fast if user not authorized to access datasource
    if (dataSource != null) {
      final ResourceAction resourceAction = new ResourceAction(
          new Resource(dataSource, ResourceType.DATASOURCE),
          Action.READ
      );
      final Access authResult = AuthorizationUtils.authorizeResourceAction(
          req,
          resourceAction,
          authorizerMapper
      );
      if (!authResult.isAllowed()) {
        throw new WebApplicationException(
            Response.status(Response.Status.FORBIDDEN)
                    .entity(StringUtils.format("Access-Check-Result: %s", authResult.toString()))
                    .build()
        );
      }
    }
    List<TaskStatusPlus> finalTaskList = new ArrayList<>();
    Function<AnyTask, TaskStatusPlus> activeTaskTransformFunc = workItem -> new TaskStatusPlus(
        workItem.getTaskId(),
        workItem.getTaskType(),
        workItem.getCreatedTime(),
        workItem.getQueueInsertionTime(),
        workItem.getTaskState(),
        workItem.getRunnerTaskState(),
        null,
        workItem.getLocation(),
        workItem.getDataSource(),
        null
    );

    Function<TaskInfo<Task>, TaskStatusPlus> completeTaskTransformFunc = taskInfo -> new TaskStatusPlus(
        taskInfo.getId(),
        taskInfo.getTask() == null ? null : taskInfo.getTask().getType(),
        taskInfo.getCreatedTime(),
        // Would be nice to include the real queue insertion time, but the
        // TaskStorage API doesn't yet allow it.
        DateTimes.EPOCH,
        taskInfo.getStatus().getStatusCode(),
        RunnerTaskState.NONE,
        taskInfo.getStatus().getDuration(),
        TaskLocation.unknown(),
        taskInfo.getDataSource(),
        taskInfo.getStatus().getErrorMsg()
    );

    //checking for complete tasks first to avoid querying active tasks if user only wants complete tasks
    if (state == null || "complete".equals(StringUtils.toLowerCase(state))) {
      Duration duration = null;
      if (interval != null) {
        final Interval theInterval = Intervals.of(interval.replace("_", "/"));
        duration = theInterval.toDuration();
      }
      final List<TaskInfo<Task>> taskInfoList = taskStorageQueryAdapter.getRecentlyCompletedTaskInfo(
          maxCompletedTasks, duration, dataSource
      );
      final List<TaskStatusPlus> completedTasks = Lists.transform(taskInfoList, completeTaskTransformFunc);
      finalTaskList.addAll(completedTasks);
    }

    final List<TaskInfo<Task>> allActiveTaskInfo;
    final List<AnyTask> allActiveTasks = Lists.newArrayList();
    if (state == null || !"complete".equals(StringUtils.toLowerCase(state))) {
      allActiveTaskInfo = taskStorageQueryAdapter.getActiveTaskInfo(dataSource);
      for (final TaskInfo<Task> task : allActiveTaskInfo) {
        allActiveTasks.add(
            new AnyTask(
                task.getId(),
                task.getTask() == null ? null : task.getTask().getType(),
                SettableFuture.create(),
                task.getDataSource(),
                null,
                null,
                DateTimes.EPOCH,
                DateTimes.EPOCH,
                TaskLocation.unknown()
            ));
      }
    }
    if (state == null || "waiting".equals(StringUtils.toLowerCase(state))) {
      final List<AnyTask> waitingWorkItems = filterActiveTasks(RunnerTaskState.WAITING, allActiveTasks);
      List<TaskStatusPlus> transformedWaitingList = Lists.transform(waitingWorkItems, activeTaskTransformFunc);
      finalTaskList.addAll(transformedWaitingList);
    }
    if (state == null || "pending".equals(StringUtils.toLowerCase(state))) {
      final List<AnyTask> pendingWorkItems = filterActiveTasks(RunnerTaskState.PENDING, allActiveTasks);
      List<TaskStatusPlus> transformedPendingList = Lists.transform(pendingWorkItems, activeTaskTransformFunc);
      finalTaskList.addAll(transformedPendingList);
    }
    if (state == null || "running".equals(StringUtils.toLowerCase(state))) {
      final List<AnyTask> runningWorkItems = filterActiveTasks(RunnerTaskState.RUNNING, allActiveTasks);
      List<TaskStatusPlus> transformedRunningList = Lists.transform(runningWorkItems, activeTaskTransformFunc);
      finalTaskList.addAll(transformedRunningList);
    }
    final List<TaskStatusPlus> authorizedList = securedTaskStatusPlus(
        finalTaskList,
        dataSource,
        type,
        req
    );
    return Response.ok(authorizedList).build();
  }

  private List<AnyTask> filterActiveTasks(
      RunnerTaskState state,
      List<AnyTask> allTasks
  )
  {
    //divide active tasks into 3 lists : running, pending, waiting
    Optional<TaskRunner> taskRunnerOpt = taskMaster.getTaskRunner();
    if (!taskRunnerOpt.isPresent()) {
      throw new WebApplicationException(
          Response.serverError().entity("No task runner found").build()
      );
    }
    TaskRunner runner = taskRunnerOpt.get();
    // the order of tasks below is waiting, pending, running to prevent
    // skipping a task, it's the order in which tasks will change state
    // if they do while this is code is executing, so a task might be
    // counted twice but never skipped
    if (RunnerTaskState.WAITING.equals(state)) {
      Collection<? extends TaskRunnerWorkItem> runnersKnownTasks = runner.getKnownTasks();
      Set<String> runnerKnownTaskIds = runnersKnownTasks
          .stream()
          .map(TaskRunnerWorkItem::getTaskId)
          .collect(Collectors.toSet());
      final List<AnyTask> waitingTasks = Lists.newArrayList();
      for (TaskRunnerWorkItem task : allTasks) {
        if (!runnerKnownTaskIds.contains(task.getTaskId())) {
          waitingTasks.add(((AnyTask) task).withTaskState(
              TaskState.RUNNING,
              RunnerTaskState.WAITING,
              task.getCreatedTime(),
              task.getQueueInsertionTime(),
              task.getLocation()
          ));
        }
      }
      return waitingTasks;
    }

    if (RunnerTaskState.PENDING.equals(state)) {
      Collection<? extends TaskRunnerWorkItem> knownPendingTasks = runner.getPendingTasks();
      Set<String> pendingTaskIds = knownPendingTasks
          .stream()
          .map(TaskRunnerWorkItem::getTaskId)
          .collect(Collectors.toSet());
      Map<String, TaskRunnerWorkItem> workItemIdMap = knownPendingTasks
          .stream()
          .collect(Collectors.toMap(
              TaskRunnerWorkItem::getTaskId,
              java.util.function.Function.identity(),
              (previousWorkItem, newWorkItem) -> newWorkItem
          ));
      final List<AnyTask> pendingTasks = Lists.newArrayList();
      for (TaskRunnerWorkItem task : allTasks) {
        if (pendingTaskIds.contains(task.getTaskId())) {
          pendingTasks.add(((AnyTask) task).withTaskState(
              TaskState.RUNNING,
              RunnerTaskState.PENDING,
              workItemIdMap.get(task.getTaskId()).getCreatedTime(),
              workItemIdMap.get(task.getTaskId()).getQueueInsertionTime(),
              workItemIdMap.get(task.getTaskId()).getLocation()
          ));
        }
      }
      return pendingTasks;
    }

    if (RunnerTaskState.RUNNING.equals(state)) {
      Collection<? extends TaskRunnerWorkItem> knownRunningTasks = runner.getRunningTasks();
      Set<String> runningTaskIds = knownRunningTasks
          .stream()
          .map(TaskRunnerWorkItem::getTaskId)
          .collect(Collectors.toSet());
      Map<String, TaskRunnerWorkItem> workItemIdMap = knownRunningTasks
          .stream()
          .collect(Collectors.toMap(
              TaskRunnerWorkItem::getTaskId,
              java.util.function.Function.identity(),
              (previousWorkItem, newWorkItem) -> newWorkItem
          ));
      final List<AnyTask> runningTasks = Lists.newArrayList();
      for (TaskRunnerWorkItem task : allTasks) {
        if (runningTaskIds.contains(task.getTaskId())) {
          runningTasks.add(((AnyTask) task).withTaskState(
              TaskState.RUNNING,
              RunnerTaskState.RUNNING,
              workItemIdMap.get(task.getTaskId()).getCreatedTime(),
              workItemIdMap.get(task.getTaskId()).getQueueInsertionTime(),
              workItemIdMap.get(task.getTaskId()).getLocation()
          ));
        }
      }
      return runningTasks;
    }
    return allTasks;
  }

  @DELETE
  @Path("/pendingSegments/{dataSource}")
  @Produces(MediaType.APPLICATION_JSON)
  public Response killPendingSegments(
      @PathParam("dataSource") String dataSource,
      @QueryParam("interval") String deleteIntervalString,
      @Context HttpServletRequest request
  )
  {
    final Interval deleteInterval = Intervals.of(deleteIntervalString);
    // check auth for dataSource
    final Access authResult = AuthorizationUtils.authorizeAllResourceActions(
        request,
        ImmutableList.of(
            new ResourceAction(new Resource(dataSource, ResourceType.DATASOURCE), Action.READ),
            new ResourceAction(new Resource(dataSource, ResourceType.DATASOURCE), Action.WRITE)
        ),
        authorizerMapper
    );

    if (!authResult.isAllowed()) {
      throw new ForbiddenException(authResult.getMessage());
    }

    if (taskMaster.isLeader()) {
      final int numDeleted = indexerMetadataStorageAdapter.deletePendingSegments(dataSource, deleteInterval);
      return Response.ok().entity(ImmutableMap.of("numDeleted", numDeleted)).build();
    } else {
      return Response.status(Status.SERVICE_UNAVAILABLE).build();
    }
  }

  @GET
  @Path("/workers")
  @Produces(MediaType.APPLICATION_JSON)
  @ResourceFilters(StateResourceFilter.class)
  public Response getWorkers()
  {
    return asLeaderWith(
        taskMaster.getTaskRunner(),
        new Function<TaskRunner, Response>()
        {
          @Override
          public Response apply(TaskRunner taskRunner)
          {
            if (taskRunner instanceof WorkerTaskRunner) {
              return Response.ok(((WorkerTaskRunner) taskRunner).getWorkers()).build();
            } else {
              log.debug(
                  "Task runner [%s] of type [%s] does not support listing workers",
                  taskRunner,
                  taskRunner.getClass().getCanonicalName()
              );
              return Response.serverError()
                             .entity(ImmutableMap.of("error", "Task Runner does not support worker listing"))
                             .build();
            }
          }
        }
    );
  }

  @GET
  @Path("/scaling")
  @Produces(MediaType.APPLICATION_JSON)
  @ResourceFilters(StateResourceFilter.class)
  public Response getScalingState()
  {
    // Don't use asLeaderWith, since we want to return 200 instead of 503 when missing an autoscaler.
    final Optional<ScalingStats> rms = taskMaster.getScalingStats();
    if (rms.isPresent()) {
      return Response.ok(rms.get()).build();
    } else {
      return Response.ok().build();
    }
  }

  @GET
  @Path("/task/{taskid}/log")
  @Produces("text/plain")
  @ResourceFilters(TaskResourceFilter.class)
  public Response doGetLog(
      @PathParam("taskid") final String taskid,
      @QueryParam("offset") @DefaultValue("0") final long offset
  )
  {
    try {
      final Optional<ByteSource> stream = taskLogStreamer.streamTaskLog(taskid, offset);
      if (stream.isPresent()) {
        return Response.ok(stream.get().openStream()).build();
      } else {
        return Response.status(Response.Status.NOT_FOUND)
                       .entity(
                           "No log was found for this task. "
                           + "The task may not exist, or it may not have begun running yet."
                       )
                       .build();
      }
    }
    catch (Exception e) {
      log.warn(e, "Failed to stream log for task %s", taskid);
      return Response.status(Response.Status.INTERNAL_SERVER_ERROR).build();
    }
  }

<<<<<<< HEAD
  private Response workItemsResponse(final Function<TaskRunner, Collection<? extends TaskRunnerWorkItem>> fn)
  {
    return asLeaderWith(
        taskMaster.getTaskRunner(),
        new Function<TaskRunner, Response>()
        {
          @Override
          public Response apply(TaskRunner taskRunner)
          {
            return Response.ok(
                Lists.transform(
                    Lists.newArrayList(fn.apply(taskRunner)),
                    new Function<TaskRunnerWorkItem, TaskStatusPlus>()
                    {
                      @Override
                      public TaskStatusPlus apply(TaskRunnerWorkItem workItem)
                      {
                        return new TaskStatusPlus(
                            workItem.getTaskId(),
                            workItem.getCreatedTime(),
                            workItem.getQueueInsertionTime(),
                            null,
                            null,
                            workItem.getLocation()
                        );
                      }
                    }
                )
            ).build();
          }
        }
    );
=======
  @GET
  @Path("/dataSources/{dataSource}")
  @Produces(MediaType.APPLICATION_JSON)
  public Response getRunningTasksByDataSource(@PathParam("dataSource") String dataSource,
      @Context HttpServletRequest request)
  {
    Optional<TaskRunner> ts = taskMaster.getTaskRunner();
    if (!ts.isPresent()) {
      return Response.status(Response.Status.NOT_FOUND).entity("No tasks are running").build();
    }
    Collection<? extends TaskRunnerWorkItem> runningTasks = ts.get().getRunningTasks();
    if (runningTasks == null || runningTasks.isEmpty()) {
      return Response.status(Response.Status.NOT_FOUND)
          .entity("No running tasks found for the datasource : " + dataSource).build();
    }
    List<TaskRunnerWorkItem> taskRunnerWorkItemList = runningTasks.stream()
        .filter(task -> dataSource.equals(task.getDataSource())).collect(Collectors.toList());
    return Response.ok(taskRunnerWorkItemList).build();
>>>>>>> 3f422555
  }

  private <T> Response asLeaderWith(Optional<T> x, Function<T, Response> f)
  {
    if (x.isPresent()) {
      return f.apply(x.get());
    } else {
      // Encourage client to try again soon, when we'll likely have a redirect set up
      return Response.status(Response.Status.SERVICE_UNAVAILABLE).build();
    }
  }

  private List<TaskStatusPlus> securedTaskStatusPlus(
      List<TaskStatusPlus> collectionToFilter,
      @Nullable String dataSource,
      @Nullable String type,
      HttpServletRequest req
  )
  {
    Function<TaskStatusPlus, Iterable<ResourceAction>> raGenerator = taskStatusPlus -> {
      final String taskId = taskStatusPlus.getId();
      final String taskDatasource = taskStatusPlus.getDataSource();
      if (taskDatasource == null) {
        throw new WebApplicationException(
            Response.serverError().entity(
                StringUtils.format("No task information found for task with id: [%s]", taskId)
            ).build()
        );
      }
      return Lists.newArrayList(
          new ResourceAction(
              new Resource(taskDatasource, ResourceType.DATASOURCE),
              Action.READ
          )
      );
    };
    List<TaskStatusPlus> optionalTypeFilteredList = collectionToFilter;
    if (type != null) {
      optionalTypeFilteredList = collectionToFilter
          .stream()
          .filter(task -> type.equals(task.getType()))
          .collect(Collectors.toList());
    }
    if (dataSource != null) {
      //skip auth check here, as it's already done in getTasks
      return optionalTypeFilteredList;
    }
    return Lists.newArrayList(
        AuthorizationUtils.filterAuthorizedResources(
            req,
            optionalTypeFilteredList,
            raGenerator,
            authorizerMapper
        )
    );
  }
}<|MERGE_RESOLUTION|>--- conflicted
+++ resolved
@@ -873,40 +873,6 @@
     }
   }
 
-<<<<<<< HEAD
-  private Response workItemsResponse(final Function<TaskRunner, Collection<? extends TaskRunnerWorkItem>> fn)
-  {
-    return asLeaderWith(
-        taskMaster.getTaskRunner(),
-        new Function<TaskRunner, Response>()
-        {
-          @Override
-          public Response apply(TaskRunner taskRunner)
-          {
-            return Response.ok(
-                Lists.transform(
-                    Lists.newArrayList(fn.apply(taskRunner)),
-                    new Function<TaskRunnerWorkItem, TaskStatusPlus>()
-                    {
-                      @Override
-                      public TaskStatusPlus apply(TaskRunnerWorkItem workItem)
-                      {
-                        return new TaskStatusPlus(
-                            workItem.getTaskId(),
-                            workItem.getCreatedTime(),
-                            workItem.getQueueInsertionTime(),
-                            null,
-                            null,
-                            workItem.getLocation()
-                        );
-                      }
-                    }
-                )
-            ).build();
-          }
-        }
-    );
-=======
   @GET
   @Path("/dataSources/{dataSource}")
   @Produces(MediaType.APPLICATION_JSON)
@@ -925,7 +891,6 @@
     List<TaskRunnerWorkItem> taskRunnerWorkItemList = runningTasks.stream()
         .filter(task -> dataSource.equals(task.getDataSource())).collect(Collectors.toList());
     return Response.ok(taskRunnerWorkItemList).build();
->>>>>>> 3f422555
   }
 
   private <T> Response asLeaderWith(Optional<T> x, Function<T, Response> f)
