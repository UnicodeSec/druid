/*
 * Licensed to Metamarkets Group Inc. (Metamarkets) under one
 * or more contributor license agreements. See the NOTICE file
 * distributed with this work for additional information
 * regarding copyright ownership. Metamarkets licenses this file
 * to you under the Apache License, Version 2.0 (the
 * "License"); you may not use this file except in compliance
 * with the License. You may obtain a copy of the License at
 *
 * http://www.apache.org/licenses/LICENSE-2.0
 *
 * Unless required by applicable law or agreed to in writing,
 * software distributed under the License is distributed on an
 * "AS IS" BASIS, WITHOUT WARRANTIES OR CONDITIONS OF ANY
 * KIND, either express or implied. See the License for the
 * specific language governing permissions and limitations
 * under the License.
 */

package io.druid.indexing.overlord;

import com.google.common.annotations.VisibleForTesting;
import com.google.common.base.Function;
import com.google.common.base.Objects;
import com.google.common.base.Optional;
import com.google.common.base.Preconditions;
import com.google.common.base.Predicate;
import com.google.common.collect.ComparisonChain;
import com.google.common.collect.ImmutableList;
import com.google.common.collect.Iterables;
import com.google.common.collect.Lists;
import com.google.common.collect.Maps;
import com.google.common.collect.Ordering;
import com.google.common.collect.Sets;
import com.google.inject.Inject;
import com.metamx.emitter.EmittingLogger;
import io.druid.common.utils.JodaUtils;
import io.druid.indexing.common.TaskLock;
import io.druid.indexing.common.task.Task;
import io.druid.java.util.common.ISE;
import io.druid.java.util.common.Pair;
import io.druid.java.util.common.guava.Comparators;
import io.druid.java.util.common.guava.FunctionalIterable;
import org.joda.time.DateTime;
import org.joda.time.Interval;

import javax.annotation.Nullable;
import java.util.Collections;
import java.util.List;
import java.util.Map;
import java.util.NavigableMap;
import java.util.NavigableSet;
import java.util.Set;
import java.util.TreeMap;
import java.util.concurrent.TimeUnit;
import java.util.concurrent.locks.Condition;
import java.util.concurrent.locks.ReentrantLock;

/**
 * Remembers which activeTasks have locked which intervals. Tasks are permitted to lock an interval if no other task
 * outside their group has locked an overlapping interval for the same datasource. When a task locks an interval,
 * it is assigned a version string that it can use to publish segments.
 */
public class TaskLockbox
{
  private static final TimeUnit TIME_UNIT = TimeUnit.MILLISECONDS;

  // Datasource -> Interval -> Tasks + TaskLock
  private final Map<String, NavigableMap<Interval, TaskLockPosse>> running = Maps.newHashMap();
  private final TaskStorage taskStorage;
  private final ReentrantLock giant = new ReentrantLock(true);
  private final Condition lockReleaseCondition = giant.newCondition();

  private static final EmittingLogger log = new EmittingLogger(TaskLockbox.class);

  // Stores List of Active Tasks. TaskLockbox will only grant locks to active activeTasks.
  // this set should be accessed under the giant lock.
  private final Set<String> activeTasks = Sets.newHashSet();

  @Inject
  public TaskLockbox(
      TaskStorage taskStorage
  )
  {
    this.taskStorage = taskStorage;
  }

  /**
   * Wipe out our current in-memory state and resync it from our bundled {@link TaskStorage}.
   */
  public void syncFromStorage()
  {
    giant.lock();

    try {
      // Load stuff from taskStorage first. If this fails, we don't want to lose all our locks.
      final Set<String> storedActiveTasks = Sets.newHashSet();
      final List<Pair<Task, TaskLock>> storedLocks = Lists.newArrayList();
      for (final Task task : taskStorage.getActiveTasks()) {
        storedActiveTasks.add(task.getId());
        for (final TaskLock taskLock : taskStorage.getLocks(task.getId())) {
          storedLocks.add(Pair.of(task, taskLock));
        }
      }
      // Sort locks by version, so we add them back in the order they were acquired.
      final Ordering<Pair<Task, TaskLock>> byVersionOrdering = new Ordering<Pair<Task, TaskLock>>()
      {
        @Override
        public int compare(Pair<Task, TaskLock> left, Pair<Task, TaskLock> right)
        {
          // The second compare shouldn't be necessary, but, whatever.
          return ComparisonChain.start()
                                .compare(left.rhs.getVersion(), right.rhs.getVersion())
                                .compare(left.lhs.getId(), right.lhs.getId())
                                .result();
        }
      };
      running.clear();
      activeTasks.clear();
      activeTasks.addAll(storedActiveTasks);
      // Bookkeeping for a log message at the end
      int taskLockCount = 0;
      for (final Pair<Task, TaskLock> taskAndLock : byVersionOrdering.sortedCopy(storedLocks)) {
        final Task task = taskAndLock.lhs;
        final TaskLock savedTaskLock = taskAndLock.rhs;
        if (savedTaskLock.getInterval().toDurationMillis() <= 0) {
          // "Impossible", but you never know what crazy stuff can be restored from storage.
          log.warn("WTF?! Got lock with empty interval for task: %s", task.getId());
          continue;
        }

        final TaskLockPosse taskLockPosse = createOrFindLockPosse(
            task,
            savedTaskLock.getInterval(),
            Optional.of(savedTaskLock.getVersion())
        );
        if (taskLockPosse != null) {
          taskLockPosse.getTaskIds().add(task.getId());

          final TaskLock taskLock = taskLockPosse.getTaskLock();

          if (savedTaskLock.getVersion().equals(taskLock.getVersion())) {
            taskLockCount ++;
            log.info(
                "Reacquired lock on interval[%s] version[%s] for task: %s",
                savedTaskLock.getInterval(),
                savedTaskLock.getVersion(),
                task.getId()
            );
          } else {
            taskLockCount ++;
            log.info(
                "Could not reacquire lock on interval[%s] version[%s] (got version[%s] instead) for task: %s",
                savedTaskLock.getInterval(),
                savedTaskLock.getVersion(),
                taskLock.getVersion(),
                task.getId()
            );
          }
        } else {
          throw new ISE(
              "Could not reacquire lock on interval[%s] version[%s] for task: %s",
              savedTaskLock.getInterval(),
              savedTaskLock.getVersion(),
              task.getId()
          );
        }
      }
      log.info(
          "Synced %,d locks for %,d activeTasks from storage (%,d locks ignored).",
          taskLockCount,
          activeTasks.size(),
          storedLocks.size() - taskLockCount
      );
    } finally {
      giant.unlock();
    }
  }

  /**
   * Acquires a lock on behalf of a task. Blocks until the lock is acquired.
   *
   * @param task task to acquire lock for
   * @param interval interval to lock
   * @return acquired TaskLock
   *
<<<<<<< HEAD
   * @throws java.lang.InterruptedException if the current thread is interrupted
=======
   * @throws InterruptedException if the lock cannot be acquired
>>>>>>> a862cc71
   */
  public TaskLock lock(final Task task, final Interval interval) throws InterruptedException
  {
    giant.lockInterruptibly();
    try {
      Optional<TaskLock> taskLock;
      while (!(taskLock = tryLock(task, interval)).isPresent()) {
        lockReleaseCondition.await();
      }
      return taskLock.get();
    }
    finally {
      giant.unlock();
    }
  }

  /**
   * Acquires a lock on behalf of a task, waiting up to the specified wait time if necessary.
   *
   * @param task      task to acquire a lock for
   * @param interval  interval to lock
   * @param timeoutMs maximum time to wait
   *
   * @return acquired lock
   *
   * @throws InterruptedException if the current thread is interrupted
   */
  public TaskLock lock(final Task task, final Interval interval, long timeoutMs) throws InterruptedException
  {
    long nanos = TIME_UNIT.toNanos(timeoutMs);
    giant.lockInterruptibly();
    try {
      Optional<TaskLock> taskLock;
      while (!(taskLock = tryLock(task, interval)).isPresent()) {
        if (nanos <= 0) {
          return null;
        }
        nanos = lockReleaseCondition.awaitNanos(nanos);
      }
      return taskLock.get();
    }
    finally {
      giant.unlock();
    }
  }

  /**
   * Attempt to lock a task, without removing it from the queue. Equivalent to the long form of {@code tryLock}
   * with no preferred version.
   *
   * @param task             task that wants a lock
   * @param interval         interval to lock
   *
   * @return lock version if lock was acquired, absent otherwise
   * @throws IllegalStateException if the task is not a valid active task
   */
  public Optional<TaskLock> tryLock(final Task task, final Interval interval)
  {
    return tryLock(task, interval, Optional.<String>absent());
  }

  /**
   * Attempt to lock a task, without removing it from the queue. Can safely be called multiple times on the same task.
   * This method will attempt to assign version strings that obey the invariant that every version string is
   * lexicographically greater than any other version string previously assigned to the same interval. This invariant
   * is only mostly guaranteed, however; we assume clock monotonicity and we assume that callers specifying
   * {@code preferredVersion} are doing the right thing.
   *
   * @param task             task that wants a lock
   * @param interval         interval to lock
   * @param preferredVersion use this version string if one has not yet been assigned
   *
   * @return lock version if lock was acquired, absent otherwise
   * @throws IllegalStateException if the task is not a valid active task
   */
  private Optional<TaskLock> tryLock(final Task task, final Interval interval, final Optional<String> preferredVersion)
  {
    giant.lock();

    try {
      if(!activeTasks.contains(task.getId())){
        throw new ISE("Unable to grant lock to inactive Task [%s]", task.getId());
      }
      Preconditions.checkArgument(interval.toDurationMillis() > 0, "interval empty");

      final TaskLockPosse posseToUse = createOrFindLockPosse(task, interval, preferredVersion);
      if (posseToUse != null) {
        // Add to existing TaskLockPosse, if necessary
        if (posseToUse.getTaskIds().add(task.getId())) {
          log.info("Added task[%s] to TaskLock[%s]", task.getId(), posseToUse.getTaskLock().getGroupId());

          // Update task storage facility. If it fails, revoke the lock.
          try {
            taskStorage.addLock(task.getId(), posseToUse.getTaskLock());
            return Optional.of(posseToUse.getTaskLock());
          } catch(Exception e) {
            log.makeAlert("Failed to persist lock in storage")
               .addData("task", task.getId())
               .addData("dataSource", posseToUse.getTaskLock().getDataSource())
               .addData("interval", posseToUse.getTaskLock().getInterval())
               .addData("version", posseToUse.getTaskLock().getVersion())
               .emit();
            unlock(task, interval);
            return Optional.absent();
          }
        } else {
          log.info("Task[%s] already present in TaskLock[%s]", task.getId(), posseToUse.getTaskLock().getGroupId());
          return Optional.of(posseToUse.getTaskLock());
        }

      } else {
        return Optional.absent();
      }
    }
    finally {
      giant.unlock();
    }

  }

  private TaskLockPosse createOrFindLockPosse(
      final Task task,
      final Interval interval,
      final Optional<String> preferredVersion
  )
  {
    giant.lock();

    try {
      final String dataSource = task.getDataSource();
      final List<TaskLockPosse> foundPosses = findLockPossesForInterval(dataSource, interval);
      final TaskLockPosse posseToUse;

      if (foundPosses.size() > 1) {

        // Too many existing locks.
        return null;

      } else if (foundPosses.size() == 1) {

        // One existing lock -- check if we can add to it.

        final TaskLockPosse foundPosse = Iterables.getOnlyElement(foundPosses);
        if (foundPosse.getTaskLock().getInterval().contains(interval) && foundPosse.getTaskLock().getGroupId().equals(task.getGroupId())) {
          posseToUse = foundPosse;
        } else {
          //Could be a deadlock for LockAcquireAction: same task trying to acquire lock for overlapping interval
          if (foundPosse.getTaskIds().contains(task.getId())) {
            log.makeAlert("Same Task is trying to acquire lock for overlapping interval")
               .addData("task", task.getId())
               .addData("interval", interval);
          }
          return null;
        }

      } else {

        // No existing locks. We can make a new one.
        if (!running.containsKey(dataSource)) {
          running.put(dataSource, new TreeMap<Interval, TaskLockPosse>(Comparators.intervalsByStartThenEnd()));
        }

        // Create new TaskLock and assign it a version.
        // Assumption: We'll choose a version that is greater than any previously-chosen version for our interval. (This
        // may not always be true, unfortunately. See below.)

        final String version;

        if (preferredVersion.isPresent()) {
          // We have a preferred version. We'll trust our caller to not break our ordering assumptions and just use it.
          version = preferredVersion.get();
        } else {
          // We are running under an interval lock right now, so just using the current time works as long as we can trust
          // our clock to be monotonic and have enough resolution since the last time we created a TaskLock for the same
          // interval. This may not always be true; to assure it we would need to use some method of timekeeping other
          // than the wall clock.
          version = new DateTime().toString();
        }

        posseToUse = new TaskLockPosse(new TaskLock(task.getGroupId(), dataSource, interval, version));
        running.get(dataSource)
               .put(interval, posseToUse);

        log.info("Created new TaskLockPosse: %s", posseToUse);
      }

      return posseToUse;
    }
    finally {
      giant.unlock();
    }
  }

  /**
   * Return the currently-active locks for some task.
   *
   * @param task task for which to locate locks
   * @return currently-active locks for the given task
   */
  public List<TaskLock> findLocksForTask(final Task task)
  {
    giant.lock();

    try {
      return Lists.transform(
          findLockPossesForTask(task), new Function<TaskLockPosse, TaskLock>()
          {
            @Override
            public TaskLock apply(TaskLockPosse taskLockPosse)
            {
              return taskLockPosse.getTaskLock();
            }
          }
      );
    } finally {
      giant.unlock();
    }
  }

  /**
   * Release lock held for a task on a particular interval. Does nothing if the task does not currently
   * hold the mentioned lock.
   *
   * @param task task to unlock
   * @param interval interval to unlock
   */
  public void unlock(final Task task, final Interval interval)
  {
    giant.lock();

    try {
      final String dataSource = task.getDataSource();
      final NavigableMap<Interval, TaskLockPosse> dsRunning = running.get(dataSource);

      // So we can alert if activeTasks try to release stuff they don't have
      boolean removed = false;

      if(dsRunning != null) {
        final TaskLockPosse taskLockPosse = dsRunning.get(interval);
        if(taskLockPosse != null) {
          final TaskLock taskLock = taskLockPosse.getTaskLock();

          // Remove task from live list
          log.info("Removing task[%s] from TaskLock[%s]", task.getId(), taskLock.getGroupId());
          removed = taskLockPosse.getTaskIds().remove(task.getId());

          if (taskLockPosse.getTaskIds().isEmpty()) {
            log.info("TaskLock is now empty: %s", taskLock);
            running.get(dataSource).remove(taskLock.getInterval());
          }

          if (running.get(dataSource).size() == 0) {
            running.remove(dataSource);
          }

          // Wake up blocking-lock waiters
          lockReleaseCondition.signalAll();

          // Remove lock from storage. If it cannot be removed, just ignore the failure.
          try {
            taskStorage.removeLock(task.getId(), taskLock);
          } catch(Exception e) {
            log.makeAlert(e, "Failed to clean up lock from storage")
               .addData("task", task.getId())
               .addData("dataSource", taskLock.getDataSource())
               .addData("interval", taskLock.getInterval())
               .addData("version", taskLock.getVersion())
               .emit();
          }
        }
      }

      if(!removed) {
        log.makeAlert("Lock release without acquire")
           .addData("task", task.getId())
           .addData("interval", interval)
           .emit();
      }
    } finally {
      giant.unlock();
    }
  }

  /**
   * Release all locks for a task and remove task from set of active tasks. Does nothing if the task is not currently locked or not an active task.
   *
   * @param task task to unlock
   */
  public void remove(final Task task)
  {
    giant.lock();
    try {
      try {
        log.info("Removing task[%s] from activeTasks", task.getId());
        for (final TaskLockPosse taskLockPosse : findLockPossesForTask(task)) {
          unlock(task, taskLockPosse.getTaskLock().getInterval());
        }
      }
      finally {
        activeTasks.remove(task.getId());
      }
    }
    finally {
      giant.unlock();
    }
  }

  /**
   * Return the currently-active lock posses for some task.
   *
   * @param task task for which to locate locks
   */
  private List<TaskLockPosse> findLockPossesForTask(final Task task)
  {
    giant.lock();

    try {
      final Iterable<TaskLockPosse> searchSpace;

      // Scan through all locks for this datasource
      final NavigableMap<Interval, TaskLockPosse> dsRunning = running.get(task.getDataSource());
      if(dsRunning == null) {
        searchSpace = ImmutableList.of();
      } else {
        searchSpace = dsRunning.values();
      }

      return ImmutableList.copyOf(
          Iterables.filter(
              searchSpace, new Predicate<TaskLockPosse>()
          {
            @Override
            public boolean apply(TaskLockPosse taskLock)
            {
              return taskLock.getTaskIds().contains(task.getId());
            }
          }
          )
      );
    }
    finally {
      giant.unlock();
    }
  }

  /**
   * Return all locks that overlap some search interval.
   */
  private List<TaskLockPosse> findLockPossesForInterval(final String dataSource, final Interval interval)
  {
    giant.lock();

    try {
      final NavigableMap<Interval, TaskLockPosse> dsRunning = running.get(dataSource);
      if (dsRunning == null) {
        // No locks at all
        return Collections.emptyList();
      } else {
        // Tasks are indexed by locked interval, which are sorted by interval start. Intervals are non-overlapping, so:
        final NavigableSet<Interval> dsLockbox = dsRunning.navigableKeySet();
        final Iterable<Interval> searchIntervals = Iterables.concat(
            // Single interval that starts at or before ours
            Collections.singletonList(dsLockbox.floor(new Interval(interval.getStart(), new DateTime(JodaUtils.MAX_INSTANT)))),

            // All intervals that start somewhere between our start instant (exclusive) and end instant (exclusive)
            dsLockbox.subSet(
                new Interval(interval.getStart(), new DateTime(JodaUtils.MAX_INSTANT)),
                false,
                new Interval(interval.getEnd(), interval.getEnd()),
                false
            )
        );

        return Lists.newArrayList(
            FunctionalIterable
                .create(searchIntervals)
                .filter(
                    new Predicate<Interval>()
                    {
                      @Override
                      public boolean apply(@Nullable Interval searchInterval)
                      {
                        return searchInterval != null && searchInterval.overlaps(interval);
                      }
                    }
                )
                .transform(
                    new Function<Interval, TaskLockPosse>()
                    {
                      @Override
                      public TaskLockPosse apply(Interval interval)
                      {
                        return dsRunning.get(interval);
                      }
                    }
                )
        );
      }
    }
    finally {
      giant.unlock();
    }
  }

  public void add(Task task)
  {
    giant.lock();
    try {
      log.info("Adding task[%s] to activeTasks", task.getId());
      activeTasks.add(task.getId());
    } finally {
      giant.unlock();
    }
  }

  @VisibleForTesting
  Set<String> getActiveTasks()
  {
    return activeTasks;
  }

  @VisibleForTesting
  Map<String, NavigableMap<Interval, TaskLockPosse>> getAllLocks()
  {
    return running;
  }

  static class TaskLockPosse
  {
    final private TaskLock taskLock;
    final private Set<String> taskIds;

    public TaskLockPosse(TaskLock taskLock)
    {
      this.taskLock = taskLock;
      taskIds = Sets.newHashSet();
    }

    public TaskLock getTaskLock()
    {
      return taskLock;
    }

    public Set<String> getTaskIds()
    {
      return taskIds;
    }

    @Override
    public boolean equals(Object o)
    {
      if (this == o) {
        return true;
      }

      if (!getClass().equals(o.getClass())) {
        return false;
      }

      final TaskLockPosse that = (TaskLockPosse) o;
      if (!taskLock.equals(that.taskLock)) {
        return false;
      }

      return taskIds.equals(that.taskIds);
    }

    @Override
    public int hashCode()
    {
      return Objects.hashCode(taskLock, taskIds);
    }

    @Override
    public String toString()
    {
      return Objects.toStringHelper(this)
                    .add("taskLock", taskLock)
                    .add("taskIds", taskIds)
                    .toString();
    }
  }
}<|MERGE_RESOLUTION|>--- conflicted
+++ resolved
@@ -184,11 +184,7 @@
    * @param interval interval to lock
    * @return acquired TaskLock
    *
-<<<<<<< HEAD
-   * @throws java.lang.InterruptedException if the current thread is interrupted
-=======
-   * @throws InterruptedException if the lock cannot be acquired
->>>>>>> a862cc71
+   * @throws InterruptedException if the current thread is interrupted
    */
   public TaskLock lock(final Task task, final Interval interval) throws InterruptedException
   {
