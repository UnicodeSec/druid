--- conflicted
+++ resolved
@@ -41,13 +41,9 @@
 
   @JsonCreator
   public LockAcquireAction(
-<<<<<<< HEAD
       @JsonProperty("lockType") TaskLockType type,
-      @JsonProperty("interval") Interval interval
-=======
       @JsonProperty("interval") Interval interval,
       @JsonProperty("timeoutMs") long timeoutMs
->>>>>>> 7454fd86
   )
   {
     this.type = type;
@@ -85,15 +81,11 @@
   public LockResult perform(Task task, TaskActionToolbox toolbox)
   {
     try {
-<<<<<<< HEAD
-      return toolbox.getTaskLockbox().lock(type, task, interval);
-=======
       if (timeoutMs == 0) {
-        return toolbox.getTaskLockbox().lock(task, interval);
+        return toolbox.getTaskLockbox().lock(type, task, interval);
       } else {
-        return toolbox.getTaskLockbox().lock(task, interval, timeoutMs);
+        return toolbox.getTaskLockbox().lock(type, task, interval, timeoutMs);
       }
->>>>>>> 7454fd86
     }
     catch (InterruptedException e) {
       throw Throwables.propagate(e);
@@ -110,13 +102,9 @@
   public String toString()
   {
     return "LockAcquireAction{" +
-<<<<<<< HEAD
            "lockType=" + type +
            ", interval=" + interval +
-=======
-           "interval=" + interval +
-           "timeoutMs=" + timeoutMs +
->>>>>>> 7454fd86
+           ", timeoutMs=" + timeoutMs +
            '}';
   }
 }