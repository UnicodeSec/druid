/*
 * Licensed to the Apache Software Foundation (ASF) under one
 * or more contributor license agreements.  See the NOTICE file
 * distributed with this work for additional information
 * regarding copyright ownership.  The ASF licenses this file
 * to you under the Apache License, Version 2.0 (the
 * "License"); you may not use this file except in compliance
 * with the License.  You may obtain a copy of the License at
 *
 *   http://www.apache.org/licenses/LICENSE-2.0
 *
 * Unless required by applicable law or agreed to in writing,
 * software distributed under the License is distributed on an
 * "AS IS" BASIS, WITHOUT WARRANTIES OR CONDITIONS OF ANY
 * KIND, either express or implied.  See the License for the
 * specific language governing permissions and limitations
 * under the License.
 */

package org.apache.druid.indexing.common;

import com.fasterxml.jackson.annotation.JsonSubTypes;
import com.fasterxml.jackson.annotation.JsonSubTypes.Type;
import com.fasterxml.jackson.annotation.JsonTypeInfo;
import com.fasterxml.jackson.annotation.JsonTypeInfo.Id;
import org.apache.druid.indexing.overlord.LockRequest;
import org.joda.time.Interval;

import javax.annotation.Nullable;

/**
 * Represents a lock held by some task. Immutable.
 */
<<<<<<< HEAD
@JsonTypeInfo(use = Id.NAME, property = "type", defaultImpl = TimeChunkLock.class)
=======
@JsonTypeInfo(use = Id.NAME, property = "granularity", defaultImpl = TimeChunkLock.class)
>>>>>>> cf9b5183
@JsonSubTypes(value = {
    @Type(name = TimeChunkLock.TYPE, value = TimeChunkLock.class),
    @Type(name = SegmentLock.TYPE, value = SegmentLock.class)
})
public interface TaskLock
{
<<<<<<< HEAD
  String getType();

=======
>>>>>>> cf9b5183
  TaskLock revokedCopy();

  TaskLock withPriority(int priority);

  LockGranularity getGranularity();

<<<<<<< HEAD
  TaskLockType getLockType();
=======
  TaskLockType getType();
>>>>>>> cf9b5183

  String getGroupId();

  String getDataSource();

  Interval getInterval();

  String getVersion();

  @Nullable
  Integer getPriority();

  int getNonNullPriority();

  boolean isRevoked();

  boolean conflict(LockRequest request);
}<|MERGE_RESOLUTION|>--- conflicted
+++ resolved
@@ -31,33 +31,20 @@
 /**
  * Represents a lock held by some task. Immutable.
  */
-<<<<<<< HEAD
-@JsonTypeInfo(use = Id.NAME, property = "type", defaultImpl = TimeChunkLock.class)
-=======
 @JsonTypeInfo(use = Id.NAME, property = "granularity", defaultImpl = TimeChunkLock.class)
->>>>>>> cf9b5183
 @JsonSubTypes(value = {
     @Type(name = TimeChunkLock.TYPE, value = TimeChunkLock.class),
     @Type(name = SegmentLock.TYPE, value = SegmentLock.class)
 })
 public interface TaskLock
 {
-<<<<<<< HEAD
-  String getType();
-
-=======
->>>>>>> cf9b5183
   TaskLock revokedCopy();
 
   TaskLock withPriority(int priority);
 
   LockGranularity getGranularity();
 
-<<<<<<< HEAD
-  TaskLockType getLockType();
-=======
   TaskLockType getType();
->>>>>>> cf9b5183
 
   String getGroupId();
 
