--- conflicted
+++ resolved
@@ -32,7 +32,6 @@
 import org.apache.druid.query.Query;
 import org.apache.druid.query.QueryRunner;
 
-import java.io.IOException;
 import java.util.Map;
 
 /**
@@ -171,15 +170,11 @@
    * terminated with extreme prejudice.
    *
    * If the task has some resources to clean up on exit, e.g., sub tasks of parallel indexing task
-<<<<<<< HEAD
-   * or Hadoop job of Hadoop indexing task, those resource cleanup should be done in this method.
-=======
    * or Hadoop job of Hadoop indexing task, those resource cleanups should be done in this method.
->>>>>>> befedf62
    *
    * @param taskConfig TaskConfig for this task
    */
-  void stopGracefully(TaskConfig taskConfig) throws IOException;
+  void stopGracefully(TaskConfig taskConfig);
 
   /**
    * Execute a task. This typically runs on a worker as determined by a TaskRunner, and will be run while
