--- conflicted
+++ resolved
@@ -23,11 +23,6 @@
 import org.apache.druid.indexer.TaskStatus;
 import org.apache.druid.indexer.partitions.PartitionsSpec;
 import org.apache.druid.indexing.common.TaskToolbox;
-<<<<<<< HEAD
-import org.apache.druid.indexing.common.stats.DropwizardRowIngestionMeters;
-=======
-import org.apache.druid.indexing.common.stats.RowIngestionMeters;
->>>>>>> f82fd22f
 import org.apache.druid.indexing.common.task.BatchAppenderators;
 import org.apache.druid.indexing.common.task.ClientBasedTaskInfoProvider;
 import org.apache.druid.indexing.common.task.InputSourceProcessor;
@@ -176,14 +171,9 @@
         toolbox,
         dataSchema,
         tuningConfig,
-<<<<<<< HEAD
         new ShuffleDataSegmentPusher(supervisorTaskId, getId(), toolbox.getIntermediaryDataManager()),
-        getContextValue(Tasks.STORE_COMPACTION_STATE_KEY, Tasks.DEFAULT_STORE_COMPACTION_STATE),
         buildSegmentsMeters,
         parseExceptionHandler
-=======
-        new ShuffleDataSegmentPusher(supervisorTaskId, getId(), toolbox.getIntermediaryDataManager())
->>>>>>> f82fd22f
     );
     boolean exceptionOccurred = false;
     try (final BatchAppenderatorDriver driver = BatchAppenderators.newDriver(appenderator, toolbox, segmentAllocator)) {
