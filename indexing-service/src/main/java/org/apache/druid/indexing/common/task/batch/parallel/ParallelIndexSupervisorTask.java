/*
 * Licensed to the Apache Software Foundation (ASF) under one
 * or more contributor license agreements.  See the NOTICE file
 * distributed with this work for additional information
 * regarding copyright ownership.  The ASF licenses this file
 * to you under the Apache License, Version 2.0 (the
 * "License"); you may not use this file except in compliance
 * with the License.  You may obtain a copy of the License at
 *
 *   http://www.apache.org/licenses/LICENSE-2.0
 *
 * Unless required by applicable law or agreed to in writing,
 * software distributed under the License is distributed on an
 * "AS IS" BASIS, WITHOUT WARRANTIES OR CONDITIONS OF ANY
 * KIND, either express or implied.  See the License for the
 * specific language governing permissions and limitations
 * under the License.
 */

package org.apache.druid.indexing.common.task.batch.parallel;

import com.fasterxml.jackson.annotation.JacksonInject;
import com.fasterxml.jackson.annotation.JsonCreator;
import com.fasterxml.jackson.annotation.JsonProperty;
import com.fasterxml.jackson.jaxrs.smile.SmileMediaTypes;
import com.google.common.annotations.VisibleForTesting;
import com.google.common.base.Optional;
import com.google.common.base.Preconditions;
import com.google.common.base.Throwables;
import org.apache.druid.client.indexing.IndexingServiceClient;
import org.apache.druid.data.input.FiniteFirehoseFactory;
import org.apache.druid.data.input.FirehoseFactory;
import org.apache.druid.indexer.TaskStatus;
import org.apache.druid.indexing.common.Counters;
import org.apache.druid.indexing.common.TaskLock;
import org.apache.druid.indexing.common.TaskLockType;
import org.apache.druid.indexing.common.TaskToolbox;
import org.apache.druid.indexing.common.actions.LockListAction;
import org.apache.druid.indexing.common.actions.TaskActionClient;
import org.apache.druid.indexing.common.actions.TimeChunkLockTryAcquireAction;
import org.apache.druid.indexing.common.config.TaskConfig;
import org.apache.druid.indexing.common.stats.RowIngestionMetersFactory;
import org.apache.druid.indexing.common.task.AbstractBatchIndexTask;
import org.apache.druid.indexing.common.task.IndexTask;
import org.apache.druid.indexing.common.task.IndexTask.IndexIngestionSpec;
import org.apache.druid.indexing.common.task.IndexTask.IndexTuningConfig;
import org.apache.druid.indexing.common.task.IndexTaskUtils;
import org.apache.druid.indexing.common.task.TaskResource;
import org.apache.druid.indexing.common.task.Tasks;
import org.apache.druid.indexing.common.task.batch.parallel.ParallelIndexTaskRunner.SubTaskSpecStatus;
import org.apache.druid.java.util.common.IAE;
import org.apache.druid.java.util.common.ISE;
import org.apache.druid.java.util.common.granularity.Granularity;
import org.apache.druid.java.util.common.logger.Logger;
import org.apache.druid.segment.indexing.TuningConfig;
import org.apache.druid.segment.indexing.granularity.ArbitraryGranularitySpec;
import org.apache.druid.segment.indexing.granularity.GranularitySpec;
import org.apache.druid.segment.realtime.appenderator.SegmentIdWithShardSpec;
import org.apache.druid.segment.realtime.firehose.ChatHandler;
import org.apache.druid.segment.realtime.firehose.ChatHandlerProvider;
import org.apache.druid.segment.realtime.firehose.ChatHandlers;
import org.apache.druid.server.security.Action;
import org.apache.druid.server.security.AuthorizerMapper;
import org.apache.druid.timeline.DataSegment;
import org.apache.druid.timeline.partition.NumberedShardSpec;
import org.joda.time.DateTime;
import org.joda.time.Interval;

import javax.annotation.Nullable;
import javax.servlet.http.HttpServletRequest;
import javax.ws.rs.Consumes;
import javax.ws.rs.GET;
import javax.ws.rs.POST;
import javax.ws.rs.Path;
import javax.ws.rs.PathParam;
import javax.ws.rs.Produces;
import javax.ws.rs.core.Context;
import javax.ws.rs.core.MediaType;
import javax.ws.rs.core.Response;
import javax.ws.rs.core.Response.Status;
import java.io.IOException;
import java.util.List;
import java.util.Map;
import java.util.Map.Entry;
import java.util.SortedSet;
import java.util.concurrent.ConcurrentHashMap;
import java.util.concurrent.atomic.AtomicInteger;
import java.util.stream.Collectors;

/**
 * ParallelIndexSupervisorTask is capable of running multiple subTasks for parallel indexing. This is
 * applicable if the input {@link FiniteFirehoseFactory} is splittable. While this task is running, it can submit
 * multiple child tasks to overlords. This task succeeds only when all its child tasks succeed; otherwise it fails.
 *
 * @see ParallelIndexTaskRunner
 */
public class ParallelIndexSupervisorTask extends AbstractBatchIndexTask implements ChatHandler
{
  public static final String TYPE = "index_parallel";

  private static final Logger log = new Logger(ParallelIndexSupervisorTask.class);

  private final ParallelIndexIngestionSpec ingestionSchema;
  private final FiniteFirehoseFactory<?, ?> baseFirehoseFactory;
  private final IndexingServiceClient indexingServiceClient;
  private final ChatHandlerProvider chatHandlerProvider;
  private final AuthorizerMapper authorizerMapper;
  private final RowIngestionMetersFactory rowIngestionMetersFactory;

  private final ConcurrentHashMap<Interval, AtomicInteger> partitionNumCountersPerInterval = new ConcurrentHashMap<>();

  private volatile ParallelIndexTaskRunner runner;

  // toolbox is initlized when run() is called, and can be used for processing HTTP endpoint requests.
  private volatile TaskToolbox toolbox;

  @JsonCreator
  public ParallelIndexSupervisorTask(
      @JsonProperty("id") String id,
      @JsonProperty("resource") TaskResource taskResource,
      @JsonProperty("spec") ParallelIndexIngestionSpec ingestionSchema,
      @JsonProperty("context") Map<String, Object> context,
      @JacksonInject @Nullable IndexingServiceClient indexingServiceClient, // null in overlords
      @JacksonInject @Nullable ChatHandlerProvider chatHandlerProvider,     // null in overlords
      @JacksonInject AuthorizerMapper authorizerMapper,
      @JacksonInject RowIngestionMetersFactory rowIngestionMetersFactory
  )
  {
    super(
        getOrMakeId(id, TYPE, ingestionSchema.getDataSchema().getDataSource()),
        null,
        taskResource,
        ingestionSchema.getDataSchema().getDataSource(),
        context
    );

    this.ingestionSchema = ingestionSchema;

    final FirehoseFactory firehoseFactory = ingestionSchema.getIOConfig().getFirehoseFactory();
    if (!(firehoseFactory instanceof FiniteFirehoseFactory)) {
      throw new IAE("[%s] should implement FiniteFirehoseFactory", firehoseFactory.getClass().getSimpleName());
    }

    if (ingestionSchema.getTuningConfig().isForceGuaranteedRollup()
        && (ingestionSchema.getTuningConfig().getNumShards() == null
            || !ingestionSchema.getDataSchema().getGranularitySpec().inputIntervals().isEmpty())) {
      throw new ISE("Missing numShards in tuningConfig or missing intervals in granularitySpec");
    }

    this.baseFirehoseFactory = (FiniteFirehoseFactory) firehoseFactory;
    this.indexingServiceClient = indexingServiceClient;
    this.chatHandlerProvider = chatHandlerProvider;
    this.authorizerMapper = authorizerMapper;
    this.rowIngestionMetersFactory = rowIngestionMetersFactory;

    if (ingestionSchema.getTuningConfig().getMaxSavedParseExceptions()
        != TuningConfig.DEFAULT_MAX_SAVED_PARSE_EXCEPTIONS) {
      log.warn("maxSavedParseExceptions is not supported yet");
    }
    if (ingestionSchema.getTuningConfig().getMaxParseExceptions() != TuningConfig.DEFAULT_MAX_PARSE_EXCEPTIONS) {
      log.warn("maxParseExceptions is not supported yet");
    }
    if (ingestionSchema.getTuningConfig().isLogParseExceptions() != TuningConfig.DEFAULT_LOG_PARSE_EXCEPTIONS) {
      log.warn("logParseExceptions is not supported yet");
    }
  }

  @Override
  public int getPriority()
  {
    return getContextValue(Tasks.PRIORITY_KEY, Tasks.DEFAULT_BATCH_INDEX_TASK_PRIORITY);
  }

  @Override
  public String getType()
  {
    return TYPE;
  }

  @JsonProperty("spec")
  public ParallelIndexIngestionSpec getIngestionSchema()
  {
    return ingestionSchema;
  }

  @VisibleForTesting
  @Nullable
  ParallelIndexTaskRunner getRunner()
  {
    return runner;
  }

  @VisibleForTesting
  AuthorizerMapper getAuthorizerMapper()
  {
    return authorizerMapper;
  }

  @VisibleForTesting
  ParallelIndexTaskRunner createRunner(TaskToolbox toolbox)
  {
    this.toolbox = toolbox;
    if (ingestionSchema.getTuningConfig().isForceGuaranteedRollup()) {
      throw new UnsupportedOperationException("Perfect roll-up is not supported yet");
    } else {
      runner = new SinglePhaseParallelIndexTaskRunner(
          toolbox,
          getId(),
          getGroupId(),
          ingestionSchema,
          getContext(),
          indexingServiceClient
      );
    }
    return runner;
  }

  @VisibleForTesting
  void setRunner(ParallelIndexTaskRunner runner)
  {
    this.runner = runner;
  }

  @Override
  public boolean isReady(TaskActionClient taskActionClient) throws Exception
  {
    if (!ingestionSchema.getDataSchema().getGranularitySpec().bucketIntervals().isPresent()
        && !ingestionSchema.getIOConfig().isAppendToExisting()) {
      // If intervals are missing in the granularitySpec, parallel index task runs in "dynamic locking mode".
      // In this mode, sub tasks ask new locks whenever they see a new row which is not covered by existing locks.
      // If this task is overwriting existing segments, then we should know this task is changing segment granularity
      // in advance to know what types of lock we should use. However, if intervals are missing, we can't know
      // the segment granularity of existing segments until the task reads all data because we don't know what segments
      // are going to be overwritten. As a result, we assume that segment granularity will be changed if intervals are
      // missing force to use timeChunk lock.
      addToContext(Tasks.FORCE_TIME_CHUNK_LOCK_KEY, true);
    }
    return determineLockGranularityAndTryLock(taskActionClient, ingestionSchema.getDataSchema().getGranularitySpec());
  }
<<<<<<< HEAD

  @Override
  public List<DataSegment> findSegmentsToLock(TaskActionClient taskActionClient, List<Interval> intervals)
      throws IOException
  {
    return findInputSegments(
        getDataSource(),
        taskActionClient,
        intervals,
        ingestionSchema.getIOConfig().getFirehoseFactory()
    );
  }

  @Override
  public boolean requireLockExistingSegments()
  {
    return !ingestionSchema.getIOConfig().isAppendToExisting();
  }

  @Override
  public boolean isPerfectRollup()
  {
=======

  @Override
  public List<DataSegment> findSegmentsToLock(TaskActionClient taskActionClient, List<Interval> intervals)
      throws IOException
  {
    return findInputSegments(
        getDataSource(),
        taskActionClient,
        intervals,
        ingestionSchema.getIOConfig().getFirehoseFactory()
    );
  }

  @Override
  public boolean requireLockExistingSegments()
  {
    return !ingestionSchema.getIOConfig().isAppendToExisting();
  }

  @Override
  public boolean isPerfectRollup()
  {
>>>>>>> 6f9412ad
    return false;
  }

  @Nullable
  @Override
  public Granularity getSegmentGranularity()
  {
    final GranularitySpec granularitySpec = ingestionSchema.getDataSchema().getGranularitySpec();
    if (granularitySpec instanceof ArbitraryGranularitySpec) {
      return null;
    } else {
      return granularitySpec.getSegmentGranularity();
    }
  }

  @Override
  public void stopGracefully(TaskConfig taskConfig)
  {
    if (runner != null) {
      runner.stopGracefully();
    }
  }

  @Override
  public TaskStatus run(TaskToolbox toolbox) throws Exception
  {
    log.info(
        "Found chat handler of class[%s]",
        Preconditions.checkNotNull(chatHandlerProvider, "chatHandlerProvider").getClass().getName()
    );
    chatHandlerProvider.register(getId(), this, false);

    try {
      if (isParallelMode()) {
        return runParallel(toolbox);
      } else {
        if (!baseFirehoseFactory.isSplittable()) {
          log.warn(
              "firehoseFactory[%s] is not splittable. Running sequentially.",
              baseFirehoseFactory.getClass().getSimpleName()
          );
        } else if (ingestionSchema.getTuningConfig().getMaxNumSubTasks() == 1) {
          log.warn(
              "maxNumSubTasks is 1. Running sequentially. "
              + "Please set maxNumSubTasks to something higher than 1 if you want to run in parallel ingestion mode."
          );
        } else {
          throw new ISE("Unknown reason for sequentail mode. Failing this task.");
        }

        return runSequential(toolbox);
      }
    }
    finally {
      chatHandlerProvider.unregister(getId());
    }
  }

  private boolean isParallelMode()
  {
    if (baseFirehoseFactory.isSplittable() && ingestionSchema.getTuningConfig().getMaxNumSubTasks() > 1) {
      return true;
    } else {
      return false;
    }
  }

  @VisibleForTesting
  void setToolbox(TaskToolbox toolbox)
  {
    this.toolbox = toolbox;
  }

  private TaskStatus runParallel(TaskToolbox toolbox) throws Exception
  {
    createRunner(toolbox);
    return TaskStatus.fromCode(getId(), Preconditions.checkNotNull(runner, "runner").run());
  }

  private TaskStatus runSequential(TaskToolbox toolbox) throws Exception
  {
    final IndexTask indexTask = new IndexTask(
        getId(),
        getGroupId(),
        getTaskResource(),
        getDataSource(),
        new IndexIngestionSpec(
            getIngestionSchema().getDataSchema(),
            getIngestionSchema().getIOConfig(),
            convertToIndexTuningConfig(getIngestionSchema().getTuningConfig())
        ),
        getContext(),
        authorizerMapper,
        chatHandlerProvider,
        rowIngestionMetersFactory
    );
    if (indexTask.isReady(toolbox.getTaskActionClient())) {
      return indexTask.run(toolbox);
    } else {
      return TaskStatus.failure(getId());
    }
  }

  private static IndexTuningConfig convertToIndexTuningConfig(ParallelIndexTuningConfig tuningConfig)
  {
    return new IndexTuningConfig(
        null,
        null,
        tuningConfig.getMaxRowsInMemory(),
        tuningConfig.getMaxBytesInMemory(),
        null,
        null,
        null,
        null,
        tuningConfig.getPartitionsSpec(),
        tuningConfig.getIndexSpec(),
        tuningConfig.getIndexSpecForIntermediatePersists(),
        tuningConfig.getMaxPendingPersists(),
        false,
        tuningConfig.isReportParseExceptions(),
        null,
        tuningConfig.getPushTimeout(),
        tuningConfig.getSegmentWriteOutMediumFactory(),
        tuningConfig.isLogParseExceptions(),
        tuningConfig.getMaxParseExceptions(),
        tuningConfig.getMaxSavedParseExceptions()
    );
  }

  // Internal APIs

  /**
   * Allocate a new {@link SegmentIdWithShardSpec} for a request from {@link ParallelIndexSubTask}.
   * The returned segmentIdentifiers have different {@code partitionNum} (thereby different {@link NumberedShardSpec})
   * per bucket interval.
   */
  @POST
  @Path("/segment/allocate")
  @Produces(SmileMediaTypes.APPLICATION_JACKSON_SMILE)
  @Consumes(SmileMediaTypes.APPLICATION_JACKSON_SMILE)
  public Response allocateSegment(DateTime timestamp, @Context final HttpServletRequest req)
  {
    ChatHandlers.authorizationCheck(req, Action.READ, getDataSource(), authorizerMapper);

    if (toolbox == null) {
      return Response.status(Response.Status.SERVICE_UNAVAILABLE).entity("task is not running yet").build();
    }

    try {
      final SegmentIdWithShardSpec segmentIdentifier = allocateNewSegment(timestamp);
      return Response.ok(toolbox.getObjectMapper().writeValueAsBytes(segmentIdentifier)).build();
    }
    catch (IOException | IllegalStateException e) {
      return Response.serverError().entity(Throwables.getStackTraceAsString(e)).build();
    }
    catch (IllegalArgumentException e) {
      return Response.status(Response.Status.BAD_REQUEST).entity(Throwables.getStackTraceAsString(e)).build();
    }
  }

  /**
   * Allocate a new segment for the given timestamp locally.
   * Since the segments returned by this method overwrites any existing segments, this method should be called only
   * when the {@link org.apache.druid.indexing.common.LockGranularity} is {@code TIME_CHUNK}.
   */
  @VisibleForTesting
  SegmentIdWithShardSpec allocateNewSegment(DateTime timestamp) throws IOException
  {
    final String dataSource = getDataSource();
    final GranularitySpec granularitySpec = getIngestionSchema().getDataSchema().getGranularitySpec();
    final Optional<SortedSet<Interval>> bucketIntervals = granularitySpec.bucketIntervals();

    // List locks whenever allocating a new segment because locks might be revoked and no longer valid.
    final List<TaskLock> locks = toolbox
        .getTaskActionClient()
        .submit(new LockListAction());
    final TaskLock revokedLock = locks.stream().filter(TaskLock::isRevoked).findAny().orElse(null);
    if (revokedLock != null) {
      throw new ISE("Lock revoked: [%s]", revokedLock);
    }
    final Map<Interval, String> versions = locks
        .stream()
        .collect(Collectors.toMap(TaskLock::getInterval, TaskLock::getVersion));

    Interval interval;
    String version;
    if (bucketIntervals.isPresent()) {
      // If granularity spec has explicit intervals, we just need to find the version associated to the interval.
      // This is because we should have gotten all required locks up front when the task starts up.
      final Optional<Interval> maybeInterval = granularitySpec.bucketInterval(timestamp);
      if (!maybeInterval.isPresent()) {
        throw new IAE("Could not find interval for timestamp [%s]", timestamp);
      }

      interval = maybeInterval.get();
      if (!bucketIntervals.get().contains(interval)) {
        throw new ISE("Unspecified interval[%s] in granularitySpec[%s]", interval, granularitySpec);
      }

      version = findVersion(versions, interval);
      if (version == null) {
        throw new ISE("Cannot find a version for interval[%s]", interval);
      }
    } else {
      // We don't have explicit intervals. We can use the segment granularity to figure out what
      // interval we need, but we might not have already locked it.
      interval = granularitySpec.getSegmentGranularity().bucket(timestamp);
      version = findVersion(versions, interval);
      if (version == null) {
        // We don't have a lock for this interval, so we should lock it now.
        final TaskLock lock = Preconditions.checkNotNull(
            toolbox.getTaskActionClient().submit(
                new TimeChunkLockTryAcquireAction(TaskLockType.EXCLUSIVE, interval)
            ),
            "Cannot acquire a lock for interval[%s]",
            interval
        );
        version = lock.getVersion();
      }
    }

    final int partitionNum = Counters.getAndIncrementInt(partitionNumCountersPerInterval, interval);
    return new SegmentIdWithShardSpec(
        dataSource,
        interval,
        version,
        new NumberedShardSpec(partitionNum, 0)
    );
  }

  @Nullable
  private static String findVersion(Map<Interval, String> versions, Interval interval)
  {
    return versions.entrySet().stream()
                   .filter(entry -> entry.getKey().contains(interval))
                   .map(Entry::getValue)
                   .findFirst()
                   .orElse(null);
  }

  /**
   * {@link ParallelIndexSubTask}s call this API to report the segments they generated and pushed.
   */
  @POST
  @Path("/report")
  @Consumes(SmileMediaTypes.APPLICATION_JACKSON_SMILE)
  public Response report(
      SubTaskReport report,
      @Context final HttpServletRequest req
  )
  {
    ChatHandlers.authorizationCheck(
        req,
        Action.WRITE,
        getDataSource(),
        authorizerMapper
    );
    if (runner == null) {
      return Response.status(Response.Status.SERVICE_UNAVAILABLE).entity("task is not running yet").build();
    } else {
      runner.collectReport(report);
      return Response.ok().build();
    }
  }

  // External APIs to get running status

  @GET
  @Path("/mode")
  @Produces(MediaType.APPLICATION_JSON)
  public Response getMode(@Context final HttpServletRequest req)
  {
    IndexTaskUtils.datasourceAuthorizationCheck(req, Action.READ, getDataSource(), authorizerMapper);
    return Response.ok(isParallelMode() ? "parallel" : "sequential").build();
  }

  @GET
  @Path("/progress")
  @Produces(MediaType.APPLICATION_JSON)
  public Response getProgress(@Context final HttpServletRequest req)
  {
    IndexTaskUtils.datasourceAuthorizationCheck(req, Action.READ, getDataSource(), authorizerMapper);
    if (runner == null) {
      return Response.status(Response.Status.SERVICE_UNAVAILABLE).entity("task is not running yet").build();
    } else {
      return Response.ok(runner.getProgress()).build();
    }
  }

  @GET
  @Path("/subtasks/running")
  @Produces(MediaType.APPLICATION_JSON)
  public Response getRunningTasks(@Context final HttpServletRequest req)
  {
    IndexTaskUtils.datasourceAuthorizationCheck(req, Action.READ, getDataSource(), authorizerMapper);
    if (runner == null) {
      return Response.status(Response.Status.SERVICE_UNAVAILABLE).entity("task is not running yet").build();
    } else {
      return Response.ok(runner.getRunningTaskIds()).build();
    }
  }

  @GET
  @Path("/subtaskspecs")
  @Produces(MediaType.APPLICATION_JSON)
  public Response getSubTaskSpecs(@Context final HttpServletRequest req)
  {
    IndexTaskUtils.datasourceAuthorizationCheck(req, Action.READ, getDataSource(), authorizerMapper);
    if (runner == null) {
      return Response.status(Response.Status.SERVICE_UNAVAILABLE).entity("task is not running yet").build();
    } else {
      return Response.ok(runner.getSubTaskSpecs()).build();
    }
  }

  @GET
  @Path("/subtaskspecs/running")
  @Produces(MediaType.APPLICATION_JSON)
  public Response getRunningSubTaskSpecs(@Context final HttpServletRequest req)
  {
    IndexTaskUtils.datasourceAuthorizationCheck(req, Action.READ, getDataSource(), authorizerMapper);
    if (runner == null) {
      return Response.status(Response.Status.SERVICE_UNAVAILABLE).entity("task is not running yet").build();
    } else {
      return Response.ok(runner.getRunningSubTaskSpecs()).build();
    }
  }

  @GET
  @Path("/subtaskspecs/complete")
  @Produces(MediaType.APPLICATION_JSON)
  public Response getCompleteSubTaskSpecs(@Context final HttpServletRequest req)
  {
    IndexTaskUtils.datasourceAuthorizationCheck(req, Action.READ, getDataSource(), authorizerMapper);
    if (runner == null) {
      return Response.status(Response.Status.SERVICE_UNAVAILABLE).entity("task is not running yet").build();
    } else {
      return Response.ok(runner.getCompleteSubTaskSpecs()).build();
    }
  }

  @GET
  @Path("/subtaskspec/{id}")
  @Produces(MediaType.APPLICATION_JSON)
  public Response getSubTaskSpec(@PathParam("id") String id, @Context final HttpServletRequest req)
  {
    IndexTaskUtils.datasourceAuthorizationCheck(req, Action.READ, getDataSource(), authorizerMapper);

    if (runner == null) {
      return Response.status(Response.Status.SERVICE_UNAVAILABLE).entity("task is not running yet").build();
    } else {
      final SubTaskSpec subTaskSpec = runner.getSubTaskSpec(id);
      if (subTaskSpec == null) {
        return Response.status(Response.Status.NOT_FOUND).build();
      } else {
        return Response.ok(subTaskSpec).build();
      }
    }
  }

  @GET
  @Path("/subtaskspec/{id}/state")
  @Produces(MediaType.APPLICATION_JSON)
  public Response getSubTaskState(@PathParam("id") String id, @Context final HttpServletRequest req)
  {
    IndexTaskUtils.datasourceAuthorizationCheck(req, Action.READ, getDataSource(), authorizerMapper);
    if (runner == null) {
      return Response.status(Response.Status.SERVICE_UNAVAILABLE).entity("task is not running yet").build();
    } else {
      final SubTaskSpecStatus subTaskSpecStatus = runner.getSubTaskState(id);
      if (subTaskSpecStatus == null) {
        return Response.status(Response.Status.NOT_FOUND).build();
      } else {
        return Response.ok(subTaskSpecStatus).build();
      }
    }
  }

  @GET
  @Path("/subtaskspec/{id}/history")
  @Produces(MediaType.APPLICATION_JSON)
  public Response getCompleteSubTaskSpecAttemptHistory(
      @PathParam("id") String id,
      @Context final HttpServletRequest req
  )
  {
    IndexTaskUtils.datasourceAuthorizationCheck(req, Action.READ, getDataSource(), authorizerMapper);
    if (runner == null) {
      return Response.status(Response.Status.SERVICE_UNAVAILABLE).entity("task is not running yet").build();
    } else {
      final TaskHistory taskHistory = runner.getCompleteSubTaskSpecAttemptHistory(id);
      if (taskHistory == null) {
        return Response.status(Status.NOT_FOUND).build();
      } else {
        return Response.ok(taskHistory.getAttemptHistory()).build();
      }
    }
  }
}<|MERGE_RESOLUTION|>--- conflicted
+++ resolved
@@ -152,17 +152,6 @@
     this.chatHandlerProvider = chatHandlerProvider;
     this.authorizerMapper = authorizerMapper;
     this.rowIngestionMetersFactory = rowIngestionMetersFactory;
-
-    if (ingestionSchema.getTuningConfig().getMaxSavedParseExceptions()
-        != TuningConfig.DEFAULT_MAX_SAVED_PARSE_EXCEPTIONS) {
-      log.warn("maxSavedParseExceptions is not supported yet");
-    }
-    if (ingestionSchema.getTuningConfig().getMaxParseExceptions() != TuningConfig.DEFAULT_MAX_PARSE_EXCEPTIONS) {
-      log.warn("maxParseExceptions is not supported yet");
-    }
-    if (ingestionSchema.getTuningConfig().isLogParseExceptions() != TuningConfig.DEFAULT_LOG_PARSE_EXCEPTIONS) {
-      log.warn("logParseExceptions is not supported yet");
-    }
   }
 
   @Override
@@ -237,7 +226,6 @@
     }
     return determineLockGranularityAndTryLock(taskActionClient, ingestionSchema.getDataSchema().getGranularitySpec());
   }
-<<<<<<< HEAD
 
   @Override
   public List<DataSegment> findSegmentsToLock(TaskActionClient taskActionClient, List<Interval> intervals)
@@ -260,30 +248,6 @@
   @Override
   public boolean isPerfectRollup()
   {
-=======
-
-  @Override
-  public List<DataSegment> findSegmentsToLock(TaskActionClient taskActionClient, List<Interval> intervals)
-      throws IOException
-  {
-    return findInputSegments(
-        getDataSource(),
-        taskActionClient,
-        intervals,
-        ingestionSchema.getIOConfig().getFirehoseFactory()
-    );
-  }
-
-  @Override
-  public boolean requireLockExistingSegments()
-  {
-    return !ingestionSchema.getIOConfig().isAppendToExisting();
-  }
-
-  @Override
-  public boolean isPerfectRollup()
-  {
->>>>>>> 6f9412ad
     return false;
   }
 
@@ -310,6 +274,16 @@
   @Override
   public TaskStatus run(TaskToolbox toolbox) throws Exception
   {
+    if (ingestionSchema.getTuningConfig().getMaxSavedParseExceptions()
+        != TuningConfig.DEFAULT_MAX_SAVED_PARSE_EXCEPTIONS) {
+      log.warn("maxSavedParseExceptions is not supported yet");
+    }
+    if (ingestionSchema.getTuningConfig().getMaxParseExceptions() != TuningConfig.DEFAULT_MAX_PARSE_EXCEPTIONS) {
+      log.warn("maxParseExceptions is not supported yet");
+    }
+    if (ingestionSchema.getTuningConfig().isLogParseExceptions() != TuningConfig.DEFAULT_LOG_PARSE_EXCEPTIONS) {
+      log.warn("logParseExceptions is not supported yet");
+    }
     log.info(
         "Found chat handler of class[%s]",
         Preconditions.checkNotNull(chatHandlerProvider, "chatHandlerProvider").getClass().getName()
@@ -344,11 +318,7 @@
 
   private boolean isParallelMode()
   {
-    if (baseFirehoseFactory.isSplittable() && ingestionSchema.getTuningConfig().getMaxNumSubTasks() > 1) {
-      return true;
-    } else {
-      return false;
-    }
+    return baseFirehoseFactory.isSplittable() && ingestionSchema.getTuningConfig().getMaxNumSubTasks() > 1;
   }
 
   @VisibleForTesting
@@ -544,6 +514,7 @@
     if (runner == null) {
       return Response.status(Response.Status.SERVICE_UNAVAILABLE).entity("task is not running yet").build();
     } else {
+      //noinspection unchecked
       runner.collectReport(report);
       return Response.ok().build();
     }
