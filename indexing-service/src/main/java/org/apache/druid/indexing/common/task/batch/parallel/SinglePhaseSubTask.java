/*
 * Licensed to the Apache Software Foundation (ASF) under one
 * or more contributor license agreements.  See the NOTICE file
 * distributed with this work for additional information
 * regarding copyright ownership.  The ASF licenses this file
 * to you under the Apache License, Version 2.0 (the
 * "License"); you may not use this file except in compliance
 * with the License.  You may obtain a copy of the License at
 *
 *   http://www.apache.org/licenses/LICENSE-2.0
 *
 * Unless required by applicable law or agreed to in writing,
 * software distributed under the License is distributed on an
 * "AS IS" BASIS, WITHOUT WARRANTIES OR CONDITIONS OF ANY
 * KIND, either express or implied.  See the License for the
 * specific language governing permissions and limitations
 * under the License.
 */

package org.apache.druid.indexing.common.task.batch.parallel;

import com.fasterxml.jackson.annotation.JacksonInject;
import com.fasterxml.jackson.annotation.JsonCreator;
import com.fasterxml.jackson.annotation.JsonProperty;
import com.google.common.annotations.VisibleForTesting;
import com.google.common.base.Optional;
import org.apache.commons.io.FileUtils;
import org.apache.druid.client.indexing.IndexingServiceClient;
import org.apache.druid.data.input.InputRow;
<<<<<<< HEAD
=======
import org.apache.druid.data.input.InputRowSchema;
>>>>>>> ea2c8f9d
import org.apache.druid.data.input.InputSource;
import org.apache.druid.data.input.InputSourceReader;
import org.apache.druid.indexer.TaskStatus;
import org.apache.druid.indexer.partitions.DynamicPartitionsSpec;
import org.apache.druid.indexing.appenderator.ActionBasedSegmentAllocator;
import org.apache.druid.indexing.common.LockGranularity;
import org.apache.druid.indexing.common.TaskToolbox;
import org.apache.druid.indexing.common.actions.SegmentAllocateAction;
import org.apache.druid.indexing.common.actions.SurrogateAction;
import org.apache.druid.indexing.common.actions.TaskActionClient;
import org.apache.druid.indexing.common.task.AbstractBatchIndexTask;
import org.apache.druid.indexing.common.task.BatchAppenderators;
import org.apache.druid.indexing.common.task.ClientBasedTaskInfoProvider;
import org.apache.druid.indexing.common.task.IndexTask;
import org.apache.druid.indexing.common.task.IndexTaskClientFactory;
import org.apache.druid.indexing.common.task.SegmentLockHelper;
import org.apache.druid.indexing.common.task.SegmentLockHelper.OverwritingRootGenerationPartitions;
import org.apache.druid.indexing.common.task.TaskResource;
import org.apache.druid.indexing.common.task.Tasks;
import org.apache.druid.java.util.common.ISE;
import org.apache.druid.java.util.common.Intervals;
import org.apache.druid.java.util.common.StringUtils;
import org.apache.druid.java.util.common.granularity.Granularity;
import org.apache.druid.java.util.common.logger.Logger;
import org.apache.druid.java.util.common.parsers.CloseableIterator;
import org.apache.druid.java.util.common.parsers.ParseException;
import org.apache.druid.query.DruidMetrics;
import org.apache.druid.query.aggregation.AggregatorFactory;
import org.apache.druid.segment.indexing.DataSchema;
import org.apache.druid.segment.indexing.RealtimeIOConfig;
import org.apache.druid.segment.indexing.granularity.ArbitraryGranularitySpec;
import org.apache.druid.segment.indexing.granularity.GranularitySpec;
import org.apache.druid.segment.realtime.FireDepartment;
import org.apache.druid.segment.realtime.FireDepartmentMetrics;
import org.apache.druid.segment.realtime.RealtimeMetricsMonitor;
import org.apache.druid.segment.realtime.appenderator.Appenderator;
import org.apache.druid.segment.realtime.appenderator.AppenderatorDriverAddResult;
import org.apache.druid.segment.realtime.appenderator.AppenderatorsManager;
import org.apache.druid.segment.realtime.appenderator.BaseAppenderatorDriver;
import org.apache.druid.segment.realtime.appenderator.BatchAppenderatorDriver;
import org.apache.druid.segment.realtime.appenderator.SegmentAllocator;
import org.apache.druid.segment.realtime.appenderator.SegmentIdWithShardSpec;
import org.apache.druid.segment.realtime.appenderator.SegmentsAndMetadata;
import org.apache.druid.timeline.DataSegment;
import org.apache.druid.timeline.VersionedIntervalTimeline;
import org.apache.druid.timeline.partition.NumberedOverwritingShardSpecFactory;
import org.apache.druid.timeline.partition.NumberedShardSpecFactory;
import org.apache.druid.timeline.partition.PartitionChunk;
import org.apache.druid.timeline.partition.ShardSpecFactory;
import org.joda.time.Interval;

import javax.annotation.Nullable;
import java.io.File;
import java.io.IOException;
import java.util.Arrays;
import java.util.Collections;
import java.util.HashSet;
import java.util.List;
import java.util.Map;
import java.util.Set;
import java.util.concurrent.ExecutionException;
import java.util.concurrent.TimeoutException;
import java.util.stream.Collectors;

/**
 * The worker task of {@link SinglePhaseParallelIndexTaskRunner}. Similar to {@link IndexTask}, but this task
 * generates and pushes segments, and reports them to the {@link SinglePhaseParallelIndexTaskRunner} instead of
 * publishing on its own.
 */
public class SinglePhaseSubTask extends AbstractBatchIndexTask
{
  public static final String TYPE = "single_phase_sub_task";

  private static final Logger LOG = new Logger(SinglePhaseSubTask.class);

  private final int numAttempts;
  private final ParallelIndexIngestionSpec ingestionSchema;
  private final String supervisorTaskId;
  private final IndexingServiceClient indexingServiceClient;
  private final IndexTaskClientFactory<ParallelIndexSupervisorTaskClient> taskClientFactory;
  private final AppenderatorsManager appenderatorsManager;

  /**
   * If intervals are missing in the granularitySpec, parallel index task runs in "dynamic locking mode".
   * In this mode, sub tasks ask new locks whenever they see a new row which is not covered by existing locks.
   * If this task is overwriting existing segments, then we should know this task is changing segment granularity
   * in advance to know what types of lock we should use. However, if intervals are missing, we can't know
   * the segment granularity of existing segments until the task reads all data because we don't know what segments
   * are going to be overwritten. As a result, we assume that segment granularity is going to be changed if intervals
   * are missing and force to use timeChunk lock.
   *
   * This variable is initialized in the constructor and used in {@link #run} to log that timeChunk lock was enforced
   * in the task logs.
   */
  private final boolean missingIntervalsInOverwriteMode;

  @JsonCreator
  public SinglePhaseSubTask(
      // id shouldn't be null except when this task is created by ParallelIndexSupervisorTask
      @JsonProperty("id") @Nullable final String id,
      @JsonProperty("groupId") final String groupId,
      @JsonProperty("resource") final TaskResource taskResource,
      @JsonProperty("supervisorTaskId") final String supervisorTaskId,
      @JsonProperty("numAttempts") final int numAttempts, // zero-based counting
      @JsonProperty("spec") final ParallelIndexIngestionSpec ingestionSchema,
      @JsonProperty("context") final Map<String, Object> context,
      @JacksonInject IndexingServiceClient indexingServiceClient,
      @JacksonInject IndexTaskClientFactory<ParallelIndexSupervisorTaskClient> taskClientFactory,
      @JacksonInject AppenderatorsManager appenderatorsManager
  )
  {
    super(
        getOrMakeId(id, TYPE, ingestionSchema.getDataSchema().getDataSource()),
        groupId,
        taskResource,
        ingestionSchema.getDataSchema().getDataSource(),
        context
    );

    if (ingestionSchema.getTuningConfig().isForceGuaranteedRollup()) {
      throw new UnsupportedOperationException("Guaranteed rollup is not supported");
    }

    this.numAttempts = numAttempts;
    this.ingestionSchema = ingestionSchema;
    this.supervisorTaskId = supervisorTaskId;
    this.indexingServiceClient = indexingServiceClient;
    this.taskClientFactory = taskClientFactory;
    this.appenderatorsManager = appenderatorsManager;
    this.missingIntervalsInOverwriteMode = !ingestionSchema.getIOConfig().isAppendToExisting()
                                           && !ingestionSchema.getDataSchema()
                                                              .getGranularitySpec()
                                                              .bucketIntervals()
                                                              .isPresent();
    if (missingIntervalsInOverwriteMode) {
      addToContext(Tasks.FORCE_TIME_CHUNK_LOCK_KEY, true);
    }
  }

  @Override
  public int getPriority()
  {
    return getContextValue(Tasks.PRIORITY_KEY, Tasks.DEFAULT_BATCH_INDEX_TASK_PRIORITY);
  }

  @Override
  public String getType()
  {
    return TYPE;
  }

  @Override
  public boolean isReady(TaskActionClient taskActionClient) throws IOException
  {
    return determineLockGranularityAndTryLock(taskActionClient, ingestionSchema.getDataSchema().getGranularitySpec());
  }

  @JsonProperty
  public int getNumAttempts()
  {
    return numAttempts;
  }

  @JsonProperty("spec")
  public ParallelIndexIngestionSpec getIngestionSchema()
  {
    return ingestionSchema;
  }

  @JsonProperty
  public String getSupervisorTaskId()
  {
    return supervisorTaskId;
  }

  @Override
  public TaskStatus runTask(final TaskToolbox toolbox) throws Exception
  {
    if (missingIntervalsInOverwriteMode) {
      LOG.warn(
          "Intervals are missing in granularitySpec while this task is potentially overwriting existing segments. "
          + "Forced to use timeChunk lock."
      );
    }
    final InputSource inputSource = ingestionSchema.getIOConfig().getNonNullInputSource(
        ingestionSchema.getDataSchema().getParser()
    );

    final File tmpDir = toolbox.getIndexingTmpDir();
    // Firehose temporary directory is automatically removed when this IndexTask completes.
    FileUtils.forceMkdir(tmpDir);

    final ParallelIndexSupervisorTaskClient taskClient = taskClientFactory.build(
        new ClientBasedTaskInfoProvider(indexingServiceClient),
        getId(),
        1, // always use a single http thread
        ingestionSchema.getTuningConfig().getChatHandlerTimeout(),
        ingestionSchema.getTuningConfig().getChatHandlerNumRetries()
    );
    final Set<DataSegment> pushedSegments = generateAndPushSegments(
        toolbox,
        taskClient,
        inputSource,
        tmpDir
    );

    // Find inputSegments overshadowed by pushedSegments
    final Set<DataSegment> allSegments = new HashSet<>(getSegmentLockHelper().getLockedExistingSegments());
    allSegments.addAll(pushedSegments);
    final VersionedIntervalTimeline<String, DataSegment> timeline = VersionedIntervalTimeline.forSegments(allSegments);
    final Set<DataSegment> oldSegments = timeline.findFullyOvershadowed()
                                                 .stream()
                                                 .flatMap(holder -> holder.getObject().stream())
                                                 .map(PartitionChunk::getObject)
                                                 .collect(Collectors.toSet());
    taskClient.report(supervisorTaskId, new PushedSegmentsReport(getId(), oldSegments, pushedSegments));

    return TaskStatus.success(getId());
  }

  @Override
  public boolean requireLockExistingSegments()
  {
    return !ingestionSchema.getIOConfig().isAppendToExisting();
  }

  @Override
  public List<DataSegment> findSegmentsToLock(TaskActionClient taskActionClient, List<Interval> intervals)
      throws IOException
  {
    return findInputSegments(
        getDataSource(),
        taskActionClient,
        intervals,
        ingestionSchema.getIOConfig().getFirehoseFactory()
    );
  }

  @Override
  public boolean isPerfectRollup()
  {
    return false;
  }

  @Nullable
  @Override
  public Granularity getSegmentGranularity()
  {
    final GranularitySpec granularitySpec = ingestionSchema.getDataSchema().getGranularitySpec();
    if (granularitySpec instanceof ArbitraryGranularitySpec) {
      return null;
    } else {
      return granularitySpec.getSegmentGranularity();
    }
  }

  @VisibleForTesting
  SegmentAllocator createSegmentAllocator(TaskToolbox toolbox, ParallelIndexSupervisorTaskClient taskClient)
  {
    return new WrappingSegmentAllocator(toolbox, taskClient);
  }

  private class WrappingSegmentAllocator implements SegmentAllocator
  {
    private final TaskToolbox toolbox;
    private final ParallelIndexSupervisorTaskClient taskClient;

    private SegmentAllocator internalAllocator;

    private WrappingSegmentAllocator(TaskToolbox toolbox, ParallelIndexSupervisorTaskClient taskClient)
    {
      this.toolbox = toolbox;
      this.taskClient = taskClient;
    }

    @Override
    public SegmentIdWithShardSpec allocate(
        InputRow row,
        String sequenceName,
        String previousSegmentId,
        boolean skipSegmentLineageCheck
    ) throws IOException
    {
      if (internalAllocator == null) {
        internalAllocator = createSegmentAllocator();
      }
      return internalAllocator.allocate(row, sequenceName, previousSegmentId, skipSegmentLineageCheck);
    }

    private SegmentAllocator createSegmentAllocator()
    {
      final GranularitySpec granularitySpec = ingestionSchema.getDataSchema().getGranularitySpec();
      final SegmentLockHelper segmentLockHelper = getSegmentLockHelper();
      if (ingestionSchema.getIOConfig().isAppendToExisting() || isUseSegmentLock()) {
        return new ActionBasedSegmentAllocator(
            toolbox.getTaskActionClient(),
            ingestionSchema.getDataSchema(),
            (schema, row, sequenceName, previousSegmentId, skipSegmentLineageCheck) -> {
              final Interval interval = granularitySpec
                  .bucketInterval(row.getTimestamp())
                  .or(granularitySpec.getSegmentGranularity().bucket(row.getTimestamp()));

              final ShardSpecFactory shardSpecFactory;
              if (segmentLockHelper.hasOverwritingRootGenerationPartition(interval)) {
                final OverwritingRootGenerationPartitions overwritingSegmentMeta = segmentLockHelper
                    .getOverwritingRootGenerationPartition(interval);
                if (overwritingSegmentMeta == null) {
                  throw new ISE("Can't find overwritingSegmentMeta for interval[%s]", interval);
                }
                shardSpecFactory = new NumberedOverwritingShardSpecFactory(
                    overwritingSegmentMeta.getStartRootPartitionId(),
                    overwritingSegmentMeta.getEndRootPartitionId(),
                    overwritingSegmentMeta.getMinorVersionForNewSegments()
                );
              } else {
                shardSpecFactory = NumberedShardSpecFactory.instance();
              }

              return new SurrogateAction<>(
                  supervisorTaskId,
                  new SegmentAllocateAction(
                      schema.getDataSource(),
                      row.getTimestamp(),
                      schema.getGranularitySpec().getQueryGranularity(),
                      schema.getGranularitySpec().getSegmentGranularity(),
                      sequenceName,
                      previousSegmentId,
                      skipSegmentLineageCheck,
                      shardSpecFactory,
                      isUseSegmentLock() ? LockGranularity.SEGMENT : LockGranularity.TIME_CHUNK
                  )
              );
            }
        );
      } else {
        return (row, sequenceName, previousSegmentId, skipSegmentLineageCheck) -> taskClient.allocateSegment(
            supervisorTaskId,
            row.getTimestamp()
        );
      }
    }
  }

  /**
   * This method reads input data row by row and adds the read row to a proper segment using {@link BaseAppenderatorDriver}.
   * If there is no segment for the row, a new one is created.  Segments can be published in the middle of reading inputs
   * if one of below conditions are satisfied.
   *
   * <ul>
   * <li>
   * If the number of rows in a segment exceeds {@link DynamicPartitionsSpec#maxRowsPerSegment}
   * </li>
   * <li>
   * If the number of rows added to {@link BaseAppenderatorDriver} so far exceeds {@link DynamicPartitionsSpec#maxTotalRows}
   * </li>
   * </ul>
   *
   * At the end of this method, all the remaining segments are published.
   *
   * @return true if generated segments are successfully published, otherwise false
   */
  private Set<DataSegment> generateAndPushSegments(
      final TaskToolbox toolbox,
      final ParallelIndexSupervisorTaskClient taskClient,
      final InputSource inputSource,
      final File tmpDir
  ) throws IOException, InterruptedException
  {
    final DataSchema dataSchema = ingestionSchema.getDataSchema();
    final GranularitySpec granularitySpec = dataSchema.getGranularitySpec();
    final FireDepartment fireDepartmentForMetrics =
        new FireDepartment(dataSchema, new RealtimeIOConfig(null, null), null);
    final FireDepartmentMetrics fireDepartmentMetrics = fireDepartmentForMetrics.getMetrics();

    if (toolbox.getMonitorScheduler() != null) {
      toolbox.getMonitorScheduler().addMonitor(
          new RealtimeMetricsMonitor(
              Collections.singletonList(fireDepartmentForMetrics),
              Collections.singletonMap(DruidMetrics.TASK_ID, new String[]{getId()})
          )
      );
    }

    final ParallelIndexTuningConfig tuningConfig = ingestionSchema.getTuningConfig();
    final DynamicPartitionsSpec partitionsSpec = (DynamicPartitionsSpec) tuningConfig.getGivenOrDefaultPartitionsSpec();
    final long pushTimeout = tuningConfig.getPushTimeout();
    final boolean explicitIntervals = granularitySpec.bucketIntervals().isPresent();
    final SegmentAllocator segmentAllocator = createSegmentAllocator(toolbox, taskClient);

    final Appenderator appenderator = BatchAppenderators.newAppenderator(
        getId(),
        appenderatorsManager,
        fireDepartmentMetrics,
        toolbox,
        dataSchema,
        tuningConfig,
        getContextValue(Tasks.STORE_COMPACTION_STATE_KEY, Tasks.DEFAULT_STORE_COMPACTION_STATE)
    );
<<<<<<< HEAD
    final InputSourceReader inputSourceReader = dataSchema.getTransformSpec().decorate(
        inputSource.reader(
            ingestionSchema.getDataSchema().getNonNullTimestampSpec(),
            ingestionSchema.getDataSchema().getNonNullDimensionsSpec(),
=======
    final List<String> metricsNames = Arrays.stream(ingestionSchema.getDataSchema().getAggregators())
                                            .map(AggregatorFactory::getName)
                                            .collect(Collectors.toList());
    final InputSourceReader inputSourceReader = dataSchema.getTransformSpec().decorate(
        inputSource.reader(
            new InputRowSchema(
                ingestionSchema.getDataSchema().getTimestampSpec(),
                ingestionSchema.getDataSchema().getDimensionsSpec(),
                metricsNames
            ),
>>>>>>> ea2c8f9d
            ParallelIndexSupervisorTask.getInputFormat(ingestionSchema),
            tmpDir
        )
    );

    boolean exceptionOccurred = false;
    try (
        final BatchAppenderatorDriver driver = BatchAppenderators.newDriver(appenderator, toolbox, segmentAllocator);
        final CloseableIterator<InputRow> inputRowIterator = inputSourceReader.read()
    ) {
      driver.startJob();

      final Set<DataSegment> pushedSegments = new HashSet<>();

      while (inputRowIterator.hasNext()) {
        try {
          final InputRow inputRow = inputRowIterator.next();

          if (inputRow == null) {
            fireDepartmentMetrics.incrementThrownAway();
            continue;
          }

          if (!Intervals.ETERNITY.contains(inputRow.getTimestamp())) {
            final String errorMsg = StringUtils.format(
                "Encountered row with timestamp that cannot be represented as a long: [%s]",
                inputRow
            );
            throw new ParseException(errorMsg);
          }

          if (explicitIntervals) {
            final Optional<Interval> optInterval = granularitySpec.bucketInterval(inputRow.getTimestamp());
            if (!optInterval.isPresent()) {
              fireDepartmentMetrics.incrementThrownAway();
              continue;
            }
          }

          // Segments are created as needed, using a single sequence name. They may be allocated from the overlord
          // (in append mode) or may be created on our own authority (in overwrite mode).
          final String sequenceName = getId();
          final AppenderatorDriverAddResult addResult = driver.add(inputRow, sequenceName);

          if (addResult.isOk()) {
            final boolean isPushRequired = addResult.isPushRequired(
                partitionsSpec.getMaxRowsPerSegment(),
                partitionsSpec.getMaxTotalRowsOr(DynamicPartitionsSpec.DEFAULT_MAX_TOTAL_ROWS)
            );
            if (isPushRequired) {
              // There can be some segments waiting for being published even though any rows won't be added to them.
              // If those segments are not published here, the available space in appenderator will be kept to be small
              // which makes the size of segments smaller.
              final SegmentsAndMetadata pushed = driver.pushAllAndClear(pushTimeout);
              pushedSegments.addAll(pushed.getSegments());
              LOG.info("Pushed segments[%s]", pushed.getSegments());
            }
          } else {
            throw new ISE("Failed to add a row with timestamp[%s]", inputRow.getTimestamp());
          }

          fireDepartmentMetrics.incrementProcessed();
        }
        catch (ParseException e) {
          if (tuningConfig.isReportParseExceptions()) {
            throw e;
          } else {
            fireDepartmentMetrics.incrementUnparseable();
          }
        }
      }

      final SegmentsAndMetadata pushed = driver.pushAllAndClear(pushTimeout);
      pushedSegments.addAll(pushed.getSegments());
      LOG.info("Pushed segments[%s]", pushed.getSegments());
      appenderator.close();

      return pushedSegments;
    }
    catch (TimeoutException | ExecutionException e) {
      exceptionOccurred = true;
      throw new RuntimeException(e);
    }
    catch (Exception e) {
      exceptionOccurred = true;
      throw e;
    }
    finally {
      if (exceptionOccurred) {
        appenderator.closeNow();
      } else {
        appenderator.close();
      }
    }
  }
}<|MERGE_RESOLUTION|>--- conflicted
+++ resolved
@@ -27,10 +27,7 @@
 import org.apache.commons.io.FileUtils;
 import org.apache.druid.client.indexing.IndexingServiceClient;
 import org.apache.druid.data.input.InputRow;
-<<<<<<< HEAD
-=======
 import org.apache.druid.data.input.InputRowSchema;
->>>>>>> ea2c8f9d
 import org.apache.druid.data.input.InputSource;
 import org.apache.druid.data.input.InputSourceReader;
 import org.apache.druid.indexer.TaskStatus;
@@ -429,12 +426,6 @@
         tuningConfig,
         getContextValue(Tasks.STORE_COMPACTION_STATE_KEY, Tasks.DEFAULT_STORE_COMPACTION_STATE)
     );
-<<<<<<< HEAD
-    final InputSourceReader inputSourceReader = dataSchema.getTransformSpec().decorate(
-        inputSource.reader(
-            ingestionSchema.getDataSchema().getNonNullTimestampSpec(),
-            ingestionSchema.getDataSchema().getNonNullDimensionsSpec(),
-=======
     final List<String> metricsNames = Arrays.stream(ingestionSchema.getDataSchema().getAggregators())
                                             .map(AggregatorFactory::getName)
                                             .collect(Collectors.toList());
@@ -445,7 +436,6 @@
                 ingestionSchema.getDataSchema().getDimensionsSpec(),
                 metricsNames
             ),
->>>>>>> ea2c8f9d
             ParallelIndexSupervisorTask.getInputFormat(ingestionSchema),
             tmpDir
         )
