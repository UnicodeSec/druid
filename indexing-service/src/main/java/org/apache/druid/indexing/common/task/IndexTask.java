/*
 * Licensed to the Apache Software Foundation (ASF) under one
 * or more contributor license agreements.  See the NOTICE file
 * distributed with this work for additional information
 * regarding copyright ownership.  The ASF licenses this file
 * to you under the Apache License, Version 2.0 (the
 * "License"); you may not use this file except in compliance
 * with the License.  You may obtain a copy of the License at
 *
 *   http://www.apache.org/licenses/LICENSE-2.0
 *
 * Unless required by applicable law or agreed to in writing,
 * software distributed under the License is distributed on an
 * "AS IS" BASIS, WITHOUT WARRANTIES OR CONDITIONS OF ANY
 * KIND, either express or implied.  See the License for the
 * specific language governing permissions and limitations
 * under the License.
 */

package org.apache.druid.indexing.common.task;

import com.fasterxml.jackson.annotation.JacksonInject;
import com.fasterxml.jackson.annotation.JsonCreator;
import com.fasterxml.jackson.annotation.JsonIgnore;
import com.fasterxml.jackson.annotation.JsonProperty;
import com.fasterxml.jackson.annotation.JsonTypeName;
import com.fasterxml.jackson.databind.ObjectMapper;
import com.google.common.base.Optional;
import com.google.common.base.Preconditions;
import com.google.common.base.Throwables;
import com.google.common.collect.Lists;
import com.google.common.hash.HashFunction;
import com.google.common.hash.Hashing;
import com.google.common.util.concurrent.ListenableFuture;
import org.apache.druid.data.input.Firehose;
import org.apache.druid.data.input.FirehoseFactory;
import org.apache.druid.data.input.InputRow;
import org.apache.druid.data.input.Rows;
import org.apache.druid.hll.HyperLogLogCollector;
import org.apache.druid.indexer.IngestionState;
import org.apache.druid.indexer.TaskStatus;
import org.apache.druid.indexer.partitions.DynamicPartitionsSpec;
import org.apache.druid.indexer.partitions.HashedPartitionsSpec;
import org.apache.druid.indexer.partitions.PartitionsSpec;
import org.apache.druid.indexing.common.IngestionStatsAndErrorsTaskReport;
import org.apache.druid.indexing.common.IngestionStatsAndErrorsTaskReportData;
import org.apache.druid.indexing.common.LockGranularity;
import org.apache.druid.indexing.common.TaskRealtimeMetricsMonitorBuilder;
import org.apache.druid.indexing.common.TaskReport;
import org.apache.druid.indexing.common.TaskToolbox;
import org.apache.druid.indexing.common.actions.SegmentTransactionalInsertAction;
import org.apache.druid.indexing.common.actions.TaskActionClient;
import org.apache.druid.indexing.common.stats.RowIngestionMeters;
import org.apache.druid.indexing.common.stats.RowIngestionMetersFactory;
import org.apache.druid.indexing.common.stats.TaskRealtimeMetricsMonitor;
import org.apache.druid.java.util.common.ISE;
import org.apache.druid.java.util.common.Intervals;
import org.apache.druid.java.util.common.JodaUtils;
import org.apache.druid.java.util.common.Pair;
import org.apache.druid.java.util.common.StringUtils;
import org.apache.druid.java.util.common.granularity.Granularity;
import org.apache.druid.java.util.common.guava.Comparators;
import org.apache.druid.java.util.common.logger.Logger;
import org.apache.druid.java.util.common.parsers.ParseException;
import org.apache.druid.segment.IndexSpec;
import org.apache.druid.segment.indexing.DataSchema;
import org.apache.druid.segment.indexing.IOConfig;
import org.apache.druid.segment.indexing.IngestionSpec;
import org.apache.druid.segment.indexing.RealtimeIOConfig;
import org.apache.druid.segment.indexing.TuningConfig;
import org.apache.druid.segment.indexing.granularity.ArbitraryGranularitySpec;
import org.apache.druid.segment.indexing.granularity.GranularitySpec;
import org.apache.druid.segment.realtime.FireDepartment;
import org.apache.druid.segment.realtime.FireDepartmentMetrics;
import org.apache.druid.segment.realtime.appenderator.Appenderator;
import org.apache.druid.segment.realtime.appenderator.AppenderatorConfig;
import org.apache.druid.segment.realtime.appenderator.AppenderatorsManager;
import org.apache.druid.segment.realtime.appenderator.BaseAppenderatorDriver;
import org.apache.druid.segment.realtime.appenderator.BatchAppenderatorDriver;
import org.apache.druid.segment.realtime.appenderator.SegmentsAndMetadata;
import org.apache.druid.segment.realtime.appenderator.TransactionalSegmentPublisher;
import org.apache.druid.segment.realtime.firehose.ChatHandler;
import org.apache.druid.segment.realtime.firehose.ChatHandlerProvider;
import org.apache.druid.segment.writeout.SegmentWriteOutMediumFactory;
import org.apache.druid.server.security.Action;
import org.apache.druid.server.security.AuthorizerMapper;
import org.apache.druid.timeline.DataSegment;
import org.apache.druid.timeline.partition.HashBasedNumberedShardSpec;
import org.apache.druid.timeline.partition.NumberedShardSpec;
import org.apache.druid.timeline.partition.ShardSpec;
import org.apache.druid.timeline.partition.ShardSpecFactory;
import org.apache.druid.utils.CircularBuffer;
import org.codehaus.plexus.util.FileUtils;
import org.joda.time.Interval;
import org.joda.time.Period;

import javax.annotation.Nullable;
import javax.servlet.http.HttpServletRequest;
import javax.ws.rs.GET;
import javax.ws.rs.Path;
import javax.ws.rs.Produces;
import javax.ws.rs.QueryParam;
import javax.ws.rs.core.Context;
import javax.ws.rs.core.MediaType;
import javax.ws.rs.core.Response;
import java.io.File;
import java.io.IOException;
import java.util.ArrayList;
import java.util.Collections;
import java.util.HashMap;
import java.util.List;
import java.util.Map;
import java.util.Objects;
import java.util.Set;
import java.util.TreeMap;
import java.util.concurrent.ExecutionException;
import java.util.concurrent.TimeUnit;
import java.util.concurrent.TimeoutException;

public class IndexTask extends AbstractBatchIndexTask implements ChatHandler
{
  private static final Logger log = new Logger(IndexTask.class);
  private static final HashFunction hashFunction = Hashing.murmur3_128();
  private static final String TYPE = "index";

  private static String makeGroupId(IndexIngestionSpec ingestionSchema)
  {
    return makeGroupId(ingestionSchema.ioConfig.appendToExisting, ingestionSchema.dataSchema.getDataSource());
  }

  private static String makeGroupId(boolean isAppendToExisting, String dataSource)
  {
    if (isAppendToExisting) {
      // Shared locking group for all tasks that append, since they are OK to run concurrently.
      return StringUtils.format("%s_append_%s", TYPE, dataSource);
    } else {
      // Return null, one locking group per task.
      return null;
    }
  }

  @JsonIgnore
  private final IndexIngestionSpec ingestionSchema;

  @JsonIgnore
  private IngestionState ingestionState;

  @JsonIgnore
  private final AuthorizerMapper authorizerMapper;

  @JsonIgnore
  private final Optional<ChatHandlerProvider> chatHandlerProvider;

  @JsonIgnore
  private final RowIngestionMeters determinePartitionsMeters;

  @JsonIgnore
  private final RowIngestionMeters buildSegmentsMeters;

  @JsonIgnore
  private final CircularBuffer<Throwable> buildSegmentsSavedParseExceptions;

  @JsonIgnore
  private final CircularBuffer<Throwable> determinePartitionsSavedParseExceptions;

  @JsonIgnore
  private String errorMsg;

  @JsonIgnore
  private final AppenderatorsManager appenderatorsManager;

  @JsonCreator
  public IndexTask(
      @JsonProperty("id") final String id,
      @JsonProperty("resource") final TaskResource taskResource,
      @JsonProperty("spec") final IndexIngestionSpec ingestionSchema,
      @JsonProperty("context") final Map<String, Object> context,
      @JacksonInject AuthorizerMapper authorizerMapper,
      @JacksonInject ChatHandlerProvider chatHandlerProvider,
      @JacksonInject RowIngestionMetersFactory rowIngestionMetersFactory,
      @JacksonInject AppenderatorsManager appenderatorsManager
  )
  {
    this(
        id,
        makeGroupId(ingestionSchema),
        taskResource,
        ingestionSchema.dataSchema.getDataSource(),
        ingestionSchema,
        context,
        authorizerMapper,
        chatHandlerProvider,
        rowIngestionMetersFactory,
        appenderatorsManager
    );
  }

  public IndexTask(
      String id,
      String groupId,
      TaskResource resource,
      String dataSource,
      IndexIngestionSpec ingestionSchema,
      Map<String, Object> context,
      AuthorizerMapper authorizerMapper,
      ChatHandlerProvider chatHandlerProvider,
      RowIngestionMetersFactory rowIngestionMetersFactory,
      AppenderatorsManager appenderatorsManager
  )
  {
    super(
        getOrMakeId(id, TYPE, dataSource),
        groupId,
        resource,
        dataSource,
        context
    );
    this.ingestionSchema = ingestionSchema;
    this.authorizerMapper = authorizerMapper;
    this.chatHandlerProvider = Optional.fromNullable(chatHandlerProvider);
    if (ingestionSchema.getTuningConfig().getMaxSavedParseExceptions() > 0) {
      determinePartitionsSavedParseExceptions = new CircularBuffer<>(
          ingestionSchema.getTuningConfig().getMaxSavedParseExceptions()
      );

      buildSegmentsSavedParseExceptions = new CircularBuffer<>(
          ingestionSchema.getTuningConfig().getMaxSavedParseExceptions()
      );
    } else {
      determinePartitionsSavedParseExceptions = null;
      buildSegmentsSavedParseExceptions = null;
    }
    this.ingestionState = IngestionState.NOT_STARTED;
    this.determinePartitionsMeters = rowIngestionMetersFactory.createRowIngestionMeters();
    this.buildSegmentsMeters = rowIngestionMetersFactory.createRowIngestionMeters();
    this.appenderatorsManager = appenderatorsManager;
  }

  @Override
  public int getPriority()
  {
    return getContextValue(Tasks.PRIORITY_KEY, Tasks.DEFAULT_BATCH_INDEX_TASK_PRIORITY);
  }

  @Override
  public String getType()
  {
    return TYPE;
  }

  @Override
  public boolean isReady(TaskActionClient taskActionClient) throws Exception
  {
    return determineLockGranularityAndTryLock(taskActionClient, ingestionSchema.dataSchema.getGranularitySpec());
  }

  @Override
  public boolean requireLockExistingSegments()
  {
    return isGuaranteedRollup(ingestionSchema.ioConfig, ingestionSchema.tuningConfig)
           || !ingestionSchema.ioConfig.isAppendToExisting();
  }

  @Override
  public List<DataSegment> findSegmentsToLock(TaskActionClient taskActionClient, List<Interval> intervals)
      throws IOException
  {
    return findInputSegments(
        getDataSource(),
        taskActionClient,
        intervals,
        ingestionSchema.ioConfig.firehoseFactory
    );
  }

  @Override
  public boolean isPerfectRollup()
  {
    return isGuaranteedRollup(ingestionSchema.ioConfig, ingestionSchema.tuningConfig);
  }

  @Nullable
  @Override
  public Granularity getSegmentGranularity()
  {
    final GranularitySpec granularitySpec = ingestionSchema.getDataSchema().getGranularitySpec();
    if (granularitySpec instanceof ArbitraryGranularitySpec) {
      return null;
    } else {
      return granularitySpec.getSegmentGranularity();
    }
  }

  @GET
  @Path("/unparseableEvents")
  @Produces(MediaType.APPLICATION_JSON)
  public Response getUnparseableEvents(
      @Context final HttpServletRequest req,
      @QueryParam("full") String full
  )
  {
    IndexTaskUtils.datasourceAuthorizationCheck(req, Action.READ, getDataSource(), authorizerMapper);
    Map<String, List<String>> events = new HashMap<>();

    boolean needsDeterminePartitions = false;
    boolean needsBuildSegments = false;

    if (full != null) {
      needsDeterminePartitions = true;
      needsBuildSegments = true;
    } else {
      switch (ingestionState) {
        case DETERMINE_PARTITIONS:
          needsDeterminePartitions = true;
          break;
        case BUILD_SEGMENTS:
        case COMPLETED:
          needsBuildSegments = true;
          break;
        default:
          break;
      }
    }

    if (needsDeterminePartitions) {
      events.put(
          RowIngestionMeters.DETERMINE_PARTITIONS,
          IndexTaskUtils.getMessagesFromSavedParseExceptions(determinePartitionsSavedParseExceptions)
      );
    }

    if (needsBuildSegments) {
      events.put(
          RowIngestionMeters.BUILD_SEGMENTS,
          IndexTaskUtils.getMessagesFromSavedParseExceptions(buildSegmentsSavedParseExceptions)
      );
    }

    return Response.ok(events).build();
  }

  @GET
  @Path("/rowStats")
  @Produces(MediaType.APPLICATION_JSON)
  public Response getRowStats(
      @Context final HttpServletRequest req,
      @QueryParam("full") String full
  )
  {
    IndexTaskUtils.datasourceAuthorizationCheck(req, Action.READ, getDataSource(), authorizerMapper);
    Map<String, Object> returnMap = new HashMap<>();
    Map<String, Object> totalsMap = new HashMap<>();
    Map<String, Object> averagesMap = new HashMap<>();

    boolean needsDeterminePartitions = false;
    boolean needsBuildSegments = false;

    if (full != null) {
      needsDeterminePartitions = true;
      needsBuildSegments = true;
    } else {
      switch (ingestionState) {
        case DETERMINE_PARTITIONS:
          needsDeterminePartitions = true;
          break;
        case BUILD_SEGMENTS:
        case COMPLETED:
          needsBuildSegments = true;
          break;
        default:
          break;
      }
    }

    if (needsDeterminePartitions) {
      totalsMap.put(
          RowIngestionMeters.DETERMINE_PARTITIONS,
          determinePartitionsMeters.getTotals()
      );
      averagesMap.put(
          RowIngestionMeters.DETERMINE_PARTITIONS,
          determinePartitionsMeters.getMovingAverages()
      );
    }

    if (needsBuildSegments) {
      totalsMap.put(
          RowIngestionMeters.BUILD_SEGMENTS,
          buildSegmentsMeters.getTotals()
      );
      averagesMap.put(
          RowIngestionMeters.BUILD_SEGMENTS,
          buildSegmentsMeters.getMovingAverages()
      );
    }

    returnMap.put("totals", totalsMap);
    returnMap.put("movingAverages", averagesMap);
    return Response.ok(returnMap).build();
  }

  @JsonProperty("spec")
  public IndexIngestionSpec getIngestionSchema()
  {
    return ingestionSchema;
  }

  @Override
  public TaskStatus runTask(final TaskToolbox toolbox)
  {
    try {
      if (chatHandlerProvider.isPresent()) {
        log.info("Found chat handler of class[%s]", chatHandlerProvider.get().getClass().getName());

        if (chatHandlerProvider.get().get(getId()).isPresent()) {
          // This is a workaround for ParallelIndexSupervisorTask to avoid double registering when it runs in the
          // sequential mode. See ParallelIndexSupervisorTask.runSequential().
          // Note that all HTTP endpoints are not available in this case. This works only for
          // ParallelIndexSupervisorTask because it doesn't support APIs for live ingestion reports.
          log.warn("Chat handler is already registered. Skipping chat handler registration.");
        } else {
          chatHandlerProvider.get().register(getId(), this, false);
        }
      } else {
        log.warn("No chat handler detected");
      }

      final boolean determineIntervals = !ingestionSchema.getDataSchema()
                                                         .getGranularitySpec()
                                                         .bucketIntervals()
                                                         .isPresent();

      final FirehoseFactory firehoseFactory = ingestionSchema.getIOConfig().getFirehoseFactory();

      final File firehoseTempDir = toolbox.getFirehoseTemporaryDir();
      // Firehose temporary directory is automatically removed when this IndexTask completes.
      FileUtils.forceMkdir(firehoseTempDir);

      ingestionState = IngestionState.DETERMINE_PARTITIONS;

      // Initialize maxRowsPerSegment and maxTotalRows lazily
      final IndexTuningConfig tuningConfig = ingestionSchema.tuningConfig;
      final PartitionsSpec partitionsSpec = tuningConfig.getGivenOrDefaultPartitionsSpec();
      final Map<Interval, Pair<ShardSpecFactory, Integer>> allocateSpec = determineShardSpecs(
          toolbox,
          firehoseFactory,
          firehoseTempDir,
          partitionsSpec
      );
      final List<Interval> allocateIntervals = new ArrayList<>(allocateSpec.keySet());
      final DataSchema dataSchema;
      if (determineIntervals) {
        if (!determineLockGranularityandTryLock(toolbox.getTaskActionClient(), allocateIntervals)) {
          throw new ISE("Failed to get locks for intervals[%s]", allocateIntervals);
        }

        dataSchema = ingestionSchema.getDataSchema().withGranularitySpec(
            ingestionSchema.getDataSchema()
                           .getGranularitySpec()
                           .withIntervals(JodaUtils.condenseIntervals(allocateIntervals))
        );
      } else {
        dataSchema = ingestionSchema.getDataSchema();
      }

      ingestionState = IngestionState.BUILD_SEGMENTS;
      return generateAndPublishSegments(
          toolbox,
          dataSchema,
          allocateSpec,
          firehoseFactory,
          firehoseTempDir,
          partitionsSpec
      );
    }
    catch (Exception e) {
      log.error(e, "Encountered exception in %s.", ingestionState);
      errorMsg = Throwables.getStackTraceAsString(e);
      toolbox.getTaskReportFileWriter().write(getId(), getTaskCompletionReports());
      return TaskStatus.failure(
          getId(),
          errorMsg
      );
    }

    finally {
      if (chatHandlerProvider.isPresent()) {
        chatHandlerProvider.get().unregister(getId());
      }
    }
  }

  private Map<String, TaskReport> getTaskCompletionReports()
  {
    return TaskReport.buildTaskReports(
        new IngestionStatsAndErrorsTaskReport(
            getId(),
            new IngestionStatsAndErrorsTaskReportData(
                ingestionState,
                getTaskCompletionUnparseableEvents(),
                getTaskCompletionRowStats(),
                errorMsg
            )
        )
    );
  }

  private Map<String, Object> getTaskCompletionUnparseableEvents()
  {
    Map<String, Object> unparseableEventsMap = new HashMap<>();
    List<String> determinePartitionsParseExceptionMessages = IndexTaskUtils.getMessagesFromSavedParseExceptions(
        determinePartitionsSavedParseExceptions);
    List<String> buildSegmentsParseExceptionMessages = IndexTaskUtils.getMessagesFromSavedParseExceptions(
        buildSegmentsSavedParseExceptions);

    if (determinePartitionsParseExceptionMessages != null || buildSegmentsParseExceptionMessages != null) {
      unparseableEventsMap.put(RowIngestionMeters.DETERMINE_PARTITIONS, determinePartitionsParseExceptionMessages);
      unparseableEventsMap.put(RowIngestionMeters.BUILD_SEGMENTS, buildSegmentsParseExceptionMessages);
    }

    return unparseableEventsMap;
  }

  private Map<String, Object> getTaskCompletionRowStats()
  {
    Map<String, Object> metrics = new HashMap<>();
    metrics.put(
        RowIngestionMeters.DETERMINE_PARTITIONS,
        determinePartitionsMeters.getTotals()
    );

    metrics.put(
        RowIngestionMeters.BUILD_SEGMENTS,
        buildSegmentsMeters.getTotals()
    );

    return metrics;
  }

  /**
   * Determines intervals and shardSpecs for input data.  This method first checks that it must determine intervals and
   * shardSpecs by itself.  Intervals must be determined if they are not specified in {@link GranularitySpec}.
   * ShardSpecs must be determined if the perfect rollup must be guaranteed even though the number of shards is not
   * specified in {@link IndexTuningConfig}.
   * <p/>
   * If both intervals and shardSpecs don't have to be determined, this method simply returns {@link ShardSpecs} for the
   * given intervals.  Here, if {@link HashedPartitionsSpec#numShards} is not specified, {@link NumberedShardSpec} is
   * used.
   * <p/>
   * If one of intervals or shardSpecs need to be determined, this method reads the entire input for determining one of
   * them.  If the perfect rollup must be guaranteed, {@link HashBasedNumberedShardSpec} is used for hash partitioning
   * of input data.  In the future we may want to also support single-dimension partitioning.
   *
   * @return a map indicating how many shardSpecs need to be created per interval.
   */
  private Map<Interval, Pair<ShardSpecFactory, Integer>> determineShardSpecs(
      final TaskToolbox toolbox,
      final FirehoseFactory firehoseFactory,
      final File firehoseTempDir,
      final PartitionsSpec nonNullPartitionsSpec
  ) throws IOException
  {
    final ObjectMapper jsonMapper = toolbox.getObjectMapper();
    final IndexTuningConfig tuningConfig = ingestionSchema.getTuningConfig();
    final IndexIOConfig ioConfig = ingestionSchema.getIOConfig();

    final GranularitySpec granularitySpec = ingestionSchema.getDataSchema().getGranularitySpec();

    // Must determine intervals if unknown, since we acquire all locks before processing any data.
    final boolean determineIntervals = !granularitySpec.bucketIntervals().isPresent();

    // Must determine partitions if rollup is guaranteed and the user didn't provide a specific value.
    final boolean determineNumPartitions = nonNullPartitionsSpec.needsDeterminePartitions(false);

    // if we were given number of shards per interval and the intervals, we don't need to scan the data
    if (!determineNumPartitions && !determineIntervals) {
      log.info("Skipping determine partition scan");
      return createShardSpecWithoutInputScan(
          granularitySpec,
          ioConfig,
          tuningConfig,
          nonNullPartitionsSpec
      );
    } else {
      // determine intervals containing data and prime HLL collectors
      return createShardSpecsFromInput(
          jsonMapper,
          ingestionSchema,
          firehoseFactory,
          firehoseTempDir,
          granularitySpec,
          nonNullPartitionsSpec,
          determineIntervals
      );
    }
  }

  private Map<Interval, Pair<ShardSpecFactory, Integer>> createShardSpecsFromInput(
      ObjectMapper jsonMapper,
      IndexIngestionSpec ingestionSchema,
      FirehoseFactory firehoseFactory,
      File firehoseTempDir,
      GranularitySpec granularitySpec,
      PartitionsSpec nonNullPartitionsSpec,
      boolean determineIntervals
  ) throws IOException
  {
    log.info("Determining intervals and shardSpecs");
    long determineShardSpecsStartMillis = System.currentTimeMillis();

    final Map<Interval, Optional<HyperLogLogCollector>> hllCollectors = collectIntervalsAndShardSpecs(
        jsonMapper,
        ingestionSchema,
        firehoseFactory,
        firehoseTempDir,
        granularitySpec,
        nonNullPartitionsSpec,
        determineIntervals
    );

    final Map<Interval, Pair<ShardSpecFactory, Integer>> allocateSpecs = new HashMap<>();
    for (final Map.Entry<Interval, Optional<HyperLogLogCollector>> entry : hllCollectors.entrySet()) {
      final Interval interval = entry.getKey();

      if (isGuaranteedRollup(ingestionSchema.getIOConfig(), ingestionSchema.getTuningConfig())) {
        assert nonNullPartitionsSpec instanceof HashedPartitionsSpec;
        final HashedPartitionsSpec partitionsSpec = (HashedPartitionsSpec) nonNullPartitionsSpec;

        final HyperLogLogCollector collector = entry.getValue().orNull();

        final int numShards;
        if (partitionsSpec.needsDeterminePartitions(false)) {
          final long numRows = Preconditions.checkNotNull(collector, "HLL collector").estimateCardinalityRound();
          final int nonNullMaxRowsPerSegment = partitionsSpec.getMaxRowsPerSegment() == null
                                               ? PartitionsSpec.DEFAULT_MAX_ROWS_PER_SEGMENT
                                               : partitionsSpec.getMaxRowsPerSegment();
          numShards = (int) Math.ceil((double) numRows / nonNullMaxRowsPerSegment);
          log.info(
              "Estimated [%,d] rows of data for interval [%s], creating [%,d] shards",
              numRows,
              interval,
              numShards
          );
        } else {
          numShards = partitionsSpec.getNumShards() == null ? 1 : partitionsSpec.getNumShards();
          log.info("Creating [%,d] shards for interval [%s]", numShards, interval);
        }

        // Overwrite mode, guaranteed rollup: shardSpecs must be known in advance.
        allocateSpecs.put(
            interval,
            createShardSpecFactoryForGuaranteedRollup(numShards, partitionsSpec.getPartitionDimensions())
        );
      } else {
        allocateSpecs.put(interval, null);
      }
    }
    log.info("Found intervals and shardSpecs in %,dms", System.currentTimeMillis() - determineShardSpecsStartMillis);

    return allocateSpecs;
  }

  private Map<Interval, Optional<HyperLogLogCollector>> collectIntervalsAndShardSpecs(
      ObjectMapper jsonMapper,
      IndexIngestionSpec ingestionSchema,
      FirehoseFactory firehoseFactory,
      File firehoseTempDir,
      GranularitySpec granularitySpec,
      PartitionsSpec nonNullPartitionsSpec,
      boolean determineIntervals
  ) throws IOException
  {
    final Map<Interval, Optional<HyperLogLogCollector>> hllCollectors = new TreeMap<>(
        Comparators.intervalsByStartThenEnd()
    );
    final Granularity queryGranularity = granularitySpec.getQueryGranularity();

    try (
        final Firehose firehose = firehoseFactory.connect(ingestionSchema.getDataSchema().getParser(), firehoseTempDir)
    ) {

      while (firehose.hasMore()) {
        try {
          final InputRow inputRow = firehose.nextRow();

          // The null inputRow means the caller must skip this row.
          if (inputRow == null) {
            determinePartitionsMeters.incrementThrownAway();
            continue;
          }

          final Interval interval;
          if (determineIntervals) {
            interval = granularitySpec.getSegmentGranularity().bucket(inputRow.getTimestamp());
          } else {
            if (!Intervals.ETERNITY.contains(inputRow.getTimestamp())) {
              final String errorMsg = StringUtils.format(
                  "Encountered row with timestamp that cannot be represented as a long: [%s]",
                  inputRow
              );
              throw new ParseException(errorMsg);
            }

            final Optional<Interval> optInterval = granularitySpec.bucketInterval(inputRow.getTimestamp());
            if (!optInterval.isPresent()) {
              determinePartitionsMeters.incrementThrownAway();
              continue;
            }
            interval = optInterval.get();
          }

          if (nonNullPartitionsSpec.needsDeterminePartitions(false)) {
            hllCollectors.computeIfAbsent(interval, intv -> Optional.of(HyperLogLogCollector.makeLatestCollector()));

            List<Object> groupKey = Rows.toGroupKey(
                queryGranularity.bucketStart(inputRow.getTimestamp()).getMillis(),
                inputRow
            );
            hllCollectors.get(interval).get()
                         .add(hashFunction.hashBytes(jsonMapper.writeValueAsBytes(groupKey)).asBytes());
          } else {
            // we don't need to determine partitions but we still need to determine intervals, so add an Optional.absent()
            // for the interval and don't instantiate a HLL collector
            hllCollectors.putIfAbsent(interval, Optional.absent());
          }
          determinePartitionsMeters.incrementProcessed();
        }
        catch (ParseException e) {
          if (ingestionSchema.getTuningConfig().isLogParseExceptions()) {
            log.error(e, "Encountered parse exception: ");
          }

          if (determinePartitionsSavedParseExceptions != null) {
            determinePartitionsSavedParseExceptions.add(e);
          }

          determinePartitionsMeters.incrementUnparseable();
          if (determinePartitionsMeters.getUnparseable() > ingestionSchema.getTuningConfig().getMaxParseExceptions()) {
            throw new RuntimeException("Max parse exceptions exceeded, terminating task...");
          }
        }
      }
    }

    // These metrics are reported in generateAndPublishSegments()
    if (determinePartitionsMeters.getThrownAway() > 0) {
      log.warn("Unable to find a matching interval for [%,d] events", determinePartitionsMeters.getThrownAway());
    }
    if (determinePartitionsMeters.getUnparseable() > 0) {
      log.warn("Unable to parse [%,d] events", determinePartitionsMeters.getUnparseable());
    }

    return hllCollectors;
  }

  private IndexTaskSegmentAllocator createSegmentAllocator(
      TaskToolbox toolbox,
      DataSchema dataSchema,
      Map<Interval, Pair<ShardSpecFactory, Integer>> allocateSpec
  ) throws IOException
  {
    if (ingestionSchema.ioConfig.isAppendToExisting() || isUseSegmentLock()) {
      return new RemoteSegmentAllocator(
          toolbox,
          getId(),
          dataSchema,
          getSegmentLockHelper(),
          isUseSegmentLock() ? LockGranularity.SEGMENT : LockGranularity.TIME_CHUNK,
          ingestionSchema.ioConfig.isAppendToExisting()
      );
    } else {
      // We use the timeChunk lock and don't have to ask the overlord to create segmentIds.
      // Instead, a local allocator is used.
      if (isGuaranteedRollup(ingestionSchema.ioConfig, ingestionSchema.tuningConfig)) {
        return new CachingLocalSegmentAllocator(toolbox, getId(), getDataSource(), allocateSpec);
      } else {
        return new LocalSegmentAllocator(toolbox, getId(), getDataSource(), dataSchema.getGranularitySpec());
      }
    }
  }

  /**
   * This method reads input data row by row and adds the read row to a proper segment using {@link BaseAppenderatorDriver}.
   * If there is no segment for the row, a new one is created.  Segments can be published in the middle of reading inputs
   * if {@link DynamicPartitionsSpec} is used and one of below conditions are satisfied.
   *
   * <ul>
   * <li>
   * If the number of rows in a segment exceeds {@link DynamicPartitionsSpec#maxRowsPerSegment}
   * </li>
   * <li>
   * If the number of rows added to {@link BaseAppenderatorDriver} so far exceeds {@link DynamicPartitionsSpec#maxTotalRows}
   * </li>
   * </ul>
   * <p>
   * At the end of this method, all the remaining segments are published.
   *
   * @return the last {@link TaskStatus}
   */
  private TaskStatus generateAndPublishSegments(
      final TaskToolbox toolbox,
      final DataSchema dataSchema,
      final Map<Interval, Pair<ShardSpecFactory, Integer>> allocateSpec,
      final FirehoseFactory firehoseFactory,
      final File firehoseTempDir,
      final PartitionsSpec partitionsSpec
  ) throws IOException, InterruptedException
  {
    final FireDepartment fireDepartmentForMetrics =
        new FireDepartment(dataSchema, new RealtimeIOConfig(null, null), null);
    FireDepartmentMetrics buildSegmentsFireDepartmentMetrics = fireDepartmentForMetrics.getMetrics();

    if (toolbox.getMonitorScheduler() != null) {
      final TaskRealtimeMetricsMonitor metricsMonitor = TaskRealtimeMetricsMonitorBuilder.build(
          this,
          fireDepartmentForMetrics,
          buildSegmentsMeters
      );
      toolbox.getMonitorScheduler().addMonitor(metricsMonitor);
    }

    final IndexTuningConfig tuningConfig = ingestionSchema.getTuningConfig();
    final long pushTimeout = tuningConfig.getPushTimeout();

    final IndexTaskSegmentAllocator segmentAllocator = createSegmentAllocator(
        toolbox,
        dataSchema,
        allocateSpec
    );

    final TransactionalSegmentPublisher publisher = (segmentsToBeOverwritten, segmentsToPublish, commitMetadata) ->
        toolbox.getTaskActionClient()
               .submit(SegmentTransactionalInsertAction.overwriteAction(segmentsToBeOverwritten, segmentsToPublish));

    final Appenderator appenderator = newAppenderator(
        buildSegmentsFireDepartmentMetrics,
        toolbox,
        dataSchema,
        tuningConfig
    );
    boolean exceptionOccurred = false;
    try (
<<<<<<< HEAD
        final Appenderator appenderator = BatchAppenderators.newAppenderator(
            getId(),
            appenderatorsManager,
            buildSegmentsFireDepartmentMetrics,
            toolbox,
            dataSchema,
            tuningConfig
        );
        final BatchAppenderatorDriver driver = BatchAppenderators.newDriver(appenderator, toolbox, segmentAllocator)
    ) {
      registerResourceCloserOnAbnormalExit(config -> appenderator.closeNow());
=======
        final BatchAppenderatorDriver driver = newDriver(appenderator, toolbox, segmentAllocator);
        final Firehose firehose = firehoseFactory.connect(dataSchema.getParser(), firehoseTempDir)
    ) {
>>>>>>> 97c0f122

      driver.startJob();

      final FiniteFirehoseProcessor firehoseProcessor = new FiniteFirehoseProcessor(
          buildSegmentsMeters,
          buildSegmentsSavedParseExceptions,
          tuningConfig.isLogParseExceptions(),
          tuningConfig.getMaxParseExceptions(),
          pushTimeout
      );
      firehoseProcessor.process(
          dataSchema,
          driver,
          partitionsSpec,
          firehoseFactory,
          firehoseTempDir,
          segmentAllocator
      );

      // If we use timeChunk lock, then we don't have to specify what segments will be overwritten because
      // it will just overwrite all segments overlapped with the new segments.
      final Set<DataSegment> inputSegments = isUseSegmentLock()
                                             ? getSegmentLockHelper().getLockedExistingSegments()
                                             : null;
      // Probably we can publish atomicUpdateGroup along with segments.
      final SegmentsAndMetadata published = awaitPublish(driver.publishAll(inputSegments, publisher), pushTimeout);
      appenderator.close();

      ingestionState = IngestionState.COMPLETED;
      if (published == null) {
        log.error("Failed to publish segments, aborting!");
        errorMsg = "Failed to publish segments.";
        toolbox.getTaskReportFileWriter().write(getId(), getTaskCompletionReports());
        return TaskStatus.failure(
            getId(),
            errorMsg
        );
      } else {
        log.info(
            "Processed[%,d] events, unparseable[%,d], thrownAway[%,d].",
            buildSegmentsMeters.getProcessed(),
            buildSegmentsMeters.getUnparseable(),
            buildSegmentsMeters.getThrownAway()
        );
        log.info("Published segments: %s", Lists.transform(published.getSegments(), DataSegment::getId));

        toolbox.getTaskReportFileWriter().write(getId(), getTaskCompletionReports());
        return TaskStatus.success(getId());
      }
    }
    catch (TimeoutException | ExecutionException e) {
      exceptionOccurred = true;
      throw new RuntimeException(e);
    }
    catch (Exception e) {
      exceptionOccurred = true;
      throw e;
    }
    finally {
      if (exceptionOccurred) {
        appenderator.closeNow();
      } else {
        appenderator.close();
      }
    }
  }

  private static SegmentsAndMetadata awaitPublish(
      ListenableFuture<SegmentsAndMetadata> publishFuture,
      long publishTimeout
  ) throws ExecutionException, InterruptedException, TimeoutException
  {
    if (publishTimeout == 0) {
      return publishFuture.get();
    } else {
      return publishFuture.get(publishTimeout, TimeUnit.MILLISECONDS);
    }
  }

  /**
   * This class represents a map of (Interval, ShardSpec) and is used for easy shardSpec generation.
   */
  static class ShardSpecs
  {
    private final Map<Interval, List<ShardSpec>> map;

    ShardSpecs(final Map<Interval, List<ShardSpec>> map)
    {
      this.map = map;
    }

    /**
     * Return the underlying map.
     *
     * @return a map of intervals to shardSpecs
     */
    Map<Interval, List<ShardSpec>> getMap()
    {
      return map;
    }

    Set<Interval> getIntervals()
    {
      return map.keySet();
    }

    /**
     * Return a shardSpec for the given interval and input row.
     *
     * @param interval interval for shardSpec
     * @param row      input row
     *
     * @return a shardSpec
     */
    ShardSpec getShardSpec(Interval interval, InputRow row)
    {
      final List<ShardSpec> shardSpecs = map.get(interval);
      if (shardSpecs == null || shardSpecs.isEmpty()) {
        throw new ISE("Failed to get shardSpec for interval[%s]", interval);
      }
      return shardSpecs.get(0).getLookup(shardSpecs).getShardSpec(row.getTimestampFromEpoch(), row);
    }
  }

  public static class IndexIngestionSpec extends IngestionSpec<IndexIOConfig, IndexTuningConfig>
  {
    private final DataSchema dataSchema;
    private final IndexIOConfig ioConfig;
    private final IndexTuningConfig tuningConfig;

    @JsonCreator
    public IndexIngestionSpec(
        @JsonProperty("dataSchema") DataSchema dataSchema,
        @JsonProperty("ioConfig") IndexIOConfig ioConfig,
        @JsonProperty("tuningConfig") IndexTuningConfig tuningConfig
    )
    {
      super(dataSchema, ioConfig, tuningConfig);

      this.dataSchema = dataSchema;
      this.ioConfig = ioConfig;
      this.tuningConfig = tuningConfig == null ? new IndexTuningConfig() : tuningConfig;
    }

    @Override
    @JsonProperty("dataSchema")
    public DataSchema getDataSchema()
    {
      return dataSchema;
    }

    @Override
    @JsonProperty("ioConfig")
    public IndexIOConfig getIOConfig()
    {
      return ioConfig;
    }

    @Override
    @JsonProperty("tuningConfig")
    public IndexTuningConfig getTuningConfig()
    {
      return tuningConfig;
    }
  }

  @JsonTypeName("index")
  public static class IndexIOConfig implements IOConfig
  {
    private static final boolean DEFAULT_APPEND_TO_EXISTING = false;

    private final FirehoseFactory firehoseFactory;
    private final boolean appendToExisting;

    @JsonCreator
    public IndexIOConfig(
        @JsonProperty("firehose") FirehoseFactory firehoseFactory,
        @JsonProperty("appendToExisting") @Nullable Boolean appendToExisting
    )
    {
      this.firehoseFactory = firehoseFactory;
      this.appendToExisting = appendToExisting == null ? DEFAULT_APPEND_TO_EXISTING : appendToExisting;
    }

    @JsonProperty("firehose")
    public FirehoseFactory getFirehoseFactory()
    {
      return firehoseFactory;
    }

    @JsonProperty("appendToExisting")
    public boolean isAppendToExisting()
    {
      return appendToExisting;
    }
  }

  @JsonTypeName("index")
  public static class IndexTuningConfig implements TuningConfig, AppenderatorConfig
  {
    private static final IndexSpec DEFAULT_INDEX_SPEC = new IndexSpec();
    private static final int DEFAULT_MAX_PENDING_PERSISTS = 0;
    private static final boolean DEFAULT_GUARANTEE_ROLLUP = false;
    private static final boolean DEFAULT_REPORT_PARSE_EXCEPTIONS = false;
    private static final long DEFAULT_PUSH_TIMEOUT = 0;

    private final int maxRowsInMemory;
    private final long maxBytesInMemory;

    // null if all partitionsSpec related params are null. see getDefaultPartitionsSpec() for details.
    @Nullable
    private final PartitionsSpec partitionsSpec;
    private final IndexSpec indexSpec;
    private final IndexSpec indexSpecForIntermediatePersists;
    private final File basePersistDirectory;
    private final int maxPendingPersists;

    /**
     * This flag is to force _perfect rollup mode_. {@link IndexTask} will scan the whole input data twice to 1) figure
     * out proper shard specs for each segment and 2) generate segments. Note that perfect rollup mode basically assumes
     * that no more data will be appended in the future. As a result, in perfect rollup mode,
     * {@link HashBasedNumberedShardSpec} is used for shards.
     */
    private final boolean forceGuaranteedRollup;
    private final boolean reportParseExceptions;
    private final long pushTimeout;
    private final boolean logParseExceptions;
    private final int maxParseExceptions;
    private final int maxSavedParseExceptions;

    @Nullable
    private final SegmentWriteOutMediumFactory segmentWriteOutMediumFactory;

    public static IndexTuningConfig createDefault()
    {
      return new IndexTuningConfig();
    }

    @Nullable
    private static PartitionsSpec getDefaultPartitionsSpec(
        boolean forceGuaranteedRollup,
        @Nullable PartitionsSpec partitionsSpec,
        @Nullable Integer maxRowsPerSegment,
        @Nullable Long maxTotalRows,
        @Nullable Integer numShards,
        @Nullable List<String> partitionDimensions
    )
    {
      if (partitionsSpec == null) {
        if (forceGuaranteedRollup) {
          if (maxRowsPerSegment != null
              || numShards != null
              || (partitionDimensions != null && !partitionDimensions.isEmpty())) {
            return new HashedPartitionsSpec(maxRowsPerSegment, numShards, partitionDimensions);
          } else {
            return null;
          }
        } else {
          if (maxRowsPerSegment != null || maxTotalRows != null) {
            return new DynamicPartitionsSpec(maxRowsPerSegment, maxTotalRows);
          } else {
            return null;
          }
        }
      } else {
        if (forceGuaranteedRollup) {
          if (!(partitionsSpec instanceof HashedPartitionsSpec)) {
            throw new ISE("HashedPartitionsSpec must be used for perfect rollup");
          }
        } else {
          if (!(partitionsSpec instanceof DynamicPartitionsSpec)) {
            throw new ISE("DynamicPartitionsSpec must be used for best-effort rollup");
          }
        }
        return partitionsSpec;
      }
    }

    @JsonCreator
    public IndexTuningConfig(
        @JsonProperty("targetPartitionSize") @Deprecated @Nullable Integer targetPartitionSize,
        @JsonProperty("maxRowsPerSegment") @Deprecated @Nullable Integer maxRowsPerSegment,
        @JsonProperty("maxRowsInMemory") @Nullable Integer maxRowsInMemory,
        @JsonProperty("maxBytesInMemory") @Nullable Long maxBytesInMemory,
        @JsonProperty("maxTotalRows") @Deprecated @Nullable Long maxTotalRows,
        @JsonProperty("rowFlushBoundary") @Deprecated @Nullable Integer rowFlushBoundary_forBackCompatibility,
        @JsonProperty("numShards") @Deprecated @Nullable Integer numShards,
        @JsonProperty("partitionDimensions") @Deprecated @Nullable List<String> partitionDimensions,
        @JsonProperty("partitionsSpec") @Nullable PartitionsSpec partitionsSpec,
        @JsonProperty("indexSpec") @Nullable IndexSpec indexSpec,
        @JsonProperty("indexSpecForIntermediatePersists") @Nullable IndexSpec indexSpecForIntermediatePersists,
        @JsonProperty("maxPendingPersists") @Nullable Integer maxPendingPersists,
        @JsonProperty("forceGuaranteedRollup") @Nullable Boolean forceGuaranteedRollup,
        @JsonProperty("reportParseExceptions") @Deprecated @Nullable Boolean reportParseExceptions,
        @JsonProperty("publishTimeout") @Deprecated @Nullable Long publishTimeout,
        @JsonProperty("pushTimeout") @Nullable Long pushTimeout,
        @JsonProperty("segmentWriteOutMediumFactory") @Nullable
            SegmentWriteOutMediumFactory segmentWriteOutMediumFactory,
        @JsonProperty("logParseExceptions") @Nullable Boolean logParseExceptions,
        @JsonProperty("maxParseExceptions") @Nullable Integer maxParseExceptions,
        @JsonProperty("maxSavedParseExceptions") @Nullable Integer maxSavedParseExceptions
    )
    {
      this(
          maxRowsInMemory != null ? maxRowsInMemory : rowFlushBoundary_forBackCompatibility,
          maxBytesInMemory != null ? maxBytesInMemory : 0,
          getDefaultPartitionsSpec(
              forceGuaranteedRollup == null ? DEFAULT_GUARANTEE_ROLLUP : forceGuaranteedRollup,
              partitionsSpec,
              maxRowsPerSegment == null ? targetPartitionSize : maxRowsPerSegment,
              maxTotalRows,
              numShards,
              partitionDimensions
          ),
          indexSpec,
          indexSpecForIntermediatePersists,
          maxPendingPersists,
          forceGuaranteedRollup,
          reportParseExceptions,
          pushTimeout != null ? pushTimeout : publishTimeout,
          null,
          segmentWriteOutMediumFactory,
          logParseExceptions,
          maxParseExceptions,
          maxSavedParseExceptions
      );

      Preconditions.checkArgument(
          targetPartitionSize == null || maxRowsPerSegment == null,
          "Can't use targetPartitionSize and maxRowsPerSegment together"
      );
    }

    private IndexTuningConfig()
    {
      this(null, null, null, null, null, null, null, null, null, null, null, null, null, null);
    }

    private IndexTuningConfig(
        @Nullable Integer maxRowsInMemory,
        @Nullable Long maxBytesInMemory,
        @Nullable PartitionsSpec partitionsSpec,
        @Nullable IndexSpec indexSpec,
        @Nullable IndexSpec indexSpecForIntermediatePersists,
        @Nullable Integer maxPendingPersists,
        @Nullable Boolean forceGuaranteedRollup,
        @Nullable Boolean reportParseExceptions,
        @Nullable Long pushTimeout,
        @Nullable File basePersistDirectory,
        @Nullable SegmentWriteOutMediumFactory segmentWriteOutMediumFactory,
        @Nullable Boolean logParseExceptions,
        @Nullable Integer maxParseExceptions,
        @Nullable Integer maxSavedParseExceptions
    )
    {
      this.maxRowsInMemory = maxRowsInMemory == null ? TuningConfig.DEFAULT_MAX_ROWS_IN_MEMORY : maxRowsInMemory;
      // initializing this to 0, it will be lazily initialized to a value
      // @see server.src.main.java.org.apache.druid.segment.indexing.TuningConfigs#getMaxBytesInMemoryOrDefault(long)
      this.maxBytesInMemory = maxBytesInMemory == null ? 0 : maxBytesInMemory;
      this.partitionsSpec = partitionsSpec;
      this.indexSpec = indexSpec == null ? DEFAULT_INDEX_SPEC : indexSpec;
      this.indexSpecForIntermediatePersists = indexSpecForIntermediatePersists == null ?
                                              this.indexSpec : indexSpecForIntermediatePersists;
      this.maxPendingPersists = maxPendingPersists == null ? DEFAULT_MAX_PENDING_PERSISTS : maxPendingPersists;
      this.forceGuaranteedRollup = forceGuaranteedRollup == null ? DEFAULT_GUARANTEE_ROLLUP : forceGuaranteedRollup;
      this.reportParseExceptions = reportParseExceptions == null
                                   ? DEFAULT_REPORT_PARSE_EXCEPTIONS
                                   : reportParseExceptions;
      this.pushTimeout = pushTimeout == null ? DEFAULT_PUSH_TIMEOUT : pushTimeout;
      this.basePersistDirectory = basePersistDirectory;

      this.segmentWriteOutMediumFactory = segmentWriteOutMediumFactory;

      if (this.reportParseExceptions) {
        this.maxParseExceptions = 0;
        this.maxSavedParseExceptions = maxSavedParseExceptions == null ? 0 : Math.min(1, maxSavedParseExceptions);
      } else {
        this.maxParseExceptions = maxParseExceptions == null
                                  ? TuningConfig.DEFAULT_MAX_PARSE_EXCEPTIONS
                                  : maxParseExceptions;
        this.maxSavedParseExceptions = maxSavedParseExceptions == null
                                       ? TuningConfig.DEFAULT_MAX_SAVED_PARSE_EXCEPTIONS
                                       : maxSavedParseExceptions;
      }
      this.logParseExceptions = logParseExceptions == null
                                ? TuningConfig.DEFAULT_LOG_PARSE_EXCEPTIONS
                                : logParseExceptions;
    }

    @Override
    public IndexTuningConfig withBasePersistDirectory(File dir)
    {
      return new IndexTuningConfig(
          maxRowsInMemory,
          maxBytesInMemory,
          partitionsSpec,
          indexSpec,
          indexSpecForIntermediatePersists,
          maxPendingPersists,
          forceGuaranteedRollup,
          reportParseExceptions,
          pushTimeout,
          dir,
          segmentWriteOutMediumFactory,
          logParseExceptions,
          maxParseExceptions,
          maxSavedParseExceptions
      );
    }

    public IndexTuningConfig withPartitionsSpec(PartitionsSpec partitionsSpec)
    {
      return new IndexTuningConfig(
          maxRowsInMemory,
          maxBytesInMemory,
          partitionsSpec,
          indexSpec,
          indexSpecForIntermediatePersists,
          maxPendingPersists,
          forceGuaranteedRollup,
          reportParseExceptions,
          pushTimeout,
          basePersistDirectory,
          segmentWriteOutMediumFactory,
          logParseExceptions,
          maxParseExceptions,
          maxSavedParseExceptions
      );
    }

    /**
     * Return the max number of rows per segment. This returns null if it's not specified in tuningConfig.
     * Deprecated in favor of {@link #getGivenOrDefaultPartitionsSpec()}.
     */
    @Nullable
    @Override
    @Deprecated
    public Integer getMaxRowsPerSegment()
    {
      return partitionsSpec == null ? null : partitionsSpec.getMaxRowsPerSegment();
    }

    @JsonProperty
    @Override
    public int getMaxRowsInMemory()
    {
      return maxRowsInMemory;
    }

    @JsonProperty
    @Override
    public long getMaxBytesInMemory()
    {
      return maxBytesInMemory;
    }

    /**
     * Return the max number of total rows in appenderator. This returns null if it's not specified in tuningConfig.
     * Deprecated in favor of {@link #getGivenOrDefaultPartitionsSpec()}.
     */
    @Override
    @Nullable
    @Deprecated
    public Long getMaxTotalRows()
    {
      return partitionsSpec instanceof DynamicPartitionsSpec
             ? ((DynamicPartitionsSpec) partitionsSpec).getMaxTotalRows()
             : null;
    }

    @Deprecated
    @Nullable
    public Integer getNumShards()
    {
      return partitionsSpec instanceof HashedPartitionsSpec
             ? ((HashedPartitionsSpec) partitionsSpec).getNumShards()
             : null;
    }

    @Deprecated
    public List<String> getPartitionDimensions()
    {
      return partitionsSpec instanceof HashedPartitionsSpec
             ? ((HashedPartitionsSpec) partitionsSpec).getPartitionDimensions()
             : Collections.emptyList();
    }

    @JsonProperty
    @Nullable
    public PartitionsSpec getPartitionsSpec()
    {
      return partitionsSpec;
    }

    public PartitionsSpec getGivenOrDefaultPartitionsSpec()
    {
      if (partitionsSpec != null) {
        return partitionsSpec;
      }
      return forceGuaranteedRollup
             ? new HashedPartitionsSpec(null, null, null)
             : new DynamicPartitionsSpec(null, null);
    }

    @JsonProperty
    @Override
    public IndexSpec getIndexSpec()
    {
      return indexSpec;
    }

    @JsonProperty
    @Override
    public IndexSpec getIndexSpecForIntermediatePersists()
    {
      return indexSpecForIntermediatePersists;
    }

    @Override
    public File getBasePersistDirectory()
    {
      return basePersistDirectory;
    }

    @JsonProperty
    @Override
    public int getMaxPendingPersists()
    {
      return maxPendingPersists;
    }

    /**
     * Always returns true, doesn't affect the version being built.
     */
    @Deprecated
    @JsonProperty
    public boolean isBuildV9Directly()
    {
      return true;
    }

    @JsonProperty
    public boolean isForceGuaranteedRollup()
    {
      return forceGuaranteedRollup;
    }

    @JsonProperty
    @Override
    public boolean isReportParseExceptions()
    {
      return reportParseExceptions;
    }

    @JsonProperty
    public long getPushTimeout()
    {
      return pushTimeout;
    }

    @JsonProperty
    public boolean isLogParseExceptions()
    {
      return logParseExceptions;
    }

    @JsonProperty
    public int getMaxParseExceptions()
    {
      return maxParseExceptions;
    }

    @JsonProperty
    public int getMaxSavedParseExceptions()
    {
      return maxSavedParseExceptions;
    }

    @Override
    public Period getIntermediatePersistPeriod()
    {
      return new Period(Integer.MAX_VALUE); // intermediate persist doesn't make much sense for batch jobs
    }

    @Nullable
    @Override
    @JsonProperty
    public SegmentWriteOutMediumFactory getSegmentWriteOutMediumFactory()
    {
      return segmentWriteOutMediumFactory;
    }

    @Override
    public boolean equals(Object o)
    {
      if (this == o) {
        return true;
      }
      if (o == null || getClass() != o.getClass()) {
        return false;
      }
      IndexTuningConfig that = (IndexTuningConfig) o;
      return maxRowsInMemory == that.maxRowsInMemory &&
             maxBytesInMemory == that.maxBytesInMemory &&
             maxPendingPersists == that.maxPendingPersists &&
             forceGuaranteedRollup == that.forceGuaranteedRollup &&
             reportParseExceptions == that.reportParseExceptions &&
             pushTimeout == that.pushTimeout &&
             logParseExceptions == that.logParseExceptions &&
             maxParseExceptions == that.maxParseExceptions &&
             maxSavedParseExceptions == that.maxSavedParseExceptions &&
             Objects.equals(partitionsSpec, that.partitionsSpec) &&
             Objects.equals(indexSpec, that.indexSpec) &&
             Objects.equals(indexSpecForIntermediatePersists, that.indexSpecForIntermediatePersists) &&
             Objects.equals(basePersistDirectory, that.basePersistDirectory) &&
             Objects.equals(segmentWriteOutMediumFactory, that.segmentWriteOutMediumFactory);
    }

    @Override
    public int hashCode()
    {
      return Objects.hash(
          maxRowsInMemory,
          maxBytesInMemory,
          partitionsSpec,
          indexSpec,
          indexSpecForIntermediatePersists,
          basePersistDirectory,
          maxPendingPersists,
          forceGuaranteedRollup,
          reportParseExceptions,
          pushTimeout,
          logParseExceptions,
          maxParseExceptions,
          maxSavedParseExceptions,
          segmentWriteOutMediumFactory
      );
    }

    @Override
    public String toString()
    {
      return "IndexTuningConfig{" +
             "maxRowsInMemory=" + maxRowsInMemory +
             ", maxBytesInMemory=" + maxBytesInMemory +
             ", partitionsSpec=" + partitionsSpec +
             ", indexSpec=" + indexSpec +
             ", indexSpecForIntermediatePersists=" + indexSpecForIntermediatePersists +
             ", basePersistDirectory=" + basePersistDirectory +
             ", maxPendingPersists=" + maxPendingPersists +
             ", forceGuaranteedRollup=" + forceGuaranteedRollup +
             ", reportParseExceptions=" + reportParseExceptions +
             ", pushTimeout=" + pushTimeout +
             ", logParseExceptions=" + logParseExceptions +
             ", maxParseExceptions=" + maxParseExceptions +
             ", maxSavedParseExceptions=" + maxSavedParseExceptions +
             ", segmentWriteOutMediumFactory=" + segmentWriteOutMediumFactory +
             '}';
    }
  }
}<|MERGE_RESOLUTION|>--- conflicted
+++ resolved
@@ -832,32 +832,16 @@
         toolbox.getTaskActionClient()
                .submit(SegmentTransactionalInsertAction.overwriteAction(segmentsToBeOverwritten, segmentsToPublish));
 
-    final Appenderator appenderator = newAppenderator(
+    final Appenderator appenderator = BatchAppenderators.newAppenderator(
+        getId(),
+        appenderatorsManager,
         buildSegmentsFireDepartmentMetrics,
         toolbox,
         dataSchema,
         tuningConfig
     );
     boolean exceptionOccurred = false;
-    try (
-<<<<<<< HEAD
-        final Appenderator appenderator = BatchAppenderators.newAppenderator(
-            getId(),
-            appenderatorsManager,
-            buildSegmentsFireDepartmentMetrics,
-            toolbox,
-            dataSchema,
-            tuningConfig
-        );
-        final BatchAppenderatorDriver driver = BatchAppenderators.newDriver(appenderator, toolbox, segmentAllocator)
-    ) {
-      registerResourceCloserOnAbnormalExit(config -> appenderator.closeNow());
-=======
-        final BatchAppenderatorDriver driver = newDriver(appenderator, toolbox, segmentAllocator);
-        final Firehose firehose = firehoseFactory.connect(dataSchema.getParser(), firehoseTempDir)
-    ) {
->>>>>>> 97c0f122
-
+    try (final BatchAppenderatorDriver driver = BatchAppenderators.newDriver(appenderator, toolbox, segmentAllocator)) {
       driver.startJob();
 
       final FiniteFirehoseProcessor firehoseProcessor = new FiniteFirehoseProcessor(
@@ -883,7 +867,6 @@
                                              : null;
       // Probably we can publish atomicUpdateGroup along with segments.
       final SegmentsAndMetadata published = awaitPublish(driver.publishAll(inputSegments, publisher), pushTimeout);
-      appenderator.close();
 
       ingestionState = IngestionState.COMPLETED;
       if (published == null) {
