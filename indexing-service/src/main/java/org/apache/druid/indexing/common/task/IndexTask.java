--- conflicted
+++ resolved
@@ -442,17 +442,13 @@
       final IndexTuningConfig tuningConfig = ingestionSchema.tuningConfig;
       @Nullable final Integer maxRowsPerSegment = getValidMaxRowsPerSegment(tuningConfig);
       @Nullable final Long maxTotalRows = getValidMaxTotalRows(tuningConfig);
-<<<<<<< HEAD
-      final Map<Interval, Integer> intervalToNumShards = determineShardSpecs(toolbox, firehoseFactory, firehoseTempDir, targetPartitionSize);
+      final Map<Interval, Integer> intervalToNumShards = determineShardSpecs(toolbox, firehoseFactory, firehoseTempDir, maxRowsPerSegment);
 
       // get locks for found shardSpec intervals
       if (!tryLockIfNecessary(toolbox.getTaskActionClient(), intervalToNumShards.keySet())) {
         throw new ISE("Failed to get a lock for segments");
       }
 
-=======
-      final ShardSpecs shardSpecs = determineShardSpecs(toolbox, firehoseFactory, firehoseTempDir, maxRowsPerSegment);
->>>>>>> c35a39d7
       final DataSchema dataSchema;
       if (determineIntervals) {
         if (!tryLockWithIntervals(toolbox.getTaskActionClient(), intervalToNumShards.keySet())) {
