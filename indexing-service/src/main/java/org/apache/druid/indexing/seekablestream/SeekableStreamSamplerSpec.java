/*
 * Licensed to the Apache Software Foundation (ASF) under one
 * or more contributor license agreements.  See the NOTICE file
 * distributed with this work for additional information
 * regarding copyright ownership.  The ASF licenses this file
 * to you under the Apache License, Version 2.0 (the
 * "License"); you may not use this file except in compliance
 * with the License.  You may obtain a copy of the License at
 *
 *   http://www.apache.org/licenses/LICENSE-2.0
 *
 * Unless required by applicable law or agreed to in writing,
 * software distributed under the License is distributed on an
 * "AS IS" BASIS, WITHOUT WARRANTIES OR CONDITIONS OF ANY
 * KIND, either express or implied.  See the License for the
 * specific language governing permissions and limitations
 * under the License.
 */

package org.apache.druid.indexing.seekablestream;

import com.google.common.base.Preconditions;
import org.apache.druid.data.input.ByteBufferInputRowParser;
import org.apache.druid.data.input.FiniteFirehoseFactory;
import org.apache.druid.data.input.Firehose;
import org.apache.druid.data.input.FirehoseFactoryToInputSourceAdaptor;
import org.apache.druid.data.input.InputEntity;
import org.apache.druid.data.input.InputFormat;
import org.apache.druid.data.input.InputRow;
<<<<<<< HEAD
import org.apache.druid.data.input.InputRowListPlusJson;
=======
import org.apache.druid.data.input.InputRowListPlusRawValues;
import org.apache.druid.data.input.InputSource;
import org.apache.druid.data.input.InputSplit;
import org.apache.druid.data.input.SplitHintSpec;
import org.apache.druid.data.input.impl.ByteEntity;
>>>>>>> 44581133
import org.apache.druid.data.input.impl.InputRowParser;
import org.apache.druid.data.input.impl.StringInputRowParser;
import org.apache.druid.indexing.overlord.sampler.InputSourceSampler;
import org.apache.druid.indexing.overlord.sampler.SamplerConfig;
import org.apache.druid.indexing.overlord.sampler.SamplerResponse;
import org.apache.druid.indexing.overlord.sampler.SamplerSpec;
import org.apache.druid.indexing.seekablestream.common.RecordSupplier;
import org.apache.druid.indexing.seekablestream.supervisor.SeekableStreamSupervisorIOConfig;
import org.apache.druid.indexing.seekablestream.supervisor.SeekableStreamSupervisorSpec;
import org.apache.druid.indexing.seekablestream.supervisor.SeekableStreamSupervisorTuningConfig;
import org.apache.druid.java.util.common.parsers.CloseableIterator;
import org.apache.druid.java.util.common.parsers.ParseException;
import org.apache.druid.segment.indexing.DataSchema;

import javax.annotation.Nullable;
import java.io.File;
import java.io.IOException;
import java.nio.ByteBuffer;
import java.util.List;
import java.util.Map;
import java.util.stream.Stream;

public abstract class SeekableStreamSamplerSpec<PartitionIdType, SequenceOffsetType> implements SamplerSpec
{
  static final long POLL_TIMEOUT_MS = 100;

  @Nullable
  private final DataSchema dataSchema;
  private final InputSourceSampler inputSourceSampler;

  protected final SeekableStreamSupervisorIOConfig ioConfig;
  @Nullable
  protected final SeekableStreamSupervisorTuningConfig tuningConfig;
  protected final SamplerConfig samplerConfig;

  public SeekableStreamSamplerSpec(
      final SeekableStreamSupervisorSpec ingestionSpec,
      @Nullable final SamplerConfig samplerConfig,
      final InputSourceSampler inputSourceSampler
  )
  {
    this.dataSchema = Preconditions.checkNotNull(ingestionSpec, "[spec] is required").getDataSchema();
    this.ioConfig = Preconditions.checkNotNull(ingestionSpec.getIoConfig(), "[spec.ioConfig] is required");
    this.tuningConfig = ingestionSpec.getTuningConfig();
    this.samplerConfig = samplerConfig == null ? SamplerConfig.empty() : samplerConfig;
    this.inputSourceSampler = inputSourceSampler;
  }

  @Override
  public SamplerResponse sample()
  {
    final InputSource inputSource;
    final InputFormat inputFormat;
    if (dataSchema.getParser() != null) {
      inputSource = new FirehoseFactoryToInputSourceAdaptor(
          new SeekableStreamSamplerFirehoseFactory(),
          dataSchema.getParser()
      );
      inputFormat = null;
    } else {
      inputSource = new RecordSupplierInputSource<>(
          ioConfig.getStream(),
          createRecordSupplier(),
          ioConfig.isUseEarliestSequenceNumber()
      );
      inputFormat = Preconditions.checkNotNull(
          ioConfig.getInputFormat(null),
          "[spec.ioConfig.inputFormat] is required"
      );
    }

    return inputSourceSampler.sample(inputSource, inputFormat, dataSchema, samplerConfig);
  }

  protected abstract RecordSupplier<PartitionIdType, SequenceOffsetType> createRecordSupplier();

  private class SeekableStreamSamplerFirehoseFactory implements FiniteFirehoseFactory<ByteBufferInputRowParser, Object>
  {
    @Override
    public Firehose connect(ByteBufferInputRowParser parser, @Nullable File temporaryDirectory)
    {
      throw new UnsupportedOperationException();
    }

    @Override
    public Firehose connectForSampler(ByteBufferInputRowParser parser, @Nullable File temporaryDirectory)
    {
      return new SeekableStreamSamplerFirehose(parser);
    }

    @Override
    public boolean isSplittable()
    {
      return false;
    }

    @Override
    public Stream<InputSplit<Object>> getSplits(@Nullable SplitHintSpec splitHintSpec)
    {
      throw new UnsupportedOperationException();
    }

    @Override
    public int getNumSplits(@Nullable SplitHintSpec splitHintSpec)
    {
      throw new UnsupportedOperationException();
    }

    @Override
    public FiniteFirehoseFactory withSplit(InputSplit split)
    {
      throw new UnsupportedOperationException();
    }
  }

  private class SeekableStreamSamplerFirehose implements Firehose
  {
    private final InputRowParser parser;
    private final CloseableIterator<InputEntity> entityIterator;

    protected SeekableStreamSamplerFirehose(InputRowParser parser)
    {
      this.parser = parser;
      if (parser instanceof StringInputRowParser) {
        ((StringInputRowParser) parser).startFileFromBeginning();
      }

      RecordSupplierInputSource<PartitionIdType, SequenceOffsetType> inputSource = new RecordSupplierInputSource<>(
          ioConfig.getStream(),
          createRecordSupplier(),
          ioConfig.isUseEarliestSequenceNumber()
      );
      this.entityIterator = inputSource.createEntityIterator();
    }

    @Override
    public boolean hasMore()
    {
      return entityIterator.hasNext();
    }

    @Override
    public InputRow nextRow()
    {
<<<<<<< HEAD
      InputRowListPlusJson row = nextRowWithRaw();
      if (row.getParseException() != null) {
        throw row.getParseException();
      }

      return row.getInputRow();
    }

    @Override
    public InputRowListPlusJson nextRowWithRaw()
    {
      if (recordDataIterator == null || !recordDataIterator.hasNext()) {
        if (recordIterator == null || !recordIterator.hasNext()) {
          recordIterator = recordSupplier.poll(POLL_TIMEOUT_MS).iterator();

          if (!recordIterator.hasNext()) {
            return InputRowListPlusJson.of((InputRow) null, null);
          }
        }

        recordDataIterator = recordIterator.next().getData().iterator();

        if (!recordDataIterator.hasNext()) {
          return InputRowListPlusJson.of((InputRow) null, null);
=======
      throw new UnsupportedOperationException();
    }

    @Override
    public InputRowListPlusRawValues nextRowWithRaw()
    {
      final ByteBuffer bb = ((ByteEntity) entityIterator.next()).getBuffer();

      final Map<String, Object> rawColumns;
      try {
        if (parser instanceof StringInputRowParser) {
          rawColumns = ((StringInputRowParser) parser).buildStringKeyMap(bb);
        } else {
          rawColumns = null;
>>>>>>> 44581133
        }
      }
      catch (ParseException e) {
        return InputRowListPlusRawValues.of(null, e);
      }

      try {
<<<<<<< HEAD
        List<InputRow> rows = parser.parseBatch(ByteBuffer.wrap(raw));
        return InputRowListPlusJson.of(rows.isEmpty() ? null : rows.get(0), raw);
      }
      catch (ParseException e) {
        return InputRowListPlusJson.of(raw, e);
=======
        final List<InputRow> rows = parser.parseBatch(bb);
        return InputRowListPlusRawValues.of(rows.isEmpty() ? null : rows, rawColumns);
      }
      catch (ParseException e) {
        return InputRowListPlusRawValues.of(rawColumns, e);
>>>>>>> 44581133
      }
    }

    @Override
    public void close() throws IOException
    {
      entityIterator.close();
    }
  }
}<|MERGE_RESOLUTION|>--- conflicted
+++ resolved
@@ -27,15 +27,11 @@
 import org.apache.druid.data.input.InputEntity;
 import org.apache.druid.data.input.InputFormat;
 import org.apache.druid.data.input.InputRow;
-<<<<<<< HEAD
-import org.apache.druid.data.input.InputRowListPlusJson;
-=======
 import org.apache.druid.data.input.InputRowListPlusRawValues;
 import org.apache.druid.data.input.InputSource;
 import org.apache.druid.data.input.InputSplit;
 import org.apache.druid.data.input.SplitHintSpec;
 import org.apache.druid.data.input.impl.ByteEntity;
->>>>>>> 44581133
 import org.apache.druid.data.input.impl.InputRowParser;
 import org.apache.druid.data.input.impl.StringInputRowParser;
 import org.apache.druid.indexing.overlord.sampler.InputSourceSampler;
@@ -180,32 +176,6 @@
     @Override
     public InputRow nextRow()
     {
-<<<<<<< HEAD
-      InputRowListPlusJson row = nextRowWithRaw();
-      if (row.getParseException() != null) {
-        throw row.getParseException();
-      }
-
-      return row.getInputRow();
-    }
-
-    @Override
-    public InputRowListPlusJson nextRowWithRaw()
-    {
-      if (recordDataIterator == null || !recordDataIterator.hasNext()) {
-        if (recordIterator == null || !recordIterator.hasNext()) {
-          recordIterator = recordSupplier.poll(POLL_TIMEOUT_MS).iterator();
-
-          if (!recordIterator.hasNext()) {
-            return InputRowListPlusJson.of((InputRow) null, null);
-          }
-        }
-
-        recordDataIterator = recordIterator.next().getData().iterator();
-
-        if (!recordDataIterator.hasNext()) {
-          return InputRowListPlusJson.of((InputRow) null, null);
-=======
       throw new UnsupportedOperationException();
     }
 
@@ -220,7 +190,6 @@
           rawColumns = ((StringInputRowParser) parser).buildStringKeyMap(bb);
         } else {
           rawColumns = null;
->>>>>>> 44581133
         }
       }
       catch (ParseException e) {
@@ -228,19 +197,11 @@
       }
 
       try {
-<<<<<<< HEAD
-        List<InputRow> rows = parser.parseBatch(ByteBuffer.wrap(raw));
-        return InputRowListPlusJson.of(rows.isEmpty() ? null : rows.get(0), raw);
-      }
-      catch (ParseException e) {
-        return InputRowListPlusJson.of(raw, e);
-=======
         final List<InputRow> rows = parser.parseBatch(bb);
         return InputRowListPlusRawValues.of(rows.isEmpty() ? null : rows, rawColumns);
       }
       catch (ParseException e) {
         return InputRowListPlusRawValues.of(rawColumns, e);
->>>>>>> 44581133
       }
     }
 
