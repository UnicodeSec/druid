/*
 * Licensed to the Apache Software Foundation (ASF) under one
 * or more contributor license agreements.  See the NOTICE file
 * distributed with this work for additional information
 * regarding copyright ownership.  The ASF licenses this file
 * to you under the Apache License, Version 2.0 (the
 * "License"); you may not use this file except in compliance
 * with the License.  You may obtain a copy of the License at
 *
 *   http://www.apache.org/licenses/LICENSE-2.0
 *
 * Unless required by applicable law or agreed to in writing,
 * software distributed under the License is distributed on an
 * "AS IS" BASIS, WITHOUT WARRANTIES OR CONDITIONS OF ANY
 * KIND, either express or implied.  See the License for the
 * specific language governing permissions and limitations
 * under the License.
 */

package org.apache.druid.indexing.seekablestream;

import com.fasterxml.jackson.annotation.JsonProperty;
import com.google.common.annotations.VisibleForTesting;
import com.google.common.base.Preconditions;
import com.google.common.base.Supplier;
import com.google.common.base.Suppliers;
import org.apache.druid.data.input.InputRow;
import org.apache.druid.indexer.TaskStatus;
import org.apache.druid.indexing.appenderator.ActionBasedSegmentAllocator;
import org.apache.druid.indexing.appenderator.ActionBasedUsedSegmentChecker;
import org.apache.druid.indexing.common.LockGranularity;
import org.apache.druid.indexing.common.TaskToolbox;
import org.apache.druid.indexing.common.actions.SegmentAllocateAction;
import org.apache.druid.indexing.common.actions.TaskActionClient;
import org.apache.druid.indexing.common.config.TaskConfig;
import org.apache.druid.indexing.common.task.AbstractTask;
import org.apache.druid.indexing.common.task.TaskResource;
import org.apache.druid.indexing.common.task.Tasks;
import org.apache.druid.indexing.seekablestream.common.RecordSupplier;
import org.apache.druid.java.util.common.Intervals;
import org.apache.druid.java.util.common.StringUtils;
import org.apache.druid.java.util.common.parsers.ParseException;
import org.apache.druid.java.util.emitter.EmittingLogger;
import org.apache.druid.query.NoopQueryRunner;
import org.apache.druid.query.Query;
import org.apache.druid.query.QueryRunner;
import org.apache.druid.segment.incremental.ParseExceptionHandler;
import org.apache.druid.segment.incremental.RowIngestionMeters;
import org.apache.druid.segment.incremental.RowIngestionMetersFactory;
import org.apache.druid.segment.indexing.DataSchema;
import org.apache.druid.segment.realtime.FireDepartmentMetrics;
import org.apache.druid.segment.realtime.appenderator.Appenderator;
import org.apache.druid.segment.realtime.appenderator.StreamAppenderatorDriver;
import org.apache.druid.segment.realtime.firehose.ChatHandler;
import org.apache.druid.server.security.AuthorizerMapper;
import org.apache.druid.timeline.partition.NumberedPartialShardSpec;
import org.apache.druid.utils.CircularBuffer;
import org.checkerframework.checker.nullness.qual.MonotonicNonNull;

import javax.annotation.Nullable;
import java.util.Map;


public abstract class SeekableStreamIndexTask<PartitionIdType, SequenceOffsetType>
    extends AbstractTask implements ChatHandler
{
  public static final long LOCK_ACQUIRE_TIMEOUT_SECONDS = 15;
  private static final EmittingLogger log = new EmittingLogger(SeekableStreamIndexTask.class);

  protected final DataSchema dataSchema;
  protected final SeekableStreamIndexTaskTuningConfig tuningConfig;
  protected final SeekableStreamIndexTaskIOConfig<PartitionIdType, SequenceOffsetType> ioConfig;
  protected final Map<String, Object> context;
  protected final CircularBuffer<Throwable> savedParseExceptions;
  protected final LockGranularity lockGranularityToUse;

  // Lazily initialized, to avoid calling it on the overlord when tasks are instantiated.
  // See https://github.com/apache/druid/issues/7724 for issues that can cause.
  // By the way, lazily init is synchronized because the runner may be needed in multiple threads.
  private final Supplier<SeekableStreamIndexTaskRunner<PartitionIdType, SequenceOffsetType>> runnerSupplier;

  @MonotonicNonNull
  protected AuthorizerMapper authorizerMapper;

  public SeekableStreamIndexTask(
      final String id,
      @Nullable final TaskResource taskResource,
      final DataSchema dataSchema,
      final SeekableStreamIndexTaskTuningConfig tuningConfig,
      final SeekableStreamIndexTaskIOConfig<PartitionIdType, SequenceOffsetType> ioConfig,
      @Nullable final Map<String, Object> context,
      @Nullable final String groupId
  )
  {
    super(
        id,
        groupId,
        taskResource,
        dataSchema.getDataSource(),
        context
    );
    this.dataSchema = Preconditions.checkNotNull(dataSchema, "dataSchema");
    this.tuningConfig = Preconditions.checkNotNull(tuningConfig, "tuningConfig");
    this.ioConfig = Preconditions.checkNotNull(ioConfig, "ioConfig");
    if (tuningConfig.getMaxSavedParseExceptions() > 0) {
      savedParseExceptions = new CircularBuffer<>(tuningConfig.getMaxSavedParseExceptions());
    } else {
      savedParseExceptions = null;
    }
    this.context = context;
    this.runnerSupplier = Suppliers.memoize(this::createTaskRunner);
    this.lockGranularityToUse = getContextValue(Tasks.FORCE_TIME_CHUNK_LOCK_KEY, Tasks.DEFAULT_FORCE_TIME_CHUNK_LOCK)
                                ? LockGranularity.TIME_CHUNK
                                : LockGranularity.SEGMENT;
  }

  protected static String getFormattedGroupId(String dataSource, String type)
  {
    return StringUtils.format("%s_%s", type, dataSource);
  }

  @Override
  public int getPriority()
  {
    return getContextValue(Tasks.PRIORITY_KEY, Tasks.DEFAULT_REALTIME_TASK_PRIORITY);
  }

  @Override
  public boolean isReady(TaskActionClient taskActionClient)
  {
    return true;
  }

  @JsonProperty
  public DataSchema getDataSchema()
  {
    return dataSchema;
  }

  @JsonProperty
  public SeekableStreamIndexTaskTuningConfig getTuningConfig()
  {
    return tuningConfig;
  }

  @JsonProperty("ioConfig")
  public SeekableStreamIndexTaskIOConfig<PartitionIdType, SequenceOffsetType> getIOConfig()
  {
    return ioConfig;
  }

  @Override
  public TaskStatus run(final TaskToolbox toolbox)
  {
    return getRunner().run(toolbox);
  }

  @Override
  public boolean canRestore()
  {
    return true;
  }

  @Override
  public void stopGracefully(TaskConfig taskConfig)
  {
    if (taskConfig.isRestoreTasksOnRestart()) {
      getRunner().stopGracefully();
    } else {
      getRunner().stopForcefully();
    }
  }

  @Override
  public <T> QueryRunner<T> getQueryRunner(Query<T> query)
  {
    if (getRunner().getAppenderator() == null) {
      // Not yet initialized, no data yet, just return a noop runner.
      return new NoopQueryRunner<>();
    }

    return (queryPlus, responseContext) -> queryPlus.run(getRunner().getAppenderator(), responseContext);
  }

  public Appenderator newAppenderator(FireDepartmentMetrics metrics, TaskToolbox toolbox)
  {
<<<<<<< HEAD
    final RowIngestionMeters rowIngestionMeters = rowIngestionMetersFactory.createRowIngestionMeters();
    return appenderatorsManager.createRealtimeAppenderatorForTask(
=======
    return toolbox.getAppenderatorsManager().createRealtimeAppenderatorForTask(
>>>>>>> f82fd22f
        getId(),
        dataSchema,
        tuningConfig.withBasePersistDirectory(toolbox.getPersistDir()),
        metrics,
        toolbox.getSegmentPusher(),
        toolbox.getJsonMapper(),
        toolbox.getIndexIO(),
        toolbox.getIndexMergerV9(),
        toolbox.getQueryRunnerFactoryConglomerate(),
        toolbox.getSegmentAnnouncer(),
        toolbox.getEmitter(),
        toolbox.getQueryExecutorService(),
        toolbox.getJoinableFactory(),
        toolbox.getCache(),
        toolbox.getCacheConfig(),
        toolbox.getCachePopulatorStats(),
        rowIngestionMeters,
        new ParseExceptionHandler(
            rowIngestionMeters,
            tuningConfig.isLogParseExceptions(),
            tuningConfig.getMaxParseExceptions(),
            tuningConfig.getMaxSavedParseExceptions()
        )
    );
  }

  public StreamAppenderatorDriver newDriver(
      final Appenderator appenderator,
      final TaskToolbox toolbox,
      final FireDepartmentMetrics metrics
  )
  {
    return new StreamAppenderatorDriver(
        appenderator,
        new ActionBasedSegmentAllocator(
            toolbox.getTaskActionClient(),
            dataSchema,
            (schema, row, sequenceName, previousSegmentId, skipSegmentLineageCheck) -> new SegmentAllocateAction(
                schema.getDataSource(),
                row.getTimestamp(),
                schema.getGranularitySpec().getQueryGranularity(),
                schema.getGranularitySpec().getSegmentGranularity(),
                sequenceName,
                previousSegmentId,
                skipSegmentLineageCheck,
                NumberedPartialShardSpec.instance(),
                lockGranularityToUse
            )
        ),
        toolbox.getSegmentHandoffNotifierFactory(),
        new ActionBasedUsedSegmentChecker(toolbox.getTaskActionClient()),
        toolbox.getDataSegmentKiller(),
        toolbox.getJsonMapper(),
        metrics
    );
  }

  public boolean withinMinMaxRecordTime(final InputRow row)
  {
    final boolean beforeMinimumMessageTime = ioConfig.getMinimumMessageTime().isPresent()
                                             && ioConfig.getMinimumMessageTime().get().isAfter(row.getTimestamp());

    final boolean afterMaximumMessageTime = ioConfig.getMaximumMessageTime().isPresent()
                                            && ioConfig.getMaximumMessageTime().get().isBefore(row.getTimestamp());

    if (!Intervals.ETERNITY.contains(row.getTimestamp())) {
      final String errorMsg = StringUtils.format(
          "Encountered row with timestamp that cannot be represented as a long: [%s]",
          row
      );
      // TODO: can remove
      throw new ParseException(errorMsg);
    }

    if (log.isDebugEnabled()) {
      if (beforeMinimumMessageTime) {
        log.debug(
            "CurrentTimeStamp[%s] is before MinimumMessageTime[%s]",
            row.getTimestamp(),
            ioConfig.getMinimumMessageTime().get()
        );
      } else if (afterMaximumMessageTime) {
        log.debug(
            "CurrentTimeStamp[%s] is after MaximumMessageTime[%s]",
            row.getTimestamp(),
            ioConfig.getMaximumMessageTime().get()
        );
      }
    }

    return !beforeMinimumMessageTime && !afterMaximumMessageTime;
  }

  protected abstract SeekableStreamIndexTaskRunner<PartitionIdType, SequenceOffsetType> createTaskRunner();

  protected abstract RecordSupplier<PartitionIdType, SequenceOffsetType> newTaskRecordSupplier();

  @VisibleForTesting
  public Appenderator getAppenderator()
  {
    return getRunner().getAppenderator();
  }

  @VisibleForTesting
  public SeekableStreamIndexTaskRunner<PartitionIdType, SequenceOffsetType> getRunner()
  {
    return runnerSupplier.get();
  }
}<|MERGE_RESOLUTION|>--- conflicted
+++ resolved
@@ -184,12 +184,8 @@
 
   public Appenderator newAppenderator(FireDepartmentMetrics metrics, TaskToolbox toolbox)
   {
-<<<<<<< HEAD
-    final RowIngestionMeters rowIngestionMeters = rowIngestionMetersFactory.createRowIngestionMeters();
-    return appenderatorsManager.createRealtimeAppenderatorForTask(
-=======
+    final RowIngestionMeters rowIngestionMeters = toolbox.getRowIngestionMetersFactory().createRowIngestionMeters();
     return toolbox.getAppenderatorsManager().createRealtimeAppenderatorForTask(
->>>>>>> f82fd22f
         getId(),
         dataSchema,
         tuningConfig.withBasePersistDirectory(toolbox.getPersistDir()),
