/*
 * Licensed to the Apache Software Foundation (ASF) under one
 * or more contributor license agreements.  See the NOTICE file
 * distributed with this work for additional information
 * regarding copyright ownership.  The ASF licenses this file
 * to you under the Apache License, Version 2.0 (the
 * "License"); you may not use this file except in compliance
 * with the License.  You may obtain a copy of the License at
 *
 *   http://www.apache.org/licenses/LICENSE-2.0
 *
 * Unless required by applicable law or agreed to in writing,
 * software distributed under the License is distributed on an
 * "AS IS" BASIS, WITHOUT WARRANTIES OR CONDITIONS OF ANY
 * KIND, either express or implied.  See the License for the
 * specific language governing permissions and limitations
 * under the License.
 */

package org.apache.druid.indexing.overlord.sampler;

import com.fasterxml.jackson.annotation.JsonCreator;
import com.fasterxml.jackson.annotation.JsonProperty;
import com.google.common.base.Preconditions;
import org.apache.druid.data.input.InputRowListPlusJson;

public class SamplerConfig
{
  private static final int DEFAULT_NUM_ROWS = 200;
  private static final int MAX_NUM_ROWS = 5000;
  private static final int DEFAULT_TIMEOUT_MS = 10000;

  private final int numRows;
  private final int timeoutMs;

  @JsonCreator
  public SamplerConfig(
      @JsonProperty("numRows") Integer numRows,
      @JsonProperty("timeoutMs") Integer timeoutMs
  )
  {
    this.numRows = numRows != null ? numRows : DEFAULT_NUM_ROWS;
    this.timeoutMs = timeoutMs != null ? timeoutMs : DEFAULT_TIMEOUT_MS;

    Preconditions.checkArgument(this.numRows <= MAX_NUM_ROWS, "numRows must be <= %s", MAX_NUM_ROWS);
  }

  /**
   * The maximum number of rows to return in a response. The actual number of returned rows may be less if:
   *   - The sampled source contains less data.
   *   - {@link SamplerConfig#timeoutMs} elapses before this value is reached.
   *   - {@link org.apache.druid.segment.indexing.granularity.GranularitySpec#isRollup()} is true and input rows get
   *     rolled-up into fewer indexed rows.
   *
   * @return maximum number of sampled rows to return
   */
  public int getNumRows()
  {
    return numRows;
  }

  /**
<<<<<<< HEAD
   * The sampler uses a best-effort system to attempt to cache the raw data so that future requests to the sampler
   * can be answered without reading again from the source. In addition to responsiveness benefits, this also provides a
   * better user experience for sources such as streams, where repeated calls to the sampler (which would happen as the
   * user tweaks data schema configurations) would otherwise return a different set of sampled data every time. For the
   * caching system to work, 1) the sampler must have access to the raw data (e.g. for {@link FirehoseSampler},
   * {@link InputRowListPlusJson#getRaw()} must be non-null) and 2) the parser must be an
   * implementation of {@link org.apache.druid.data.input.ByteBufferInputRowParser} since the data is cached as a byte
   * array. If these conditions are not satisfied, the cache returns a miss and the sampler would read from source.
   * <p>
   * {@link SamplerResponse} returns a {@link SamplerResponse#cacheKey} which should be supplied here in
   * {@link SamplerConfig} for future requests to prefer the cache if available. This field is ignored if
   * {@link SamplerConfig#skipCache} is true.
   *
   * @return key to use for locating previously cached raw data
   */
  public String getCacheKey()
  {
    return cacheKey;
  }

  /**
   * Whether to read/write to the cache. See cache description in {@link SamplerConfig#getCacheKey()}.
   *
   * @return true if cache reads and writes should be skipped
   */
  public boolean isSkipCache()
  {
    return skipCache;
  }

  /**
=======
>>>>>>> 44581133
   * Time to wait in milliseconds before closing the sampler and returning the data which has already been read.
   * Particularly useful for handling streaming input sources where the rate of data is unknown, to prevent the sampler
   * from taking an excessively long time trying to reach {@link SamplerConfig#numRows}.
   *
   * @return timeout in milliseconds
   */
  public int getTimeoutMs()
  {
    return timeoutMs;
  }

  public static SamplerConfig empty()
  {
    return new SamplerConfig(null, null);
  }
}<|MERGE_RESOLUTION|>--- conflicted
+++ resolved
@@ -22,7 +22,6 @@
 import com.fasterxml.jackson.annotation.JsonCreator;
 import com.fasterxml.jackson.annotation.JsonProperty;
 import com.google.common.base.Preconditions;
-import org.apache.druid.data.input.InputRowListPlusJson;
 
 public class SamplerConfig
 {
@@ -60,40 +59,6 @@
   }
 
   /**
-<<<<<<< HEAD
-   * The sampler uses a best-effort system to attempt to cache the raw data so that future requests to the sampler
-   * can be answered without reading again from the source. In addition to responsiveness benefits, this also provides a
-   * better user experience for sources such as streams, where repeated calls to the sampler (which would happen as the
-   * user tweaks data schema configurations) would otherwise return a different set of sampled data every time. For the
-   * caching system to work, 1) the sampler must have access to the raw data (e.g. for {@link FirehoseSampler},
-   * {@link InputRowListPlusJson#getRaw()} must be non-null) and 2) the parser must be an
-   * implementation of {@link org.apache.druid.data.input.ByteBufferInputRowParser} since the data is cached as a byte
-   * array. If these conditions are not satisfied, the cache returns a miss and the sampler would read from source.
-   * <p>
-   * {@link SamplerResponse} returns a {@link SamplerResponse#cacheKey} which should be supplied here in
-   * {@link SamplerConfig} for future requests to prefer the cache if available. This field is ignored if
-   * {@link SamplerConfig#skipCache} is true.
-   *
-   * @return key to use for locating previously cached raw data
-   */
-  public String getCacheKey()
-  {
-    return cacheKey;
-  }
-
-  /**
-   * Whether to read/write to the cache. See cache description in {@link SamplerConfig#getCacheKey()}.
-   *
-   * @return true if cache reads and writes should be skipped
-   */
-  public boolean isSkipCache()
-  {
-    return skipCache;
-  }
-
-  /**
-=======
->>>>>>> 44581133
    * Time to wait in milliseconds before closing the sampler and returning the data which has already been read.
    * Particularly useful for handling streaming input sources where the rate of data is unknown, to prevent the sampler
    * from taking an excessively long time trying to reach {@link SamplerConfig#numRows}.
