/*
 * Licensed to the Apache Software Foundation (ASF) under one
 * or more contributor license agreements.  See the NOTICE file
 * distributed with this work for additional information
 * regarding copyright ownership.  The ASF licenses this file
 * to you under the Apache License, Version 2.0 (the
 * "License"); you may not use this file except in compliance
 * with the License.  You may obtain a copy of the License at
 *
 *   http://www.apache.org/licenses/LICENSE-2.0
 *
 * Unless required by applicable law or agreed to in writing,
 * software distributed under the License is distributed on an
 * "AS IS" BASIS, WITHOUT WARRANTIES OR CONDITIONS OF ANY
 * KIND, either express or implied.  See the License for the
 * specific language governing permissions and limitations
 * under the License.
 */

package org.apache.druid.indexing.common.task;

import com.fasterxml.jackson.annotation.JacksonInject;
import com.fasterxml.jackson.annotation.JsonCreator;
import com.fasterxml.jackson.annotation.JsonIgnore;
import com.fasterxml.jackson.annotation.JsonProperty;
import com.fasterxml.jackson.databind.ObjectMapper;
import com.google.common.annotations.VisibleForTesting;
import com.google.common.base.Preconditions;
import com.google.common.collect.BiMap;
import com.google.common.collect.HashBiMap;
import com.google.common.collect.Lists;
import org.apache.druid.data.input.impl.DimensionSchema;
import org.apache.druid.data.input.impl.DimensionSchema.MultiValueHandling;
import org.apache.druid.data.input.impl.DimensionsSpec;
import org.apache.druid.data.input.impl.DoubleDimensionSchema;
import org.apache.druid.data.input.impl.FloatDimensionSchema;
import org.apache.druid.data.input.impl.InputRowParser;
import org.apache.druid.data.input.impl.LongDimensionSchema;
import org.apache.druid.data.input.impl.NoopInputRowParser;
import org.apache.druid.data.input.impl.StringDimensionSchema;
import org.apache.druid.data.input.impl.TimeAndDimsParseSpec;
import org.apache.druid.indexer.TaskStatus;
import org.apache.druid.indexing.common.TaskToolbox;
import org.apache.druid.indexing.common.actions.SegmentListUsedAction;
import org.apache.druid.indexing.common.actions.TaskActionClient;
import org.apache.druid.indexing.common.stats.RowIngestionMetersFactory;
import org.apache.druid.indexing.common.task.IndexTask.IndexIOConfig;
import org.apache.druid.indexing.common.task.IndexTask.IndexIngestionSpec;
import org.apache.druid.indexing.common.task.IndexTask.IndexTuningConfig;
import org.apache.druid.indexing.firehose.IngestSegmentFirehoseFactory;
import org.apache.druid.java.util.common.IAE;
import org.apache.druid.java.util.common.ISE;
import org.apache.druid.java.util.common.JodaUtils;
import org.apache.druid.java.util.common.Pair;
import org.apache.druid.java.util.common.RE;
import org.apache.druid.java.util.common.granularity.Granularities;
<<<<<<< HEAD
=======
import org.apache.druid.java.util.common.granularity.Granularity;
>>>>>>> 6ed9d109
import org.apache.druid.java.util.common.granularity.GranularityType;
import org.apache.druid.java.util.common.guava.Comparators;
import org.apache.druid.java.util.common.jackson.JacksonUtils;
import org.apache.druid.java.util.common.logger.Logger;
import org.apache.druid.query.aggregation.AggregatorFactory;
import org.apache.druid.segment.DimensionHandler;
import org.apache.druid.segment.IndexIO;
import org.apache.druid.segment.QueryableIndex;
import org.apache.druid.segment.column.ColumnHolder;
import org.apache.druid.segment.column.ValueType;
import org.apache.druid.segment.indexing.DataSchema;
import org.apache.druid.segment.indexing.granularity.GranularitySpec;
import org.apache.druid.segment.indexing.granularity.UniformGranularitySpec;
import org.apache.druid.segment.loading.SegmentLoadingException;
import org.apache.druid.segment.realtime.firehose.ChatHandlerProvider;
import org.apache.druid.server.coordinator.DataSourceCompactionConfig;
import org.apache.druid.server.security.AuthorizerMapper;
import org.apache.druid.timeline.DataSegment;
import org.apache.druid.timeline.TimelineLookup;
import org.apache.druid.timeline.TimelineObjectHolder;
import org.apache.druid.timeline.VersionedIntervalTimeline;
import org.apache.druid.timeline.partition.PartitionChunk;
import org.apache.druid.timeline.partition.PartitionHolder;
import org.joda.time.Interval;

import javax.annotation.Nullable;
import java.io.File;
import java.io.IOException;
import java.util.ArrayList;
import java.util.Arrays;
import java.util.Collections;
import java.util.Comparator;
import java.util.HashMap;
import java.util.List;
import java.util.Map;
import java.util.Map.Entry;
<<<<<<< HEAD
=======
import java.util.SortedSet;
import java.util.TreeMap;
import java.util.TreeSet;
>>>>>>> 6ed9d109
import java.util.stream.Collectors;
import java.util.stream.IntStream;
import java.util.stream.StreamSupport;

public class CompactionTask extends AbstractTask
{
  private static final Logger log = new Logger(CompactionTask.class);
  private static final String TYPE = "compact";

  private final Interval interval;
  private final List<DataSegment> segments;
  private final DimensionsSpec dimensionsSpec;
  @Deprecated
  @Nullable
  private final Boolean keepSegmentGranularity;
  private final boolean needsKeepSegmentGranularity;
  private final Granularity segmentGranularity;
  @Nullable
  private final Long targetCompactionSizeBytes;
  @Nullable
  private final IndexTuningConfig tuningConfig;
  private final ObjectMapper jsonMapper;
  @JsonIgnore
  private final SegmentProvider segmentProvider;
  @JsonIgnore
  private final PartitionConfigurationManager partitionConfigurationManager;

  @JsonIgnore
  private final AuthorizerMapper authorizerMapper;

  @JsonIgnore
  private final ChatHandlerProvider chatHandlerProvider;

  @JsonIgnore
  private final RowIngestionMetersFactory rowIngestionMetersFactory;

  @JsonIgnore
  private List<IndexTask> indexTaskSpecs;

  @JsonCreator
  public CompactionTask(
      @JsonProperty("id") final String id,
      @JsonProperty("resource") final TaskResource taskResource,
      @JsonProperty("dataSource") final String dataSource,
      @Nullable @JsonProperty("interval") final Interval interval,
      @Nullable @JsonProperty("segments") final List<DataSegment> segments,
      @Nullable @JsonProperty("dimensions") final DimensionsSpec dimensionsSpec,
      @Nullable @JsonProperty("keepSegmentGranularity") @Deprecated final Boolean keepSegmentGranularity,
      @Nullable @JsonProperty("segmentGranularity") final Granularity segmentGranularity,
      @Nullable @JsonProperty("targetCompactionSizeBytes") final Long targetCompactionSizeBytes,
      @Nullable @JsonProperty("tuningConfig") final IndexTuningConfig tuningConfig,
      @Nullable @JsonProperty("context") final Map<String, Object> context,
      @JacksonInject ObjectMapper jsonMapper,
      @JacksonInject AuthorizerMapper authorizerMapper,
      @JacksonInject ChatHandlerProvider chatHandlerProvider,
      @JacksonInject RowIngestionMetersFactory rowIngestionMetersFactory
  )
  {
    super(getOrMakeId(id, TYPE, dataSource), null, taskResource, dataSource, context);
    Preconditions.checkArgument(interval != null || segments != null, "interval or segments should be specified");
    Preconditions.checkArgument(interval == null || segments == null, "one of interval and segments should be null");

    if (interval != null && interval.toDurationMillis() == 0) {
      throw new IAE("Interval[%s] is empty, must specify a nonempty interval", interval);
    }

    if (keepSegmentGranularity != null && segmentGranularity != null) {
      throw new IAE("keepSegmentGranularity and segmentGranularity can't be used together");
    }

    if (keepSegmentGranularity != null) {
      log.warn("keepSegmentGranularity is deprecated. Set a proper segmentGranularity instead");
    }

    this.interval = interval;
    this.segments = segments;
    this.dimensionsSpec = dimensionsSpec;
    this.keepSegmentGranularity = keepSegmentGranularity;
    this.needsKeepSegmentGranularity = keepSegmentGranularity == null
                                       ? segmentGranularity == null
                                       : keepSegmentGranularity;
    this.segmentGranularity = segmentGranularity;
    this.targetCompactionSizeBytes = targetCompactionSizeBytes;
    this.tuningConfig = tuningConfig;
    this.jsonMapper = jsonMapper;
    this.segmentProvider = segments == null ? new SegmentProvider(dataSource, interval) : new SegmentProvider(segments);
    this.partitionConfigurationManager = new PartitionConfigurationManager(this.targetCompactionSizeBytes, tuningConfig);
    this.authorizerMapper = authorizerMapper;
    this.chatHandlerProvider = chatHandlerProvider;
    this.rowIngestionMetersFactory = rowIngestionMetersFactory;
  }

  @JsonProperty
  public Interval getInterval()
  {
    return interval;
  }

  @JsonProperty
  public List<DataSegment> getSegments()
  {
    return segments;
  }

  @JsonProperty
  public DimensionsSpec getDimensionsSpec()
  {
    return dimensionsSpec;
  }

  @JsonProperty
  @Deprecated
  @Nullable
  public Boolean isKeepSegmentGranularity()
  {
    return keepSegmentGranularity;
  }

  @JsonProperty
  public Granularity getSegmentGranularity()
  {
    return segmentGranularity;
  }

  @Nullable
  @JsonProperty
  public Long getTargetCompactionSizeBytes()
  {
    return targetCompactionSizeBytes;
  }

  @Nullable
  @JsonProperty
  public IndexTuningConfig getTuningConfig()
  {
    return tuningConfig;
  }

  @Override
  public String getType()
  {
    return TYPE;
  }

  @Override
  public int getPriority()
  {
    return getContextValue(Tasks.PRIORITY_KEY, Tasks.DEFAULT_MERGE_TASK_PRIORITY);
  }

  @VisibleForTesting
  SegmentProvider getSegmentProvider()
  {
    return segmentProvider;
  }

  @Override
  public boolean isReady(TaskActionClient taskActionClient) throws Exception
  {
    final List<DataSegment> segments = segmentProvider.checkAndGetSegments(taskActionClient);
    return tryLockWithSegments(taskActionClient, segments);
  }

  @Override
  public boolean isOverwriteMode()
  {
    return true;
  }

  @Override
  public List<DataSegment> getInputSegments(TaskActionClient taskActionClient, List<Interval> intervals)
      throws IOException
  {
    return taskActionClient.submit(new SegmentListUsedAction(getDataSource(), null, intervals));
  }

  @Override
  public boolean changeSegmentGranularity(List<Interval> intervalOfExistingSegments)
  {
    return !keepSegmentGranularity;
  }

  @Override
  public TaskStatus run(final TaskToolbox toolbox) throws Exception
  {
    if (indexTaskSpecs == null) {
      indexTaskSpecs = createIngestionSchema(
          toolbox,
          segmentProvider,
          partitionConfigurationManager,
          dimensionsSpec,
          needsKeepSegmentGranularity,
          segmentGranularity,
          jsonMapper
      ).stream()
      .map(spec -> new IndexTask(
          getId(),
          getGroupId(),
          getTaskResource(),
          getDataSource(),
          spec,
          getContext(),
          authorizerMapper,
          chatHandlerProvider,
          rowIngestionMetersFactory
      ))
      .collect(Collectors.toList());
    }

    if (indexTaskSpecs.isEmpty()) {
      log.warn("Interval[%s] has no segments, nothing to do.", interval);
      return TaskStatus.failure(getId());
    } else {
      final int totalNumSpecs = indexTaskSpecs.size();
      log.info("Generated [%d] compaction task specs", totalNumSpecs);

      int failCnt = 0;
      for (IndexTask eachSpec : indexTaskSpecs) {
        final String json = jsonMapper.writerWithDefaultPrettyPrinter().writeValueAsString(eachSpec);
        log.info("Running indexSpec: " + json);

        try {
          final TaskStatus eachResult = eachSpec.run(toolbox);
          if (!eachResult.isSuccess()) {
            failCnt++;
            log.warn("Failed to run indexSpec: [%s].\nTrying the next indexSpec.", json);
          }
        }
        catch (Exception e) {
          failCnt++;
          log.warn(e, "Failed to run indexSpec: [%s].\nTrying the next indexSpec.", json);
        }
      }

      log.info("Run [%d] specs, [%d] succeeded, [%d] failed", totalNumSpecs, totalNumSpecs - failCnt, failCnt);
      return failCnt == 0 ? TaskStatus.success(getId()) : TaskStatus.failure(getId());
    }
  }

  /**
   * Generate {@link IndexIngestionSpec} from input segments.
   *
   * @return an empty list if input segments don't exist. Otherwise, a generated ingestionSpec.
   */
  @VisibleForTesting
  static List<IndexIngestionSpec> createIngestionSchema(
      final TaskToolbox toolbox,
      final SegmentProvider segmentProvider,
      final PartitionConfigurationManager partitionConfigurationManager,
      final DimensionsSpec dimensionsSpec,
      final boolean keepSegmentGranularity,
      @Nullable final Granularity segmentGranularity,
      final ObjectMapper jsonMapper
  ) throws IOException, SegmentLoadingException
  {
    Pair<Map<DataSegment, File>, List<TimelineObjectHolder<String, DataSegment>>> pair = prepareSegments(
        toolbox,
        segmentProvider
    );
    final Map<DataSegment, File> segmentFileMap = pair.lhs;
    final List<TimelineObjectHolder<String, DataSegment>> timelineSegments = pair.rhs;

    if (timelineSegments.size() == 0) {
      return Collections.emptyList();
    }

    // find metadata for interval
    final List<Pair<QueryableIndex, DataSegment>> queryableIndexAndSegments = loadSegments(
        timelineSegments,
        segmentFileMap,
        toolbox.getIndexIO()
    );

    final IndexTuningConfig compactionTuningConfig = partitionConfigurationManager.computeTuningConfig(
        queryableIndexAndSegments
    );

    if (keepSegmentGranularity) {
      Preconditions.checkState(segmentGranularity == null, "segmentGranularity should be null");
      // If keepSegmentGranularity = true, create indexIngestionSpec per segment interval, so that we can run an index
      // task per segment interval.

      final Map<Interval, List<Pair<QueryableIndex, DataSegment>>> intervalToSegments = new TreeMap<>(
          Comparators.intervalsByStartThenEnd()
      );
      //noinspection ConstantConditions
      queryableIndexAndSegments.forEach(
          p -> intervalToSegments.computeIfAbsent(p.rhs.getInterval(), k -> new ArrayList<>())
                                 .add(p)
      );

      final List<IndexIngestionSpec> specs = new ArrayList<>(intervalToSegments.size());
      for (Entry<Interval, List<Pair<QueryableIndex, DataSegment>>> entry : intervalToSegments.entrySet()) {
        final Interval interval = entry.getKey();
        final List<Pair<QueryableIndex, DataSegment>> segmentsToCompact = entry.getValue();
        final DataSchema dataSchema = createDataSchema(
            true,
            segmentProvider.dataSource,
            interval,
            segmentsToCompact,
            dimensionsSpec,
            GranularityType.fromPeriod(interval.toPeriod()).getDefaultGranularity(),
            jsonMapper
        );

        specs.add(
            new IndexIngestionSpec(
                dataSchema,
                createIoConfig(toolbox, dataSchema, interval),
                compactionTuningConfig
            )
        );
      }

      return specs;
    } else {
      final DataSchema dataSchema = createDataSchema(
          false,
          segmentProvider.dataSource,
          segmentProvider.interval,
          queryableIndexAndSegments,
          dimensionsSpec,
          segmentGranularity,
          jsonMapper
      );

      return Collections.singletonList(
          new IndexIngestionSpec(
              dataSchema,
              createIoConfig(toolbox, dataSchema, segmentProvider.interval),
              compactionTuningConfig
          )
      );
    }
  }

  private static IndexIOConfig createIoConfig(TaskToolbox toolbox, DataSchema dataSchema, Interval interval)
  {
    return new IndexIOConfig(
        new IngestSegmentFirehoseFactory(
            dataSchema.getDataSource(),
            interval,
            null, // no filter
            // set dimensions and metrics names to make sure that the generated dataSchema is used for the firehose
            dataSchema.getParser().getParseSpec().getDimensionsSpec().getDimensionNames(),
            Arrays.stream(dataSchema.getAggregators()).map(AggregatorFactory::getName).collect(Collectors.toList()),
            toolbox.getIndexIO()
        ),
        false
    );
  }

  private static Pair<Map<DataSegment, File>, List<TimelineObjectHolder<String, DataSegment>>> prepareSegments(
      TaskToolbox toolbox,
      SegmentProvider segmentProvider
  ) throws IOException, SegmentLoadingException
  {
    final List<DataSegment> usedSegments = segmentProvider.checkAndGetSegments(toolbox.getTaskActionClient());
    final Map<DataSegment, File> segmentFileMap = toolbox.fetchSegments(usedSegments);
    final List<TimelineObjectHolder<String, DataSegment>> timelineSegments = VersionedIntervalTimeline
        .forSegments(usedSegments)
        .lookup(segmentProvider.interval);
    return Pair.of(segmentFileMap, timelineSegments);
  }

  private static DataSchema createDataSchema(
      boolean keepSegmentGranularity,
      String dataSource,
      Interval totalInterval,
      List<Pair<QueryableIndex, DataSegment>> queryableIndexAndSegments,
      DimensionsSpec dimensionsSpec,
      @Nullable Granularity segmentGranularity,
      ObjectMapper jsonMapper
  )
  {
    // find merged aggregators
    final Interval segmentInterval = queryableIndexAndSegments.get(0).rhs.getInterval();
    for (Pair<QueryableIndex, DataSegment> pair : queryableIndexAndSegments) {
      final QueryableIndex index = pair.lhs;
      if (index.getMetadata() == null) {
        throw new RE("Index metadata doesn't exist for segment[%s]", pair.rhs.getIdentifier());
      }
    }
    final List<AggregatorFactory[]> aggregatorFactories = queryableIndexAndSegments
        .stream()
        .map(pair -> pair.lhs.getMetadata().getAggregators()) // We have already done null check on index.getMetadata()
        .collect(Collectors.toList());
    final AggregatorFactory[] mergedAggregators = AggregatorFactory.mergeAggregators(aggregatorFactories);

    if (mergedAggregators == null) {
      throw new ISE("Failed to merge aggregators[%s]", aggregatorFactories);
    }

    // find granularity spec
    // set rollup only if rollup is set for all segments
    final boolean rollup = queryableIndexAndSegments.stream().allMatch(pair -> {
      // We have already checked getMetadata() doesn't return null
      final Boolean isRollup = pair.lhs.getMetadata().isRollup();
      return isRollup != null && isRollup;
    });

<<<<<<< HEAD
    final GranularitySpec granularitySpec;

    if (keepSegmentGranularity) {
      granularitySpec = new UniformGranularitySpec(
          GranularityType.fromPeriod(segmentInterval.toPeriod()).getDefaultGranularity(),
          Granularities.NONE,
          rollup,
          Collections.singletonList(totalInterval)
      );
    } else {
      granularitySpec = new UniformGranularitySpec(
          Granularities.ALL,
          Granularities.NONE,
          rollup,
          Collections.singletonList(totalInterval)
      );
    }
=======
    final GranularitySpec granularitySpec = new UniformGranularitySpec(
        segmentGranularity == null ? Granularities.ALL : segmentGranularity,
        Granularities.NONE,
        rollup,
        Collections.singletonList(totalInterval)
    );
>>>>>>> 6ed9d109

    // find unique dimensions
    final DimensionsSpec finalDimensionsSpec = dimensionsSpec == null ?
                                               createDimensionsSpec(queryableIndexAndSegments) :
                                               dimensionsSpec;
    final InputRowParser parser = new NoopInputRowParser(new TimeAndDimsParseSpec(null, finalDimensionsSpec));

    return new DataSchema(
        dataSource,
        jsonMapper.convertValue(parser, JacksonUtils.TYPE_REFERENCE_MAP_STRING_OBJECT),
        mergedAggregators,
        granularitySpec,
        null,
        jsonMapper
    );
  }

  private static DimensionsSpec createDimensionsSpec(List<Pair<QueryableIndex, DataSegment>> queryableIndices)
  {
    final BiMap<String, Integer> uniqueDims = HashBiMap.create();
    final Map<String, DimensionSchema> dimensionSchemaMap = new HashMap<>();

    // Here, we try to retain the order of dimensions as they were specified since the order of dimensions may be
    // optimized for performance.
    // Dimensions are extracted from the recent segments to olders because recent segments are likely to be queried more
    // frequently, and thus the performance should be optimized for recent ones rather than old ones.

    // timelineSegments are sorted in order of interval, but we do a sanity check here.
    final Comparator<Interval> intervalComparator = Comparators.intervalsByStartThenEnd();
    for (int i = 0; i < queryableIndices.size() - 1; i++) {
      final Interval shouldBeSmaller = queryableIndices.get(i).lhs.getDataInterval();
      final Interval shouldBeLarger = queryableIndices.get(i + 1).lhs.getDataInterval();
      Preconditions.checkState(
          intervalComparator.compare(shouldBeSmaller, shouldBeLarger) <= 0,
          "QueryableIndexes are not sorted! Interval[%s] of segment[%s] is laster than interval[%s] of segment[%s]",
          shouldBeSmaller,
          queryableIndices.get(i).rhs.getIdentifier(),
          shouldBeLarger,
          queryableIndices.get(i + 1).rhs.getIdentifier()
      );
    }

    int index = 0;
    for (Pair<QueryableIndex, DataSegment> pair : Lists.reverse(queryableIndices)) {
      final QueryableIndex queryableIndex = pair.lhs;
      final Map<String, DimensionHandler> dimensionHandlerMap = queryableIndex.getDimensionHandlers();

      for (String dimension : queryableIndex.getAvailableDimensions()) {
        final ColumnHolder columnHolder = Preconditions.checkNotNull(
            queryableIndex.getColumnHolder(dimension),
            "Cannot find column for dimension[%s]",
            dimension
        );

        if (!uniqueDims.containsKey(dimension)) {
          final DimensionHandler dimensionHandler = Preconditions.checkNotNull(
              dimensionHandlerMap.get(dimension),
              "Cannot find dimensionHandler for dimension[%s]",
              dimension
          );

          uniqueDims.put(dimension, index++);
          dimensionSchemaMap.put(
              dimension,
              createDimensionSchema(
                  columnHolder.getCapabilities().getType(),
                  dimension,
                  dimensionHandler.getMultivalueHandling(),
                  columnHolder.getCapabilities().hasBitmapIndexes()
              )
          );
        }
      }
    }

    final BiMap<Integer, String> orderedDims = uniqueDims.inverse();
    final List<DimensionSchema> dimensionSchemas = IntStream.range(0, orderedDims.size())
                                                            .mapToObj(i -> {
                                                              final String dimName = orderedDims.get(i);
                                                              return Preconditions.checkNotNull(
                                                                  dimensionSchemaMap.get(dimName),
                                                                  "Cannot find dimension[%s] from dimensionSchemaMap",
                                                                  dimName
                                                              );
                                                            })
                                                            .collect(Collectors.toList());

    return new DimensionsSpec(dimensionSchemas, null, null);
  }

  private static List<Pair<QueryableIndex, DataSegment>> loadSegments(
      List<TimelineObjectHolder<String, DataSegment>> timelineObjectHolders,
      Map<DataSegment, File> segmentFileMap,
      IndexIO indexIO
  ) throws IOException
  {
    final List<Pair<QueryableIndex, DataSegment>> segments = new ArrayList<>();

    for (TimelineObjectHolder<String, DataSegment> timelineObjectHolder : timelineObjectHolders) {
      final PartitionHolder<DataSegment> partitionHolder = timelineObjectHolder.getObject();
      for (PartitionChunk<DataSegment> chunk : partitionHolder) {
        final DataSegment segment = chunk.getObject();
        final QueryableIndex queryableIndex = indexIO.loadIndex(
            Preconditions.checkNotNull(segmentFileMap.get(segment), "File for segment %s", segment.getIdentifier())
        );
        segments.add(Pair.of(queryableIndex, segment));
      }
    }

    return segments;
  }

  private static DimensionSchema createDimensionSchema(
      ValueType type,
      String name,
      MultiValueHandling multiValueHandling,
      boolean hasBitmapIndexes
  )
  {
    switch (type) {
      case FLOAT:
        Preconditions.checkArgument(
            multiValueHandling == null,
            "multi-value dimension [%s] is not supported for float type yet",
            name
        );
        return new FloatDimensionSchema(name);
      case LONG:
        Preconditions.checkArgument(
            multiValueHandling == null,
            "multi-value dimension [%s] is not supported for long type yet",
            name
        );
        return new LongDimensionSchema(name);
      case DOUBLE:
        Preconditions.checkArgument(
            multiValueHandling == null,
            "multi-value dimension [%s] is not supported for double type yet",
            name
        );
        return new DoubleDimensionSchema(name);
      case STRING:
        return new StringDimensionSchema(name, multiValueHandling, hasBitmapIndexes);
      default:
        throw new ISE("Unsupported value type[%s] for dimension[%s]", type, name);
    }
  }

  @VisibleForTesting
  static class SegmentProvider
  {
    private final String dataSource;
    private final Interval interval;
    private final List<DataSegment> segments;

    SegmentProvider(String dataSource, Interval interval)
    {
      this.dataSource = Preconditions.checkNotNull(dataSource);
      this.interval = Preconditions.checkNotNull(interval);
      this.segments = null;
    }

    SegmentProvider(List<DataSegment> segments)
    {
      Preconditions.checkArgument(segments != null && !segments.isEmpty());
      final String dataSource = segments.get(0).getDataSource();
      Preconditions.checkArgument(
          segments.stream().allMatch(segment -> segment.getDataSource().equals(dataSource)),
          "segments should have the same dataSource"
      );
      this.segments = segments;
      this.dataSource = dataSource;
      this.interval = JodaUtils.umbrellaInterval(
          segments.stream().map(DataSegment::getInterval).collect(Collectors.toList())
      );
    }

    List<DataSegment> getSegments()
    {
      return segments;
    }

    List<DataSegment> checkAndGetSegments(TaskActionClient actionClient) throws IOException
    {
      final List<DataSegment> usedSegments = actionClient.submit(new SegmentListUsedAction(dataSource, interval, null));
      final TimelineLookup<String, DataSegment> timeline = VersionedIntervalTimeline.forSegments(usedSegments);
      final List<DataSegment> latestSegments = timeline
          .lookup(interval)
          .stream()
          .map(TimelineObjectHolder::getObject)
          .flatMap(partitionHolder -> StreamSupport.stream(partitionHolder.spliterator(), false))
          .map(PartitionChunk::getObject)
          .collect(Collectors.toList());

      if (segments != null) {
        Collections.sort(latestSegments);
        Collections.sort(segments);

        if (!latestSegments.equals(segments)) {
          final List<DataSegment> unknownSegments = segments.stream()
                                                            .filter(segment -> !latestSegments.contains(segment))
                                                            .collect(Collectors.toList());
          final List<DataSegment> missingSegments = latestSegments.stream()
                                                                  .filter(segment -> !segments.contains(segment))
                                                                  .collect(Collectors.toList());
          throw new ISE(
              "Specified segments in the spec are different from the current used segments. "
              + "There are unknown segments[%s] and missing segments[%s] in the spec.",
              unknownSegments,
              missingSegments
          );
        }
      }
      return latestSegments;
    }
  }

  @VisibleForTesting
  static class PartitionConfigurationManager
  {
    @Nullable
    private final Long targetCompactionSizeBytes;
    @Nullable
    private final IndexTuningConfig tuningConfig;

    PartitionConfigurationManager(@Nullable Long targetCompactionSizeBytes, @Nullable IndexTuningConfig tuningConfig)
    {
      this.targetCompactionSizeBytes = getValidTargetCompactionSizeBytes(targetCompactionSizeBytes, tuningConfig);
      this.tuningConfig = tuningConfig;
    }

    @Nullable
    IndexTuningConfig computeTuningConfig(List<Pair<QueryableIndex, DataSegment>> queryableIndexAndSegments)
    {
      if (!hasPartitionConfig(tuningConfig)) {
        final long nonNullTargetCompactionSizeBytes = Preconditions.checkNotNull(
            targetCompactionSizeBytes,
            "targetCompactionSizeBytes"
        );
        // Find IndexTuningConfig.targetPartitionSize which is the number of rows per segment.
        // Assume that the segment size is proportional to the number of rows. We can improve this later.
        final long totalNumRows = queryableIndexAndSegments
            .stream()
            .mapToLong(queryableIndexAndDataSegment -> queryableIndexAndDataSegment.lhs.getNumRows())
            .sum();
        final long totalSizeBytes = queryableIndexAndSegments
            .stream()
            .mapToLong(queryableIndexAndDataSegment -> queryableIndexAndDataSegment.rhs.getSize())
            .sum();

        if (totalSizeBytes == 0L) {
          throw new ISE("Total input segment size is 0 byte");
        }

        final double avgRowsPerByte = totalNumRows / (double) totalSizeBytes;
        final int targetPartitionSize = Math.toIntExact(Math.round(avgRowsPerByte * nonNullTargetCompactionSizeBytes));
        Preconditions.checkState(targetPartitionSize > 0, "Negative targetPartitionSize[%s]", targetPartitionSize);

        log.info(
            "Estimated targetPartitionSize[%d] = avgRowsPerByte[%f] * targetCompactionSizeBytes[%d]",
            targetPartitionSize,
            avgRowsPerByte,
            nonNullTargetCompactionSizeBytes
        );
        return (tuningConfig == null ? IndexTuningConfig.createDefault() : tuningConfig)
            .withTargetPartitionSize(targetPartitionSize);
      } else {
        return tuningConfig;
      }
    }

    /**
     * Check the validity of {@link #targetCompactionSizeBytes} and return a valid value. Note that
     * targetCompactionSizeBytes cannot be used with {@link IndexTuningConfig#targetPartitionSize},
     * {@link IndexTuningConfig#maxTotalRows}, or {@link IndexTuningConfig#numShards} together.
     * {@link #hasPartitionConfig} checks one of those configs is set.
     *
     * This throws an {@link IllegalArgumentException} if targetCompactionSizeBytes is set and hasPartitionConfig
     * returns true. If targetCompactionSizeBytes is not set, this returns null or
     * {@link DataSourceCompactionConfig#DEFAULT_TARGET_COMPACTION_SIZE_BYTES} according to the result of
     * hasPartitionConfig.
     */
    @Nullable
    private static Long getValidTargetCompactionSizeBytes(
        @Nullable Long targetCompactionSizeBytes,
        @Nullable IndexTuningConfig tuningConfig
    )
    {
      if (targetCompactionSizeBytes != null) {
        Preconditions.checkArgument(
            !hasPartitionConfig(tuningConfig),
            "targetCompactionSizeBytes[%s] cannot be used with targetPartitionSize[%s], maxTotalRows[%s],"
            + " or numShards[%s] of tuningConfig",
            targetCompactionSizeBytes,
            tuningConfig == null ? null : tuningConfig.getTargetPartitionSize(),
            tuningConfig == null ? null : tuningConfig.getMaxTotalRows(),
            tuningConfig == null ? null : tuningConfig.getNumShards()
        );
        return targetCompactionSizeBytes;
      } else {
        return hasPartitionConfig(tuningConfig)
               ? null
               : DataSourceCompactionConfig.DEFAULT_TARGET_COMPACTION_SIZE_BYTES;
      }
    }

    private static boolean hasPartitionConfig(@Nullable IndexTuningConfig tuningConfig)
    {
      if (tuningConfig != null) {
        return tuningConfig.getTargetPartitionSize() != null
               || tuningConfig.getMaxTotalRows() != null
               || tuningConfig.getNumShards() != null;
      } else {
        return false;
      }
    }
  }
}<|MERGE_RESOLUTION|>--- conflicted
+++ resolved
@@ -54,10 +54,7 @@
 import org.apache.druid.java.util.common.Pair;
 import org.apache.druid.java.util.common.RE;
 import org.apache.druid.java.util.common.granularity.Granularities;
-<<<<<<< HEAD
-=======
 import org.apache.druid.java.util.common.granularity.Granularity;
->>>>>>> 6ed9d109
 import org.apache.druid.java.util.common.granularity.GranularityType;
 import org.apache.druid.java.util.common.guava.Comparators;
 import org.apache.druid.java.util.common.jackson.JacksonUtils;
@@ -94,12 +91,7 @@
 import java.util.List;
 import java.util.Map;
 import java.util.Map.Entry;
-<<<<<<< HEAD
-=======
-import java.util.SortedSet;
 import java.util.TreeMap;
-import java.util.TreeSet;
->>>>>>> 6ed9d109
 import java.util.stream.Collectors;
 import java.util.stream.IntStream;
 import java.util.stream.StreamSupport;
@@ -501,32 +493,12 @@
       return isRollup != null && isRollup;
     });
 
-<<<<<<< HEAD
-    final GranularitySpec granularitySpec;
-
-    if (keepSegmentGranularity) {
-      granularitySpec = new UniformGranularitySpec(
-          GranularityType.fromPeriod(segmentInterval.toPeriod()).getDefaultGranularity(),
-          Granularities.NONE,
-          rollup,
-          Collections.singletonList(totalInterval)
-      );
-    } else {
-      granularitySpec = new UniformGranularitySpec(
-          Granularities.ALL,
-          Granularities.NONE,
-          rollup,
-          Collections.singletonList(totalInterval)
-      );
-    }
-=======
     final GranularitySpec granularitySpec = new UniformGranularitySpec(
         segmentGranularity == null ? Granularities.ALL : segmentGranularity,
         Granularities.NONE,
         rollup,
         Collections.singletonList(totalInterval)
     );
->>>>>>> 6ed9d109
 
     // find unique dimensions
     final DimensionsSpec finalDimensionsSpec = dimensionsSpec == null ?
