--- conflicted
+++ resolved
@@ -28,7 +28,6 @@
 import com.google.common.base.Preconditions;
 import com.google.common.collect.BiMap;
 import com.google.common.collect.HashBiMap;
-import com.google.common.collect.Iterables;
 import com.google.common.collect.Lists;
 import org.apache.druid.client.coordinator.CoordinatorClient;
 import org.apache.druid.data.input.impl.DimensionSchema;
@@ -223,17 +222,7 @@
 
   @JsonProperty
   @Nullable
-<<<<<<< HEAD
-  public Boolean isKeepSegmentGranularity()
-  {
-    return keepSegmentGranularity;
-  }
-
-  @JsonProperty("segmentGranularity")
-  public Granularity getInputSegmentGranularity()
-=======
   public Granularity getSegmentGranularity()
->>>>>>> 04937807
   {
     return segmentGranularity;
   }
@@ -287,8 +276,7 @@
   @Override
   public boolean checkIfChangeSegmentGranularity(List<Interval> intervalOfExistingSegments)
   {
-    return (keepSegmentGranularity != null && !keepSegmentGranularity)
-        || (segmentGranularity != null);
+    return segmentGranularity != null;
   }
 
   @Override
@@ -301,18 +289,9 @@
   public Granularity getSegmentGranularity(Interval interval)
   {
     if (segmentGranularity == null) {
-      if (keepSegmentGranularity != null && !keepSegmentGranularity) {
-        return Granularities.ALL;
-      } else {
-        return GranularityType.fromPeriod(interval.toPeriod()).getDefaultGranularity();
-      }
+      return GranularityType.fromPeriod(interval.toPeriod()).getDefaultGranularity();
     } else {
-      if (keepSegmentGranularity != null && keepSegmentGranularity) {
-        // error
-        throw new ISE("segmentGranularity[%s] and keepSegmentGranularity can't be used together", segmentGranularity);
-      } else {
-        return segmentGranularity;
-      }
+      return segmentGranularity;
     }
   }
 
@@ -442,12 +421,7 @@
         final List<Pair<QueryableIndex, DataSegment>> segmentsToCompact = entry.getValue();
         final DataSchema dataSchema = createDataSchema(
             segmentProvider.dataSource,
-<<<<<<< HEAD
-            queryableIndexAndSegments,
-=======
-            interval,
             segmentsToCompact,
->>>>>>> 04937807
             dimensionsSpec,
             metricsSpec,
             GranularityType.fromPeriod(interval.toPeriod()).getDefaultGranularity(),
@@ -460,88 +434,7 @@
                 createIoConfig(
                     toolbox,
                     dataSchema,
-<<<<<<< HEAD
-                    Iterables.getOnlyElement(dataSchema.getGranularitySpec().inputIntervals()),
-=======
                     interval,
->>>>>>> 04937807
-                    coordinatorClient,
-                    segmentLoaderFactory,
-                    retryPolicyFactory
-                ),
-                compactionTuningConfig
-            )
-        );
-<<<<<<< HEAD
-      } else {
-        // original granularity
-        final Map<Interval, List<Pair<QueryableIndex, DataSegment>>> intervalToSegments = new TreeMap<>(
-            Comparators.intervalsByStartThenEnd()
-        );
-        //noinspection ConstantConditions
-        queryableIndexAndSegments.forEach(
-            p -> intervalToSegments.computeIfAbsent(p.rhs.getInterval(), k -> new ArrayList<>())
-                                   .add(p)
-        );
-
-        final List<IndexIngestionSpec> specs = new ArrayList<>(intervalToSegments.size());
-        for (Entry<Interval, List<Pair<QueryableIndex, DataSegment>>> entry : intervalToSegments.entrySet()) {
-          final Interval interval = entry.getKey();
-          final List<Pair<QueryableIndex, DataSegment>> segmentsToCompact = entry.getValue();
-          final DataSchema dataSchema = createDataSchema(
-              segmentProvider.dataSource,
-              segmentsToCompact,
-              dimensionsSpec,
-              metricsSpec,
-              GranularityType.fromPeriod(interval.toPeriod()).getDefaultGranularity(),
-              jsonMapper
-          );
-
-          specs.add(
-              new IndexIngestionSpec(
-                  dataSchema,
-                  createIoConfig(
-                      toolbox,
-                      dataSchema,
-                      interval,
-                      coordinatorClient,
-                      segmentLoaderFactory,
-                      retryPolicyFactory
-                  ),
-                  compactionTuningConfig
-              )
-          );
-        }
-
-        return specs;
-=======
->>>>>>> 04937807
-      }
-
-      return specs;
-    } else {
-<<<<<<< HEAD
-      if (keepSegmentGranularity != null && keepSegmentGranularity) {
-        // error
-        throw new ISE("segmentGranularity[%s] and keepSegmentGranularity can't be used together", segmentGranularity);
-      } else {
-        // given segment granularity
-        final DataSchema dataSchema = createDataSchema(
-            segmentProvider.dataSource,
-            queryableIndexAndSegments,
-            dimensionsSpec,
-            metricsSpec,
-            segmentGranularity,
-            jsonMapper
-        );
-
-        return Collections.singletonList(
-            new IndexIngestionSpec(
-                dataSchema,
-                createIoConfig(
-                    toolbox,
-                    dataSchema,
-                    Iterables.getOnlyElement(dataSchema.getGranularitySpec().inputIntervals()),
                     coordinatorClient,
                     segmentLoaderFactory,
                     retryPolicyFactory
@@ -550,11 +443,12 @@
             )
         );
       }
-=======
+
+      return specs;
+    } else {
       // given segment granularity
       final DataSchema dataSchema = createDataSchema(
           segmentProvider.dataSource,
-          segmentProvider.interval,
           queryableIndexAndSegments,
           dimensionsSpec,
           metricsSpec,
@@ -576,7 +470,6 @@
               compactionTuningConfig
           )
       );
->>>>>>> 04937807
     }
   }
 
