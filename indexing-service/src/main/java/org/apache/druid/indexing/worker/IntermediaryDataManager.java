/*
 * Licensed to the Apache Software Foundation (ASF) under one
 * or more contributor license agreements.  See the NOTICE file
 * distributed with this work for additional information
 * regarding copyright ownership.  The ASF licenses this file
 * to you under the Apache License, Version 2.0 (the
 * "License"); you may not use this file except in compliance
 * with the License.  You may obtain a copy of the License at
 *
 *   http://www.apache.org/licenses/LICENSE-2.0
 *
 * Unless required by applicable law or agreed to in writing,
 * software distributed under the License is distributed on an
 * "AS IS" BASIS, WITHOUT WARRANTIES OR CONDITIONS OF ANY
 * KIND, either express or implied.  See the License for the
 * specific language governing permissions and limitations
 * under the License.
 */

package org.apache.druid.indexing.worker;

import com.google.common.collect.Iterators;
import com.google.common.io.Files;
import com.google.inject.Inject;
import org.apache.commons.io.FileUtils;
import org.apache.commons.lang3.mutable.MutableInt;
import org.apache.druid.client.indexing.IndexingServiceClient;
import org.apache.druid.client.indexing.TaskStatus;
import org.apache.druid.guice.ManageLifecycle;
import org.apache.druid.indexing.common.config.TaskConfig;
import org.apache.druid.indexing.worker.config.WorkerConfig;
import org.apache.druid.java.util.common.DateTimes;
import org.apache.druid.java.util.common.IOE;
import org.apache.druid.java.util.common.ISE;
import org.apache.druid.java.util.common.StreamUtils;
import org.apache.druid.java.util.common.concurrent.Execs;
import org.apache.druid.java.util.common.lifecycle.LifecycleStart;
import org.apache.druid.java.util.common.lifecycle.LifecycleStop;
import org.apache.druid.java.util.common.logger.Logger;
import org.apache.druid.segment.loading.StorageLocation;
import org.apache.druid.timeline.DataSegment;
import org.apache.druid.utils.CompressionUtils;
import org.joda.time.DateTime;
import org.joda.time.Interval;
import org.joda.time.Period;

import javax.annotation.Nullable;
import java.io.File;
import java.io.IOException;
import java.nio.file.Paths;
import java.util.Arrays;
import java.util.Collections;
import java.util.HashMap;
import java.util.HashSet;
import java.util.Iterator;
import java.util.List;
import java.util.Map;
import java.util.Map.Entry;
import java.util.Set;
import java.util.concurrent.CancellationException;
import java.util.concurrent.ConcurrentHashMap;
import java.util.concurrent.ScheduledExecutorService;
import java.util.concurrent.ThreadLocalRandom;
import java.util.concurrent.TimeUnit;
import java.util.stream.Collectors;
import java.util.stream.IntStream;

/**
 * This class manages intermediary segments for data shuffle between native parallel index tasks.
 * In native parallel indexing, phase 1 tasks store segment files in local storage of middleManagers (or indexer)
 * and phase 2 tasks read those files via HTTP.
 * <p>
 * The directory where segment files are placed is structured as
 * {@link StorageLocation#path}/supervisorTaskId/startTimeOfSegment/endTimeOfSegment/partitionIdOfSegment.
 * <p>
 * This class provides interfaces to store, find, and remove segment files.
 * It also has a self-cleanup mechanism to clean up stale segment files. It periodically checks the last access time
 * per supervisorTask and removes its all segment files if the supervisorTask is not running anymore.
 */
@ManageLifecycle
public class IntermediaryDataManager
{
  private static final Logger log = new Logger(IntermediaryDataManager.class);
  private static final int DEFAULT_FILE_COPY_RETRY_COUNT = 3;

  private final long intermediaryPartitionDiscoveryPeriodSec;
  private final long intermediaryPartitionCleanupPeriodSec;
  private final Period intermediaryPartitionTimeout;
  private final TaskConfig taskConfig;
  private final List<StorageLocation> shuffleDataLocations;
  private final IndexingServiceClient indexingServiceClient;

  // supervisorTaskId -> time to check supervisorTask status
  // This time is initialized when a new supervisorTask is found and updated whenever a partition is accessed for
  // the supervisor.
  private final ConcurrentHashMap<String, DateTime> supervisorTaskCheckTimes = new ConcurrentHashMap<>();

  // supervisorTaskId -> cyclic iterator of storage locations
  private final Map<String, Iterator<StorageLocation>> locationIterators = new HashMap<>();

  // The overlord is supposed to send a cleanup request as soon as the supervisorTask is finished in parallel indexing,
  // but middleManager or indexer could miss the request. This executor is to automatically clean up unused intermediary
  // partitions.
  // This can be null until IntermediaryDataManager is started.
  @Nullable
  private ScheduledExecutorService supervisorTaskChecker;

  @Inject
  public IntermediaryDataManager(
      WorkerConfig workerConfig,
      TaskConfig taskConfig,
      IndexingServiceClient indexingServiceClient
  )
  {
    this.intermediaryPartitionDiscoveryPeriodSec = workerConfig.getIntermediaryPartitionDiscoveryPeriodSec();
    this.intermediaryPartitionCleanupPeriodSec = workerConfig.getIntermediaryPartitionCleanupPeriodSec();
    this.intermediaryPartitionTimeout = workerConfig.getIntermediaryPartitionTimeout();
    this.taskConfig = taskConfig;
    this.shuffleDataLocations = taskConfig
        .getShuffleDataLocations()
        .stream()
        .map(config -> new StorageLocation(config.getPath(), config.getMaxSize(), config.getFreeSpacePercent()))
        .collect(Collectors.toList());
    this.indexingServiceClient = indexingServiceClient;
  }

  @LifecycleStart
  public void start()
  {
    supervisorTaskChecker = Execs.scheduledSingleThreaded("intermediary-data-manager-%d");
    // Discover partitions for new supervisorTasks
    supervisorTaskChecker.scheduleAtFixedRate(
        () -> {
          try {
            discoverSupervisorTaskPartitions();
          }
          catch (Exception e) {
            log.warn(e, "Error while discovering supervisorTasks");
          }
        },
        intermediaryPartitionDiscoveryPeriodSec,
        intermediaryPartitionDiscoveryPeriodSec,
        TimeUnit.SECONDS
    );

    supervisorTaskChecker.scheduleAtFixedRate(
        () -> {
          try {
            deleteExpiredSuprevisorTaskPartitionsIfNotRunning();
          }
          catch (InterruptedException e) {
            log.error(e, "Error while cleaning up partitions for expired supervisors");
          }
          catch (Exception e) {
            log.warn(e, "Error while cleaning up partitions for expired supervisors");
          }
        },
        intermediaryPartitionCleanupPeriodSec,
        intermediaryPartitionCleanupPeriodSec,
        TimeUnit.SECONDS
    );
  }

  @LifecycleStop
  public void stop() throws InterruptedException
  {
    if (supervisorTaskChecker != null) {
      supervisorTaskChecker.shutdownNow();
      supervisorTaskChecker.awaitTermination(10, TimeUnit.SECONDS);
    }
    supervisorTaskCheckTimes.clear();
  }

  private void discoverSupervisorTaskPartitions()
  {
    for (StorageLocation location : shuffleDataLocations) {
      final MutableInt numDiscovered = new MutableInt(0);
      final File[] dirsPerSupervisorTask = location.getPath().listFiles();
      if (dirsPerSupervisorTask != null) {
        for (File supervisorTaskDir : dirsPerSupervisorTask) {
          final String supervisorTaskId = supervisorTaskDir.getName();
          supervisorTaskCheckTimes.computeIfAbsent(
              supervisorTaskId,
              k -> {
                for (File eachFile : FileUtils.listFiles(supervisorTaskDir, null, true)) {
                  if (!location.reserve(eachFile, eachFile.getName(), eachFile.length())) {
                    log.warn("Can't add a discovered partition[%s]", eachFile.getAbsolutePath());
                  }
                }
                numDiscovered.increment();
                return DateTimes.nowUtc().plus(intermediaryPartitionTimeout);
              }
          );
        }
      }
      log.info("Discovered partitions for [%s] new supervisor tasks", numDiscovered.getValue());
    }
  }

  /**
   * Check supervisorTask status if its partitions have not been accessed in timeout and
   * delete all partitions for the supervisorTask if it is already finished.
   * <p>
   * Note that the overlord sends a cleanup request when a supervisorTask is finished. The below check is to trigger
   * the self-cleanup for when the cleanup request is missing.
   */
  private void deleteExpiredSuprevisorTaskPartitionsIfNotRunning() throws InterruptedException
  {
    final DateTime now = DateTimes.nowUtc();
    final Set<String> expiredSupervisorTasks = new HashSet<>();
    for (Entry<String, DateTime> entry : supervisorTaskCheckTimes.entrySet()) {
      final String supervisorTaskId = entry.getKey();
      final DateTime checkTime = entry.getValue();
      if (checkTime.isAfter(now)) {
        expiredSupervisorTasks.add(supervisorTaskId);
      }
    }

    log.info("Found [%s] expired supervisor tasks", expiredSupervisorTasks.size());

    final Map<String, TaskStatus> taskStatuses = indexingServiceClient.getTaskStatuses(expiredSupervisorTasks);
    for (Entry<String, TaskStatus> entry : taskStatuses.entrySet()) {
      final String supervisorTaskId = entry.getKey();
      final TaskStatus status = entry.getValue();
      if (status.getStatusCode().isComplete()) {
        // If it's finished, clean up all partitions for the supervisor task.
        try {
          deletePartitions(supervisorTaskId);
        }
        catch (IOException e) {
          log.warn(e, "Failed to delete partitions for task[%s]", supervisorTaskId);
        }
      } else {
        // If it's still running, update last access time.
        supervisorTaskCheckTimes.put(supervisorTaskId, DateTimes.nowUtc());
      }
    }
  }

  /**
   * Write a segment into one of configured locations. The location to write is chosen in a round-robin manner per
   * supervisorTaskId.
   */
<<<<<<< HEAD
  public long addSegment(String supervisorTaskId, String subTaskId, DataSegment segment, File segmentDir)
      throws IOException
=======
  public void addSegment(String supervisorTaskId, String subTaskId, DataSegment segment, File segmentFile)
>>>>>>> 9ca05b6d
  {
    // Get or create the location iterator for supervisorTask.
    final Iterator<StorageLocation> iterator = locationIterators.computeIfAbsent(
        supervisorTaskId,
        k -> {
          final Iterator<StorageLocation> cyclicIterator = Iterators.cycle(shuffleDataLocations);
          // Random start of the iterator
          final int random = ThreadLocalRandom.current().nextInt(shuffleDataLocations.size());
          IntStream.range(0, random).forEach(i -> cyclicIterator.next());
          return cyclicIterator;
        }
    );

    // Create a zipped segment in a temp directory.
    final File taskTempDir = taskConfig.getTaskTempDir(subTaskId);
    if (taskTempDir.mkdirs()) {
      taskTempDir.deleteOnExit();
    }
    final File tempZippedFile = new File(taskTempDir, segment.getId().toString());
    final long unzippedSizeBytes = CompressionUtils.zip(segmentDir, tempZippedFile, true);
    if (unzippedSizeBytes == 0) {
      throw new IOE(
          "Read 0 bytes from segmentDir[%s]",
          segmentDir.getAbsolutePath()
      );
    }

    // Try copying the zipped segment to one of storage locations
    for (int i = 0; i < shuffleDataLocations.size(); i++) {
      final StorageLocation location = iterator.next();
      final File destFile = new File(
          getPartitionDir(location, supervisorTaskId, segment.getInterval(), segment.getShardSpec().getPartitionNum()),
          subTaskId
      );
      if (location.reserve(destFile, segment.getId().toString(), tempZippedFile.length())) {
        try {
          FileUtils.forceMkdirParent(destFile);
          StreamUtils.retryCopy(
              Files.asByteSource(tempZippedFile),
              Files.asByteSink(destFile),
              t -> !(t instanceof InterruptedException) && !(t instanceof CancellationException) && (t instanceof Exception),
              DEFAULT_FILE_COPY_RETRY_COUNT
          );
          if (!tempZippedFile.delete()) {
            log.warn("Couldn't delete file[%s]", tempZippedFile.getAbsolutePath());
          }
          return unzippedSizeBytes;
        }
        catch (Exception e) {
          // Print only log here to try other locations as well.
          log.warn(e, "Failed to write segmentFile at [%s]", destFile);
          location.removeFile(tempZippedFile);
        }
      }
    }
    throw new ISE("Can't find location to handle segment[%s]", segment);
  }

  public List<File> findPartitionFiles(String supervisorTaskId, Interval interval, int partitionId)
  {
    for (StorageLocation location : shuffleDataLocations) {
      final File partitionDir = new File(location.getPath(), getPartitionDir(supervisorTaskId, interval, partitionId));
      if (partitionDir.exists()) {
        supervisorTaskCheckTimes.put(supervisorTaskId, DateTimes.nowUtc());
        final File[] segmentFiles = partitionDir.listFiles();
        return segmentFiles == null ? Collections.emptyList() : Arrays.asList(segmentFiles);
      }
    }

    return Collections.emptyList();
  }

  public void deletePartitions(String supervisorTaskId) throws IOException
  {
    for (StorageLocation location : shuffleDataLocations) {
      final File supervisorTaskPath = new File(location.getPath(), supervisorTaskId);
      if (supervisorTaskPath.exists()) {
        log.info("Cleaning up [%s]", supervisorTaskPath);
        for (File eachFile : FileUtils.listFiles(supervisorTaskPath, null, true)) {
          location.removeFile(eachFile);
        }
        FileUtils.forceDelete(supervisorTaskPath);
      }
    }
    supervisorTaskCheckTimes.remove(supervisorTaskId);
  }

<<<<<<< HEAD
  private static File getPartitionDir(
      StorageLocation location,
=======
  /**
   * Iterate through the given storage locations to find one which can handle the given segment.
   */
  public static void addSegment(
      Iterator<StorageLocation> cyclicIterator,
      int numLocations,
      String supervisorTaskId,
      String subTaskId,
      DataSegment segment,
      File segmentFile
  )
  {
    for (int i = 0; i < numLocations; i++) {
      final StorageLocation location = cyclicIterator.next();
      final File destFile = location.reserve(
          getPartitionFilePath(
              supervisorTaskId,
              subTaskId,
              segment.getInterval(),
              segment.getShardSpec().getPartitionNum()
          ),
          segment.getId(),
          segmentFile.length()
      );
      if (destFile != null) {
        try {
          FileUtils.forceMkdirParent(destFile);
          final long copiedBytes = Files.asByteSource(segmentFile).copyTo(Files.asByteSink(destFile));
          if (copiedBytes == 0) {
            throw new IOE(
                "0 bytes copied after copying a segment file from [%s] to [%s]",
                segmentFile.getAbsolutePath(),
                destFile.getAbsolutePath()
            );
          } else {
            return;
          }
        }
        catch (Exception e) {
          // Only log here to try other locations as well.
          log.warn(e, "Failed to write segmentFile at [%s]", destFile);
          location.removeFile(segmentFile);
        }
      }
    }
    throw new ISE("Can't find location to handle segment[%s]", segment);
  }

  private static String getPartitionFilePath(
>>>>>>> 9ca05b6d
      String supervisorTaskId,
      String subTaskId,
      Interval interval,
      int partitionId
  )
  {
    return Paths.get(getPartitionDir(supervisorTaskId, interval, partitionId), subTaskId).toString();
  }

  private static String getPartitionDir(
      String supervisorTaskId,
      Interval interval,
      int partitionId
  )
  {
    return Paths.get(
        supervisorTaskId,
        interval.getStart().toString(),
        interval.getEnd().toString(),
        String.valueOf(partitionId)
    ).toString();
  }
}<|MERGE_RESOLUTION|>--- conflicted
+++ resolved
@@ -47,6 +47,7 @@
 import javax.annotation.Nullable;
 import java.io.File;
 import java.io.IOException;
+import java.nio.file.Path;
 import java.nio.file.Paths;
 import java.util.Arrays;
 import java.util.Collections;
@@ -174,6 +175,7 @@
   private void discoverSupervisorTaskPartitions()
   {
     for (StorageLocation location : shuffleDataLocations) {
+      final Path localtionPath = location.getPath().toPath().toAbsolutePath();
       final MutableInt numDiscovered = new MutableInt(0);
       final File[] dirsPerSupervisorTask = location.getPath().listFiles();
       if (dirsPerSupervisorTask != null) {
@@ -183,7 +185,15 @@
               supervisorTaskId,
               k -> {
                 for (File eachFile : FileUtils.listFiles(supervisorTaskDir, null, true)) {
-                  if (!location.reserve(eachFile, eachFile.getName(), eachFile.length())) {
+                  final String relativeSegmentPath = localtionPath
+                      .relativize(eachFile.toPath().toAbsolutePath())
+                      .toString();
+                  final File reservedFile = location.reserve(
+                      relativeSegmentPath,
+                      eachFile.getName(),
+                      eachFile.length()
+                  );
+                  if (reservedFile == null) {
                     log.warn("Can't add a discovered partition[%s]", eachFile.getAbsolutePath());
                   }
                 }
@@ -241,12 +251,8 @@
    * Write a segment into one of configured locations. The location to write is chosen in a round-robin manner per
    * supervisorTaskId.
    */
-<<<<<<< HEAD
   public long addSegment(String supervisorTaskId, String subTaskId, DataSegment segment, File segmentDir)
       throws IOException
-=======
-  public void addSegment(String supervisorTaskId, String subTaskId, DataSegment segment, File segmentFile)
->>>>>>> 9ca05b6d
   {
     // Get or create the location iterator for supervisorTask.
     final Iterator<StorageLocation> iterator = locationIterators.computeIfAbsent(
@@ -277,11 +283,14 @@
     // Try copying the zipped segment to one of storage locations
     for (int i = 0; i < shuffleDataLocations.size(); i++) {
       final StorageLocation location = iterator.next();
-      final File destFile = new File(
-          getPartitionDir(location, supervisorTaskId, segment.getInterval(), segment.getShardSpec().getPartitionNum()),
-          subTaskId
+      final String partitionFilePath = getPartitionFilePath(
+          supervisorTaskId,
+          subTaskId,
+          segment.getInterval(),
+          segment.getShardSpec().getPartitionNum()
       );
-      if (location.reserve(destFile, segment.getId().toString(), tempZippedFile.length())) {
+      final File destFile = location.reserve(partitionFilePath, segment.getId().toString(), tempZippedFile.length());
+      if (destFile != null) {
         try {
           FileUtils.forceMkdirParent(destFile);
           StreamUtils.retryCopy(
@@ -296,7 +305,7 @@
           return unzippedSizeBytes;
         }
         catch (Exception e) {
-          // Print only log here to try other locations as well.
+          // Only log here to try other locations as well.
           log.warn(e, "Failed to write segmentFile at [%s]", destFile);
           location.removeFile(tempZippedFile);
         }
@@ -334,60 +343,7 @@
     supervisorTaskCheckTimes.remove(supervisorTaskId);
   }
 
-<<<<<<< HEAD
-  private static File getPartitionDir(
-      StorageLocation location,
-=======
-  /**
-   * Iterate through the given storage locations to find one which can handle the given segment.
-   */
-  public static void addSegment(
-      Iterator<StorageLocation> cyclicIterator,
-      int numLocations,
-      String supervisorTaskId,
-      String subTaskId,
-      DataSegment segment,
-      File segmentFile
-  )
-  {
-    for (int i = 0; i < numLocations; i++) {
-      final StorageLocation location = cyclicIterator.next();
-      final File destFile = location.reserve(
-          getPartitionFilePath(
-              supervisorTaskId,
-              subTaskId,
-              segment.getInterval(),
-              segment.getShardSpec().getPartitionNum()
-          ),
-          segment.getId(),
-          segmentFile.length()
-      );
-      if (destFile != null) {
-        try {
-          FileUtils.forceMkdirParent(destFile);
-          final long copiedBytes = Files.asByteSource(segmentFile).copyTo(Files.asByteSink(destFile));
-          if (copiedBytes == 0) {
-            throw new IOE(
-                "0 bytes copied after copying a segment file from [%s] to [%s]",
-                segmentFile.getAbsolutePath(),
-                destFile.getAbsolutePath()
-            );
-          } else {
-            return;
-          }
-        }
-        catch (Exception e) {
-          // Only log here to try other locations as well.
-          log.warn(e, "Failed to write segmentFile at [%s]", destFile);
-          location.removeFile(segmentFile);
-        }
-      }
-    }
-    throw new ISE("Can't find location to handle segment[%s]", segment);
-  }
-
   private static String getPartitionFilePath(
->>>>>>> 9ca05b6d
       String supervisorTaskId,
       String subTaskId,
       Interval interval,
