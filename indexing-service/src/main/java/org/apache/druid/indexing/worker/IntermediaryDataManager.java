--- conflicted
+++ resolved
@@ -32,7 +32,6 @@
 import org.apache.druid.java.util.common.DateTimes;
 import org.apache.druid.java.util.common.IOE;
 import org.apache.druid.java.util.common.ISE;
-import org.apache.druid.java.util.common.StreamUtils;
 import org.apache.druid.java.util.common.concurrent.Execs;
 import org.apache.druid.java.util.common.io.Closer;
 import org.apache.druid.java.util.common.lifecycle.LifecycleStart;
@@ -57,7 +56,6 @@
 import java.util.Map;
 import java.util.Map.Entry;
 import java.util.Set;
-import java.util.concurrent.CancellationException;
 import java.util.concurrent.ConcurrentHashMap;
 import java.util.concurrent.ScheduledExecutorService;
 import java.util.concurrent.ThreadLocalRandom;
@@ -69,10 +67,10 @@
  * This class manages intermediary segments for data shuffle between native parallel index tasks.
  * In native parallel indexing, phase 1 tasks store segment files in local storage of middleManagers (or indexer)
  * and phase 2 tasks read those files via HTTP.
- * <p>
+ *
  * The directory where segment files are placed is structured as
  * {@link StorageLocation#path}/supervisorTaskId/startTimeOfSegment/endTimeOfSegment/partitionIdOfSegment.
- * <p>
+ *
  * This class provides interfaces to store, find, and remove segment files.
  * It also has a self-cleanup mechanism to clean up stale segment files. It periodically checks the last access time
  * per supervisorTask and removes its all segment files if the supervisorTask is not running anymore.
@@ -80,12 +78,7 @@
 @ManageLifecycle
 public class IntermediaryDataManager
 {
-<<<<<<< HEAD
-  private static final Logger log = new Logger(IntermediaryDataManager.class);
-  private static final int FILE_COPY_RETRY_COUNT = 3;
-=======
   private static final Logger LOG = new Logger(IntermediaryDataManager.class);
->>>>>>> 932d9aa7
 
   private final long intermediaryPartitionDiscoveryPeriodSec;
   private final long intermediaryPartitionCleanupPeriodSec;
@@ -182,11 +175,7 @@
   private void discoverSupervisorTaskPartitions()
   {
     for (StorageLocation location : shuffleDataLocations) {
-<<<<<<< HEAD
-      final Path localtionPath = location.getPath().toPath().toAbsolutePath();
-=======
       final Path locationPath = location.getPath().toPath().toAbsolutePath();
->>>>>>> 932d9aa7
       final MutableInt numDiscovered = new MutableInt(0);
       final File[] dirsPerSupervisorTask = location.getPath().listFiles();
       if (dirsPerSupervisorTask != null) {
@@ -196,28 +185,18 @@
               supervisorTaskId,
               k -> {
                 for (File eachFile : FileUtils.listFiles(supervisorTaskDir, null, true)) {
-<<<<<<< HEAD
-                  final String relativeSegmentPath = localtionPath
-                      .relativize(eachFile.toPath().toAbsolutePath())
-                      .toString();
-=======
                   final String relativeSegmentPath = locationPath
                       .relativize(eachFile.toPath().toAbsolutePath())
                       .toString();
                   // StorageLocation keeps track of how much storage capacity is being used.
                   // Newly found files should be known to the StorageLocation to keep it up to date.
->>>>>>> 932d9aa7
                   final File reservedFile = location.reserve(
                       relativeSegmentPath,
                       eachFile.getName(),
                       eachFile.length()
                   );
                   if (reservedFile == null) {
-<<<<<<< HEAD
-                    log.warn("Can't add a discovered partition[%s]", eachFile.getAbsolutePath());
-=======
                     LOG.warn("Can't add a discovered partition[%s]", eachFile.getAbsolutePath());
->>>>>>> 932d9aa7
                   }
                 }
                 numDiscovered.increment();
@@ -237,7 +216,7 @@
   /**
    * Check supervisorTask status if its partitions have not been accessed in timeout and
    * delete all partitions for the supervisorTask if it is already finished.
-   * <p>
+   *
    * Note that the overlord sends a cleanup request when a supervisorTask is finished. The below check is to trigger
    * the self-cleanup for when the cleanup request is missing.
    */
@@ -278,11 +257,7 @@
    * Write a segment into one of configured locations. The location to write is chosen in a round-robin manner per
    * supervisorTaskId.
    */
-<<<<<<< HEAD
-  public long addSegment(String supervisorTaskId, String subTaskId, DataSegment segment, File segmentDir)
-=======
   long addSegment(String supervisorTaskId, String subTaskId, DataSegment segment, File segmentDir)
->>>>>>> 932d9aa7
       throws IOException
   {
     // Get or create the location iterator for supervisorTask.
@@ -299,54 +274,6 @@
 
     // Create a zipped segment in a temp directory.
     final File taskTempDir = taskConfig.getTaskTempDir(subTaskId);
-<<<<<<< HEAD
-    if (taskTempDir.mkdirs()) {
-      taskTempDir.deleteOnExit();
-    }
-    final File tempZippedFile = new File(taskTempDir, segment.getId().toString());
-    final long unzippedSizeBytes = CompressionUtils.zip(segmentDir, tempZippedFile, true);
-    if (unzippedSizeBytes == 0) {
-      throw new IOE(
-          "Read 0 bytes from segmentDir[%s]",
-          segmentDir.getAbsolutePath()
-      );
-    }
-
-    // Try copying the zipped segment to one of storage locations
-    for (int i = 0; i < shuffleDataLocations.size(); i++) {
-      final StorageLocation location = iterator.next();
-      final String partitionFilePath = getPartitionFilePath(
-          supervisorTaskId,
-          subTaskId,
-          segment.getInterval(),
-          segment.getShardSpec().getPartitionNum()
-      );
-      final File destFile = location.reserve(partitionFilePath, segment.getId().toString(), tempZippedFile.length());
-      if (destFile != null) {
-        try {
-          FileUtils.forceMkdirParent(destFile);
-          StreamUtils.retryCopy(
-              Files.asByteSource(tempZippedFile),
-              Files.asByteSink(destFile),
-              t -> !(t instanceof InterruptedException)
-                   && !(t instanceof CancellationException)
-                   && (t instanceof Exception),
-              FILE_COPY_RETRY_COUNT
-          );
-          if (!tempZippedFile.delete()) {
-            log.warn("Couldn't delete file[%s]", tempZippedFile.getAbsolutePath());
-          }
-          return unzippedSizeBytes;
-        }
-        catch (IOException e) {
-          // Only log here to try other locations as well.
-          log.warn(e, "Failed to write segmentFile at [%s]", destFile);
-          location.removeFile(tempZippedFile);
-        }
-      }
-    }
-    throw new ISE("Can't find location to handle segment[%s]", segment);
-=======
 
     try (final Closer resourceCloser = Closer.create()) {
       if (taskTempDir.mkdirs()) {
@@ -395,7 +322,6 @@
       }
       throw new ISE("Can't find location to handle segment[%s]", segment);
     }
->>>>>>> 932d9aa7
   }
 
   @Nullable
