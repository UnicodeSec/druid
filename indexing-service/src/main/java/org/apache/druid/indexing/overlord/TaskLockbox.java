--- conflicted
+++ resolved
@@ -239,11 +239,7 @@
         case SEGMENT:
           final SegmentLock segmentLock = (SegmentLock) taskLock;
           request = new SpecificSegmentLockRequest(
-<<<<<<< HEAD
-              segmentLock.getLockType(),
-=======
               segmentLock.getType(),
->>>>>>> cf9b5183
               segmentLock.getGroupId(),
               segmentLock.getDataSource(),
               segmentLock.getInterval(),
@@ -256,11 +252,7 @@
         case TIME_CHUNK:
           final TimeChunkLock timeChunkLock = (TimeChunkLock) taskLock;
           request = new TimeChunkLockRequest(
-<<<<<<< HEAD
-              timeChunkLock.getLockType(),
-=======
               timeChunkLock.getType(),
->>>>>>> cf9b5183
               timeChunkLock.getGroupId(),
               timeChunkLock.getDataSource(),
               timeChunkLock.getInterval(),
@@ -586,11 +578,7 @@
             final List<TaskLockPosse> lockPosses = getOnlyTaskLockPosseContainingInterval(task, interval);
             // Tasks cannot enter the critical section with a shared lock
             return lockPosses.stream().map(TaskLockPosse::getTaskLock).allMatch(
-<<<<<<< HEAD
-                lock -> !lock.isRevoked() && lock.getLockType() != TaskLockType.SHARED
-=======
                 lock -> !lock.isRevoked() && lock.getType() != TaskLockType.SHARED
->>>>>>> cf9b5183
             );
           });
     }
@@ -983,7 +971,7 @@
   private static boolean isAllSharedLocks(List<TaskLockPosse> lockPosses)
   {
     return lockPosses.stream()
-                     .allMatch(taskLockPosse -> taskLockPosse.getTaskLock().getLockType().equals(TaskLockType.SHARED));
+                     .allMatch(taskLockPosse -> taskLockPosse.getTaskLock().getType().equals(TaskLockType.SHARED));
   }
 
   private static boolean isAllRevocable(List<TaskLockPosse> lockPosses, int tryLockPriority)
@@ -1029,11 +1017,7 @@
 
     boolean addTask(Task task)
     {
-<<<<<<< HEAD
-      if (taskLock.getLockType() == TaskLockType.EXCLUSIVE) {
-=======
       if (taskLock.getType() == TaskLockType.EXCLUSIVE) {
->>>>>>> cf9b5183
         Preconditions.checkArgument(
             taskLock.getGroupId().equals(task.getGroupId()),
             "groupId[%s] of task[%s] is different from the existing lockPosse's groupId[%s]",
@@ -1071,13 +1055,8 @@
 
     boolean reusableFor(LockRequest request)
     {
-<<<<<<< HEAD
-      if (taskLock.getLockType() == request.getType() && taskLock.getGranularity() == request.getGranularity()) {
-        switch (taskLock.getLockType()) {
-=======
       if (taskLock.getType() == request.getType() && taskLock.getGranularity() == request.getGranularity()) {
         switch (taskLock.getType()) {
->>>>>>> cf9b5183
           case SHARED:
             // All shared lock is not reusable. Instead, a new lock posse is created for each lock request.
             // See createOrFindLockPosse().
@@ -1097,11 +1076,7 @@
             }
             //noinspection SuspiciousIndentAfterControlStatement
           default:
-<<<<<<< HEAD
-            throw new ISE("Unknown lock type[%s]", taskLock.getLockType());
-=======
             throw new ISE("Unknown lock type[%s]", taskLock.getType());
->>>>>>> cf9b5183
         }
       }
 
