/*
 * Licensed to the Apache Software Foundation (ASF) under one
 * or more contributor license agreements.  See the NOTICE file
 * distributed with this work for additional information
 * regarding copyright ownership.  The ASF licenses this file
 * to you under the Apache License, Version 2.0 (the
 * "License"); you may not use this file except in compliance
 * with the License.  You may obtain a copy of the License at
 *
 *   http://www.apache.org/licenses/LICENSE-2.0
 *
 * Unless required by applicable law or agreed to in writing,
 * software distributed under the License is distributed on an
 * "AS IS" BASIS, WITHOUT WARRANTIES OR CONDITIONS OF ANY
 * KIND, either express or implied.  See the License for the
 * specific language governing permissions and limitations
 * under the License.
 */

package org.apache.druid.indexing.common.task.batch.parallel;

import com.google.common.base.Throwables;
import com.google.common.collect.ImmutableMap;
import com.google.common.util.concurrent.ListeningExecutorService;
import com.google.common.util.concurrent.MoreExecutors;
import org.apache.druid.client.indexing.IndexingServiceClient;
import org.apache.druid.client.indexing.NoopIndexingServiceClient;
import org.apache.druid.client.indexing.TaskStatusResponse;
import org.apache.druid.data.input.FiniteFirehoseFactory;
import org.apache.druid.data.input.InputSplit;
import org.apache.druid.data.input.impl.CSVParseSpec;
import org.apache.druid.data.input.impl.DimensionsSpec;
import org.apache.druid.data.input.impl.ParseSpec;
import org.apache.druid.data.input.impl.TimestampSpec;
import org.apache.druid.indexer.RunnerTaskState;
import org.apache.druid.indexer.TaskLocation;
import org.apache.druid.indexer.TaskState;
import org.apache.druid.indexer.TaskStatus;
import org.apache.druid.indexer.TaskStatusPlus;
import org.apache.druid.indexing.common.TaskInfoProvider;
import org.apache.druid.indexing.common.TaskToolbox;
import org.apache.druid.indexing.common.actions.TaskActionClient;
import org.apache.druid.indexing.common.stats.DropwizardRowIngestionMetersFactory;
import org.apache.druid.indexing.common.task.IndexTaskClientFactory;
import org.apache.druid.indexing.common.task.IngestionTestBase;
import org.apache.druid.indexing.common.task.NoopTestTaskReportFileWriter;
import org.apache.druid.indexing.common.task.Task;
import org.apache.druid.indexing.common.task.TaskResource;
<<<<<<< HEAD
import org.apache.druid.indexing.worker.IntermediaryDataManager;
=======
import org.apache.druid.indexing.common.task.TestAppenderatorsManager;
>>>>>>> 802592cf
import org.apache.druid.java.util.common.DateTimes;
import org.apache.druid.java.util.common.ISE;
import org.apache.druid.java.util.common.concurrent.Execs;
import org.apache.druid.segment.loading.LocalDataSegmentPusher;
import org.apache.druid.segment.loading.LocalDataSegmentPusherConfig;
import org.apache.druid.segment.loading.NoopDataSegmentKiller;
import org.apache.druid.segment.realtime.appenderator.SegmentIdWithShardSpec;
import org.apache.druid.segment.realtime.firehose.NoopChatHandlerProvider;
import org.apache.druid.server.DruidNode;
import org.apache.druid.server.security.AllowAllAuthorizer;
import org.apache.druid.server.security.Authorizer;
import org.apache.druid.server.security.AuthorizerMapper;
import org.joda.time.DateTime;
import org.joda.time.Duration;
import org.junit.Rule;
import org.junit.rules.TemporaryFolder;

import javax.annotation.Nullable;
import java.io.File;
import java.io.IOException;
import java.util.ArrayList;
import java.util.Arrays;
import java.util.Iterator;
import java.util.Map;
import java.util.concurrent.ConcurrentHashMap;
import java.util.concurrent.ConcurrentMap;
import java.util.concurrent.ExecutionException;
import java.util.concurrent.Future;

public class AbstractParallelIndexSupervisorTaskTest extends IngestionTestBase
{
  static final ParseSpec DEFAULT_PARSE_SPEC = new CSVParseSpec(
      new TimestampSpec(
          "ts",
          "auto",
          null
      ),
      new DimensionsSpec(
          DimensionsSpec.getDefaultSchemas(Arrays.asList("ts", "dim")),
          new ArrayList<>(),
          new ArrayList<>()
      ),
      null,
      Arrays.asList("ts", "dim", "val"),
      false,
      0
  );

  TaskActionClient actionClient;
  LocalIndexingServiceClient indexingServiceClient;
  TaskToolbox toolbox;
  File localDeepStorage;

  @Rule
  public final TemporaryFolder temporaryFolder = new TemporaryFolder();

  class LocalIndexingServiceClient extends NoopIndexingServiceClient
  {
    private final ConcurrentMap<String, Future<TaskStatus>> tasks = new ConcurrentHashMap<>();
    private final ListeningExecutorService service = MoreExecutors.listeningDecorator(
        Execs.multiThreaded(5, "parallel-index-supervisor-task-test-%d")
    );

    @Override
    public String runTask(Object taskObject)
    {
      final ParallelIndexSubTask subTask = (ParallelIndexSubTask) taskObject;
      tasks.put(subTask.getId(), service.submit(() -> {
        try {
          final TaskToolbox toolbox = createTaskToolbox(subTask);
          if (subTask.isReady(toolbox.getTaskActionClient())) {
            return subTask.run(toolbox);
          } else {
            throw new ISE("task[%s] is not ready", subTask.getId());
          }
        }
        catch (Exception e) {
          throw new RuntimeException(e);
        }
      }));
      return subTask.getId();
    }

    @Override
    public TaskStatusResponse getTaskStatus(String taskId)
    {
      final Future<TaskStatus> taskStatusFuture = tasks.get(taskId);
      if (taskStatusFuture != null) {
        try {
          if (taskStatusFuture.isDone()) {
            final TaskStatus taskStatus = taskStatusFuture.get();
            return new TaskStatusResponse(
                taskId,
                new TaskStatusPlus(
                    taskId,
                    "index_sub",
                    DateTimes.EPOCH,
                    DateTimes.EPOCH,
                    taskStatus.getStatusCode(),
                    RunnerTaskState.NONE,
                    -1L,
                    TaskLocation.unknown(),
                    null,
                    null
                )
            );
          } else {
            return new TaskStatusResponse(
                taskId,
                new TaskStatusPlus(
                    taskId,
                    "index_sub",
                    DateTimes.EPOCH,
                    DateTimes.EPOCH,
                    TaskState.RUNNING,
                    RunnerTaskState.RUNNING,
                    -1L,
                    TaskLocation.unknown(),
                    null,
                    null
                )
            );
          }
        }
        catch (InterruptedException | ExecutionException e) {
          // We don't have a way to pass this exception to the supervisorTask yet..
          // So, let's print it here.
          System.err.println(Throwables.getStackTraceAsString(e));
          return new TaskStatusResponse(
              taskId,
              new TaskStatusPlus(
                  taskId,
                  "index_sub",
                  DateTimes.EPOCH,
                  DateTimes.EPOCH,
                  TaskState.FAILED,
                  RunnerTaskState.NONE,
                  -1L,
                  TaskLocation.unknown(),
                  null,
                  null
              )
          );
        }
      } else {
        return new TaskStatusResponse(taskId, null);
      }
    }

    @Override
    public String killTask(String taskId)
    {
      final Future<TaskStatus> taskStatusFuture = tasks.remove(taskId);
      if (taskStatusFuture != null) {
        taskStatusFuture.cancel(true);
        return taskId;
      } else {
        return null;
      }
    }

    void shutdown()
    {
      service.shutdownNow();
    }
  }

  TaskToolbox createTaskToolbox(Task task) throws IOException
  {
    return new TaskToolbox(
        null,
        new DruidNode("druid/middlemanager", "localhost", false, 8091, null, true, false),
        actionClient,
        null,
        new LocalDataSegmentPusher(
            new LocalDataSegmentPusherConfig()
            {
              @Override
              public File getStorageDirectory()
              {
                return localDeepStorage;
              }
            }
        ),
        new NoopDataSegmentKiller(),
        null,
        null,
        null,
        null,
        null,
        null,
        null,
        null,
        null,
        getObjectMapper(),
        temporaryFolder.newFolder(task.getId()),
        getIndexIO(),
        null,
        null,
        null,
        getIndexMerger(),
        null,
        null,
        null,
        null,
<<<<<<< HEAD
        new NoopTestTaskFileWriter(),
        new IntermediaryDataManager(null, null, null) // TODO: fill properly
=======
        new NoopTestTaskReportFileWriter()
>>>>>>> 802592cf
    );
  }

  static class TestParallelIndexSupervisorTask extends ParallelIndexSupervisorTask
  {
    TestParallelIndexSupervisorTask(
        String id,
        TaskResource taskResource,
        ParallelIndexIngestionSpec ingestionSchema,
        Map<String, Object> context,
        IndexingServiceClient indexingServiceClient
    )
    {
      super(
          id,
          taskResource,
          ingestionSchema,
          context,
          indexingServiceClient,
          new NoopChatHandlerProvider(),
          new AuthorizerMapper(ImmutableMap.of())
          {
            @Override
            public Authorizer getAuthorizer(String name)
            {
              return new AllowAllAuthorizer();
            }
          },
          new DropwizardRowIngestionMetersFactory(),
          new TestAppenderatorsManager()
      );
    }
  }

  static class TestSinglePhaseParallelIndexTaskRunner extends SinglePhaseParallelIndexTaskRunner
  {
    TestSinglePhaseParallelIndexTaskRunner(
        TaskToolbox toolbox,
        String taskId,
        String groupId,
        ParallelIndexIngestionSpec ingestionSchema,
        Map<String, Object> context,
        @Nullable IndexingServiceClient indexingServiceClient
    )
    {
      super(
          toolbox,
          taskId,
          groupId,
          ingestionSchema,
          context,
          indexingServiceClient
      );
    }

    @Override
    Iterator<SubTaskSpec<ParallelIndexSubTask>> subTaskSpecIterator() throws IOException
    {
      final FiniteFirehoseFactory baseFirehoseFactory = (FiniteFirehoseFactory) getIngestionSchema()
          .getIOConfig()
          .getFirehoseFactory();
      return baseFirehoseFactory.getSplits().map(split -> {
        try {
          // taskId is suffixed by the current time and this sleep is to make sure that every sub task has different id
          Thread.sleep(10);
        }
        catch (InterruptedException e) {
          throw new RuntimeException(e);
        }
        return newTaskSpec((InputSplit<?>) split);
      }).iterator();
    }
  }

  static class LocalParallelIndexTaskClientFactory implements IndexTaskClientFactory<ParallelIndexTaskClient>
  {
    private final ParallelIndexSupervisorTask supervisorTask;

    LocalParallelIndexTaskClientFactory(ParallelIndexSupervisorTask supervisorTask)
    {
      this.supervisorTask = supervisorTask;
    }

    @Override
    public ParallelIndexTaskClient build(
        TaskInfoProvider taskInfoProvider,
        String callerId,
        int numThreads,
        Duration httpTimeout,
        long numRetries
    )
    {
      return new LocalParallelIndexTaskClient(callerId, supervisorTask);
    }
  }

  static class LocalParallelIndexTaskClient extends ParallelIndexTaskClient
  {
    private final ParallelIndexSupervisorTask supervisorTask;

    LocalParallelIndexTaskClient(String callerId, ParallelIndexSupervisorTask supervisorTask)
    {
      super(null, null, null, null, callerId, 0);
      this.supervisorTask = supervisorTask;
    }

    @Override
    public SegmentIdWithShardSpec allocateSegment(String supervisorTaskId, DateTime timestamp) throws IOException
    {
      return supervisorTask.allocateNewSegment(timestamp);
    }

    @Override
    public void report(String supervisorTaskId, SubTaskReport report)
    {
      supervisorTask.getRunner().collectReport(report);
    }
  }
}<|MERGE_RESOLUTION|>--- conflicted
+++ resolved
@@ -46,11 +46,8 @@
 import org.apache.druid.indexing.common.task.NoopTestTaskReportFileWriter;
 import org.apache.druid.indexing.common.task.Task;
 import org.apache.druid.indexing.common.task.TaskResource;
-<<<<<<< HEAD
+import org.apache.druid.indexing.common.task.TestAppenderatorsManager;
 import org.apache.druid.indexing.worker.IntermediaryDataManager;
-=======
-import org.apache.druid.indexing.common.task.TestAppenderatorsManager;
->>>>>>> 802592cf
 import org.apache.druid.java.util.common.DateTimes;
 import org.apache.druid.java.util.common.ISE;
 import org.apache.druid.java.util.common.concurrent.Execs;
@@ -256,12 +253,8 @@
         null,
         null,
         null,
-<<<<<<< HEAD
-        new NoopTestTaskFileWriter(),
+        new NoopTestTaskReportFileWriter(),
         new IntermediaryDataManager(null, null, null) // TODO: fill properly
-=======
-        new NoopTestTaskReportFileWriter()
->>>>>>> 802592cf
     );
   }
 
