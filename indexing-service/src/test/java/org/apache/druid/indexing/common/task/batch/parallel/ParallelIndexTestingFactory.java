/*
 * Licensed to the Apache Software Foundation (ASF) under one
 * or more contributor license agreements.  See the NOTICE file
 * distributed with this work for additional information
 * regarding copyright ownership.  The ASF licenses this file
 * to you under the Apache License, Version 2.0 (the
 * "License"); you may not use this file except in compliance
 * with the License.  You may obtain a copy of the License at
 *
 *   http://www.apache.org/licenses/LICENSE-2.0
 *
 * Unless required by applicable law or agreed to in writing,
 * software distributed under the License is distributed on an
 * "AS IS" BASIS, WITHOUT WARRANTIES OR CONDITIONS OF ANY
 * KIND, either express or implied.  See the License for the
 * specific language governing permissions and limitations
 * under the License.
 */

package org.apache.druid.indexing.common.task.batch.parallel;

import com.fasterxml.jackson.core.JsonProcessingException;
import com.fasterxml.jackson.databind.ObjectMapper;
import com.google.common.collect.ImmutableList;
import com.google.common.collect.ImmutableMap;
import org.apache.druid.client.indexing.IndexingServiceClient;
import org.apache.druid.data.input.InputFormat;
import org.apache.druid.data.input.InputSource;
import org.apache.druid.data.input.impl.DimensionsSpec;
import org.apache.druid.data.input.impl.JsonInputFormat;
import org.apache.druid.data.input.impl.TimestampSpec;
import org.apache.druid.indexer.partitions.HashedPartitionsSpec;
import org.apache.druid.indexer.partitions.PartitionsSpec;
import org.apache.druid.indexer.partitions.SingleDimensionPartitionsSpec;
import org.apache.druid.indexing.common.TestUtils;
import org.apache.druid.indexing.common.task.IndexTaskClientFactory;
import org.apache.druid.indexing.common.task.TaskResource;
import org.apache.druid.java.util.common.Intervals;
import org.apache.druid.java.util.common.granularity.Granularities;
import org.apache.druid.query.aggregation.AggregatorFactory;
import org.apache.druid.segment.IndexIO;
import org.apache.druid.segment.indexing.DataSchema;
import org.apache.druid.segment.indexing.granularity.ArbitraryGranularitySpec;
import org.apache.druid.segment.indexing.granularity.GranularitySpec;
import org.apache.druid.segment.realtime.appenderator.AppenderatorsManager;
import org.apache.druid.segment.transform.TransformSpec;
import org.apache.druid.timeline.partition.BuildingHashBasedNumberedShardSpec;
import org.easymock.EasyMock;
import org.joda.time.Duration;
import org.joda.time.Interval;

import javax.annotation.Nullable;
import java.io.File;
import java.util.Collections;
import java.util.List;
import java.util.Map;

/**
 * Helper for creating objects for testing parallel indexing.
 */
class ParallelIndexTestingFactory
{
  static final String AUTOMATIC_ID = null;
  static final String ID = "id";
  static final String GROUP_ID = "group-id";
  static final TaskResource TASK_RESOURCE = null;
  static final String SUPERVISOR_TASK_ID = "supervisor-task-id";
  static final int NUM_ATTEMPTS = 1;
  static final Map<String, Object> CONTEXT = Collections.emptyMap();
  static final IndexingServiceClient INDEXING_SERVICE_CLIENT = TestUtils.INDEXING_SERVICE_CLIENT;
  static final IndexTaskClientFactory<ParallelIndexSupervisorTaskClient> TASK_CLIENT_FACTORY =
      TestUtils.TASK_CLIENT_FACTORY;
  static final AppenderatorsManager APPENDERATORS_MANAGER = TestUtils.APPENDERATORS_MANAGER;
  static final ShuffleClient SHUFFLE_CLIENT = new ShuffleClient()
  {
    @Override
    public <T, P extends PartitionLocation<T>> File fetchSegmentFile(
        File partitionDir,
        String supervisorTaskId,
        P location
    )
    {
      return null;
    }
  };
  static final List<Interval> INPUT_INTERVALS = Collections.singletonList(Intervals.ETERNITY);
  static final String TASK_EXECUTOR_HOST = "task-executor-host";
  static final int TASK_EXECUTOR_PORT = 1;
  static final boolean USE_HTTPS = true;
  static final Interval INTERVAL = Intervals.ETERNITY;
  static final int NUM_ROWS = 2;
  static final long SIZE_BYTES = 3;
  static final int PARTITION_ID = 4;
  static final String HOST = "host";
  static final int PORT = 1;
  static final String SUBTASK_ID = "subtask-id";
  private static final TestUtils TEST_UTILS = new TestUtils();
  private static final ObjectMapper NESTED_OBJECT_MAPPER = TEST_UTILS.getTestObjectMapper();
  private static final String SCHEMA_TIME = "time";
  private static final String SCHEMA_DIMENSION = "dim";
  private static final String DATASOURCE = "datasource";

  static final BuildingHashBasedNumberedShardSpec HASH_BASED_NUMBERED_SHARD_SPEC = new BuildingHashBasedNumberedShardSpec(
      PARTITION_ID,
      PARTITION_ID,
<<<<<<< HEAD
      PARTITION_ID + 1,
      PARTITION_ID,
=======
>>>>>>> 7eaed9bd
      PARTITION_ID + 1,
      Collections.singletonList("dim"),
      ParallelIndexTestingFactory.NESTED_OBJECT_MAPPER
  );

  static ObjectMapper createObjectMapper()
  {
    return TEST_UTILS.getTestObjectMapper();
  }

  static IndexIO getIndexIO()
  {
    return TEST_UTILS.getTestIndexIO();
  }

  @SuppressWarnings("SameParameterValue")
  static class TuningConfigBuilder
  {
    private PartitionsSpec partitionsSpec =
        new HashedPartitionsSpec(null, 2, null);
    private boolean forceGuaranteedRollup = true;
    private boolean logParseExceptions = false;
    private int maxParseExceptions = Integer.MAX_VALUE;

    TuningConfigBuilder partitionsSpec(PartitionsSpec partitionsSpec)
    {
      this.partitionsSpec = partitionsSpec;
      return this;
    }

    TuningConfigBuilder forceGuaranteedRollup(boolean forceGuaranteedRollup)
    {
      this.forceGuaranteedRollup = forceGuaranteedRollup;
      return this;
    }

    TuningConfigBuilder logParseExceptions(boolean logParseExceptions)
    {
      this.logParseExceptions = logParseExceptions;
      return this;
    }

    TuningConfigBuilder maxParseExceptions(int maxParseExceptions)
    {
      this.maxParseExceptions = maxParseExceptions;
      return this;
    }

    ParallelIndexTuningConfig build()
    {
      return new ParallelIndexTuningConfig(
          1,
          null,
          3,
          4L,
          5L,
          6,
          null,
          partitionsSpec,
          null,
          null,
          10,
          forceGuaranteedRollup,
          false,
          14L,
          null,
          null,
          16,
          17,
          18L,
          Duration.ZERO,
          20,
          21,
          22,
          logParseExceptions,
          maxParseExceptions,
          25
      );
    }
  }

  static DataSchema createDataSchema(List<Interval> granularitySpecInputIntervals)
  {
    GranularitySpec granularitySpec = new ArbitraryGranularitySpec(Granularities.DAY, granularitySpecInputIntervals);
    TimestampSpec timestampSpec = new TimestampSpec(SCHEMA_TIME, "auto", null);
    DimensionsSpec dimensionsSpec = new DimensionsSpec(
        DimensionsSpec.getDefaultSchemas(ImmutableList.of(SCHEMA_DIMENSION)),
        null,
        null
    );

    return new DataSchema(
        DATASOURCE,
        timestampSpec,
        dimensionsSpec,
        new AggregatorFactory[]{},
        granularitySpec,
        TransformSpec.NONE,
        null,
        NESTED_OBJECT_MAPPER
    );
  }

  static ParallelIndexIngestionSpec createIngestionSpec(
      InputSource inputSource,
      InputFormat inputFormat,
      ParallelIndexTuningConfig tuningConfig,
      DataSchema dataSchema
  )
  {
    ParallelIndexIOConfig ioConfig = new ParallelIndexIOConfig(null, inputSource, inputFormat, false);

    return new ParallelIndexIngestionSpec(dataSchema, ioConfig, tuningConfig);
  }

  static class SingleDimensionPartitionsSpecBuilder
  {
    @Nullable
    private String partitionDimension = SCHEMA_DIMENSION;
    private boolean assumeGrouped = false;

    SingleDimensionPartitionsSpecBuilder partitionDimension(@Nullable String partitionDimension)
    {
      this.partitionDimension = partitionDimension;
      return this;
    }

    SingleDimensionPartitionsSpecBuilder assumeGrouped(boolean assumeGrouped)
    {
      this.assumeGrouped = assumeGrouped;
      return this;
    }

    SingleDimensionPartitionsSpec build()
    {
      return new SingleDimensionPartitionsSpec(
          1,
          null,
          partitionDimension,
          assumeGrouped
      );
    }
  }

  static IndexTaskClientFactory<ParallelIndexSupervisorTaskClient> createTaskClientFactory()
  {
    return (taskInfoProvider, callerId, numThreads, httpTimeout, numRetries) -> createTaskClient();
  }

  private static ParallelIndexSupervisorTaskClient createTaskClient()
  {
    ParallelIndexSupervisorTaskClient taskClient = EasyMock.niceMock(ParallelIndexSupervisorTaskClient.class);
    EasyMock.replay(taskClient);
    return taskClient;
  }

  static String createRow(long timestamp, Object dimensionValue)
  {
    try {
      return NESTED_OBJECT_MAPPER.writeValueAsString(ImmutableMap.of(
          SCHEMA_TIME, timestamp,
          SCHEMA_DIMENSION, dimensionValue
      ));
    }
    catch (JsonProcessingException e) {
      throw new RuntimeException(e);
    }
  }

  static InputFormat getInputFormat()
  {
    return new JsonInputFormat(null, null, null);
  }
}<|MERGE_RESOLUTION|>--- conflicted
+++ resolved
@@ -103,11 +103,6 @@
   static final BuildingHashBasedNumberedShardSpec HASH_BASED_NUMBERED_SHARD_SPEC = new BuildingHashBasedNumberedShardSpec(
       PARTITION_ID,
       PARTITION_ID,
-<<<<<<< HEAD
-      PARTITION_ID + 1,
-      PARTITION_ID,
-=======
->>>>>>> 7eaed9bd
       PARTITION_ID + 1,
       Collections.singletonList("dim"),
       ParallelIndexTestingFactory.NESTED_OBJECT_MAPPER
