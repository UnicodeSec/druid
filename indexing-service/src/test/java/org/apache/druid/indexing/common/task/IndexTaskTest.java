/*
 * Licensed to the Apache Software Foundation (ASF) under one
 * or more contributor license agreements.  See the NOTICE file
 * distributed with this work for additional information
 * regarding copyright ownership.  The ASF licenses this file
 * to you under the Apache License, Version 2.0 (the
 * "License"); you may not use this file except in compliance
 * with the License.  You may obtain a copy of the License at
 *
 *   http://www.apache.org/licenses/LICENSE-2.0
 *
 * Unless required by applicable law or agreed to in writing,
 * software distributed under the License is distributed on an
 * "AS IS" BASIS, WITHOUT WARRANTIES OR CONDITIONS OF ANY
 * KIND, either express or implied.  See the License for the
 * specific language governing permissions and limitations
 * under the License.
 */

package org.apache.druid.indexing.common.task;

import com.fasterxml.jackson.core.JsonProcessingException;
import com.fasterxml.jackson.core.type.TypeReference;
import com.fasterxml.jackson.databind.ObjectMapper;
import com.google.common.collect.ImmutableList;
import com.google.common.collect.ImmutableMap;
import com.google.common.collect.ImmutableSet;
import com.google.common.collect.Sets;
import com.google.common.io.Files;
import org.apache.druid.data.input.impl.CSVParseSpec;
import org.apache.druid.data.input.impl.DimensionsSpec;
import org.apache.druid.data.input.impl.FloatDimensionSchema;
import org.apache.druid.data.input.impl.JSONParseSpec;
import org.apache.druid.data.input.impl.LongDimensionSchema;
import org.apache.druid.data.input.impl.ParseSpec;
import org.apache.druid.data.input.impl.StringDimensionSchema;
import org.apache.druid.data.input.impl.StringInputRowParser;
import org.apache.druid.data.input.impl.TimestampSpec;
import org.apache.druid.indexer.TaskState;
import org.apache.druid.indexer.TaskStatus;
import org.apache.druid.indexing.common.IngestionStatsAndErrorsTaskReportData;
import org.apache.druid.indexing.common.TaskReport;
import org.apache.druid.indexing.common.actions.SegmentAllocateAction;
import org.apache.druid.indexing.common.stats.RowIngestionMeters;
import org.apache.druid.indexing.common.stats.RowIngestionMetersFactory;
import org.apache.druid.indexing.common.task.IndexTask.IndexIngestionSpec;
import org.apache.druid.indexing.common.task.IndexTask.IndexTuningConfig;
import org.apache.druid.java.util.common.Intervals;
import org.apache.druid.java.util.common.Pair;
import org.apache.druid.java.util.common.StringUtils;
import org.apache.druid.java.util.common.granularity.Granularities;
import org.apache.druid.java.util.common.guava.Sequence;
import org.apache.druid.math.expr.ExprMacroTable;
import org.apache.druid.query.aggregation.AggregatorFactory;
import org.apache.druid.query.aggregation.LongSumAggregatorFactory;
import org.apache.druid.query.dimension.DefaultDimensionSpec;
import org.apache.druid.query.filter.SelectorDimFilter;
import org.apache.druid.segment.Cursor;
import org.apache.druid.segment.DimensionSelector;
import org.apache.druid.segment.IndexIO;
import org.apache.druid.segment.IndexMergerV9;
import org.apache.druid.segment.IndexSpec;
import org.apache.druid.segment.QueryableIndexStorageAdapter;
import org.apache.druid.segment.VirtualColumns;
import org.apache.druid.segment.indexing.DataSchema;
import org.apache.druid.segment.indexing.granularity.ArbitraryGranularitySpec;
import org.apache.druid.segment.indexing.granularity.GranularitySpec;
import org.apache.druid.segment.indexing.granularity.UniformGranularitySpec;
import org.apache.druid.segment.loading.SegmentLoader;
import org.apache.druid.segment.loading.SegmentLoaderConfig;
import org.apache.druid.segment.loading.SegmentLoaderLocalCacheManager;
import org.apache.druid.segment.loading.StorageLocationConfig;
import org.apache.druid.segment.realtime.firehose.LocalFirehoseFactory;
import org.apache.druid.segment.realtime.firehose.WindowedStorageAdapter;
import org.apache.druid.segment.transform.ExpressionTransform;
import org.apache.druid.segment.transform.TransformSpec;
import org.apache.druid.server.security.AuthTestUtils;
import org.apache.druid.timeline.DataSegment;
import org.apache.druid.timeline.partition.HashBasedNumberedShardSpec;
import org.apache.druid.timeline.partition.NoneShardSpec;
import org.apache.druid.timeline.partition.NumberedShardSpec;
import org.joda.time.Interval;
import org.junit.Assert;
import org.junit.Before;
import org.junit.Rule;
import org.junit.Test;
import org.junit.rules.ExpectedException;
import org.junit.rules.TemporaryFolder;

import javax.annotation.Nullable;
import java.io.BufferedWriter;
import java.io.File;
import java.io.IOException;
import java.nio.charset.StandardCharsets;
import java.util.ArrayList;
import java.util.Arrays;
import java.util.Collections;
import java.util.HashSet;
import java.util.List;
import java.util.Map;
import java.util.Set;

// TODO: change segmentGranularity
public class IndexTaskTest extends IngestionTestBase
{
  @Rule
  public TemporaryFolder temporaryFolder = new TemporaryFolder();

  @Rule
  public ExpectedException expectedException = ExpectedException.none();

  private static final ParseSpec DEFAULT_PARSE_SPEC = new CSVParseSpec(
      new TimestampSpec(
          "ts",
          "auto",
          null
      ),
      new DimensionsSpec(
          DimensionsSpec.getDefaultSchemas(Arrays.asList("ts", "dim")),
          new ArrayList<>(),
          new ArrayList<>()
      ),
      null,
      Arrays.asList("ts", "dim", "val"),
      false,
      0
  );

  private SegmentLoader segmentLoader;

  private static final IndexSpec indexSpec = new IndexSpec();
  private final ObjectMapper jsonMapper;
  private IndexMergerV9 indexMergerV9;
  private IndexIO indexIO;
  private RowIngestionMetersFactory rowIngestionMetersFactory;
  private TestTaskRunner taskRunner;

  public IndexTaskTest()
  {
    jsonMapper = getObjectMapper();

    indexMergerV9 = getIndexMerger();
    indexIO = getIndexIO();
    rowIngestionMetersFactory = getRowIngestionMetersFactory();
  }

  @Before
  public void setup() throws IOException
  {
    final File cacheDir = temporaryFolder.newFolder();
    segmentLoader = new SegmentLoaderLocalCacheManager(
        indexIO,
        new SegmentLoaderConfig()
        {
          @Override
          public List<StorageLocationConfig> getLocations()
          {
            return Collections.singletonList(
                new StorageLocationConfig().setPath(cacheDir)
            );
          }
        },
        jsonMapper
    );
    taskRunner = new TestTaskRunner();
  }

  @Test
  public void testDeterminePartitions() throws Exception
  {
    File tmpDir = temporaryFolder.newFolder();

    File tmpFile = File.createTempFile("druid", "index", tmpDir);

    try (BufferedWriter writer = Files.newWriter(tmpFile, StandardCharsets.UTF_8)) {
      writer.write("2014-01-01T00:00:10Z,a,1\n");
      writer.write("2014-01-01T01:00:20Z,b,1\n");
      writer.write("2014-01-01T02:00:30Z,c,1\n");
    }

    IndexTask indexTask = new IndexTask(
        null,
        null,
        createIngestionSpec(
            jsonMapper,
            tmpDir,
            null,
            null,
            createTuningConfigWithMaxRowsPerSegment(2, false, true),
            false
        ),
        null,
        AuthTestUtils.TEST_AUTHORIZER_MAPPER,
        null,
        rowIngestionMetersFactory
    );

    final List<DataSegment> segments = runTask(indexTask).rhs;

    Assert.assertEquals(2, segments.size());

    Assert.assertEquals("test", segments.get(0).getDataSource());
    Assert.assertEquals(Intervals.of("2014/P1D"), segments.get(0).getInterval());
    Assert.assertEquals(HashBasedNumberedShardSpec.class, segments.get(0).getShardSpec().getClass());
    Assert.assertEquals(0, segments.get(0).getShardSpec().getPartitionNum());
    Assert.assertEquals(2, ((NumberedShardSpec) segments.get(0).getShardSpec()).getPartitions());
    Assert.assertEquals(ImmutableSet.of(0, 1), new HashSet<>(segments.get(0).getAtomicUpdateGroup()));

    Assert.assertEquals("test", segments.get(1).getDataSource());
    Assert.assertEquals(Intervals.of("2014/P1D"), segments.get(1).getInterval());
    Assert.assertEquals(HashBasedNumberedShardSpec.class, segments.get(1).getShardSpec().getClass());
    Assert.assertEquals(1, segments.get(1).getShardSpec().getPartitionNum());
    Assert.assertEquals(2, ((NumberedShardSpec) segments.get(1).getShardSpec()).getPartitions());
    Assert.assertEquals(ImmutableSet.of(0, 1), new HashSet<>(segments.get(1).getAtomicUpdateGroup()));
  }

  @Test
  public void testForceExtendableShardSpecs() throws Exception
  {
    File tmpDir = temporaryFolder.newFolder();

    File tmpFile = File.createTempFile("druid", "index", tmpDir);

    try (BufferedWriter writer = Files.newWriter(tmpFile, StandardCharsets.UTF_8)) {
      writer.write("2014-01-01T00:00:10Z,a,1\n");
      writer.write("2014-01-01T01:00:20Z,b,1\n");
      writer.write("2014-01-01T02:00:30Z,c,1\n");
    }

    IndexTask indexTask = new IndexTask(
        null,
        null,
        createIngestionSpec(
            jsonMapper,
            tmpDir,
            null,
            null,
            createTuningConfigWithMaxRowsPerSegment(2, true, true),
            false
        ),
        null,
        AuthTestUtils.TEST_AUTHORIZER_MAPPER,
        null,
        rowIngestionMetersFactory
    );

    Assert.assertEquals(indexTask.getId(), indexTask.getGroupId());

    final List<DataSegment> segments = runTask(indexTask).rhs;

    Assert.assertEquals(2, segments.size());

    Assert.assertEquals("test", segments.get(0).getDataSource());
    Assert.assertEquals(Intervals.of("2014/P1D"), segments.get(0).getInterval());
    Assert.assertEquals(NumberedShardSpec.class, segments.get(0).getShardSpec().getClass());
    Assert.assertEquals(0, segments.get(0).getShardSpec().getPartitionNum());
    Assert.assertEquals(ImmutableSet.of(0, 1), new HashSet<>(segments.get(0).getAtomicUpdateGroup()));

    Assert.assertEquals("test", segments.get(1).getDataSource());
    Assert.assertEquals(Intervals.of("2014/P1D"), segments.get(1).getInterval());
    Assert.assertEquals(NumberedShardSpec.class, segments.get(1).getShardSpec().getClass());
    Assert.assertEquals(1, segments.get(1).getShardSpec().getPartitionNum());
    Assert.assertEquals(ImmutableSet.of(0, 1), new HashSet<>(segments.get(1).getAtomicUpdateGroup()));
  }

  @Test
  public void testTransformSpec() throws Exception
  {
    File tmpDir = temporaryFolder.newFolder();

    File tmpFile = File.createTempFile("druid", "index", tmpDir);

    try (BufferedWriter writer = Files.newWriter(tmpFile, StandardCharsets.UTF_8)) {
      writer.write("2014-01-01T00:00:10Z,a,1\n");
      writer.write("2014-01-01T01:00:20Z,b,1\n");
      writer.write("2014-01-01T02:00:30Z,c,1\n");
    }

    IndexTask indexTask = new IndexTask(
        null,
        null,
        createIngestionSpec(
            jsonMapper,
            tmpDir,
            null,
            new TransformSpec(
                new SelectorDimFilter("dim", "b", null),
                ImmutableList.of(
                    new ExpressionTransform("dimt", "concat(dim,dim)", ExprMacroTable.nil())
                )
            ),
            null,
            createTuningConfigWithMaxRowsPerSegment(2, true, false),
            false
        ),
        null,
        AuthTestUtils.TEST_AUTHORIZER_MAPPER,
        null,
        rowIngestionMetersFactory
    );

    Assert.assertEquals(indexTask.getId(), indexTask.getGroupId());

    final List<DataSegment> segments = runTask(indexTask).rhs;

    Assert.assertEquals(1, segments.size());

    Assert.assertEquals("test", segments.get(0).getDataSource());
    Assert.assertEquals(Intervals.of("2014/P1D"), segments.get(0).getInterval());
    Assert.assertEquals(NumberedShardSpec.class, segments.get(0).getShardSpec().getClass());
    Assert.assertEquals(0, segments.get(0).getShardSpec().getPartitionNum());
    Assert.assertEquals(ImmutableSet.of(0), new HashSet<>(segments.get(0).getAtomicUpdateGroup()));
  }

  @Test
  public void testWithArbitraryGranularity() throws Exception
  {
    File tmpDir = temporaryFolder.newFolder();

    File tmpFile = File.createTempFile("druid", "index", tmpDir);

    try (BufferedWriter writer = Files.newWriter(tmpFile, StandardCharsets.UTF_8)) {
      writer.write("2014-01-01T00:00:10Z,a,1\n");
      writer.write("2014-01-01T01:00:20Z,b,1\n");
      writer.write("2014-01-01T02:00:30Z,c,1\n");
    }

    IndexTask indexTask = new IndexTask(
        null,
        null,
        createIngestionSpec(
            jsonMapper,
            tmpDir,
            null,
            new ArbitraryGranularitySpec(
                Granularities.MINUTE,
                Collections.singletonList(Intervals.of("2014-01-01/2014-01-02"))
            ),
            createTuningConfigWithMaxRowsPerSegment(10, false, true),
            false
        ),
        null,
        AuthTestUtils.TEST_AUTHORIZER_MAPPER,
        null,
        rowIngestionMetersFactory
    );

    final List<DataSegment> segments = runTask(indexTask).rhs;

    Assert.assertEquals(1, segments.size());
  }

  @Test
  public void testIntervalBucketing() throws Exception
  {
    File tmpDir = temporaryFolder.newFolder();

    File tmpFile = File.createTempFile("druid", "index", tmpDir);

    try (BufferedWriter writer = Files.newWriter(tmpFile, StandardCharsets.UTF_8)) {
      writer.write("2014-01-01T07:59:59.977Z,a,1\n");
      writer.write("2014-01-01T08:00:00.000Z,b,1\n");
    }

    IndexTask indexTask = new IndexTask(
        null,
        null,
        createIngestionSpec(
            jsonMapper,
            tmpDir,
            null,
            new UniformGranularitySpec(
                Granularities.HOUR,
                Granularities.HOUR,
                Collections.singletonList(Intervals.of("2014-01-01T08:00:00Z/2014-01-01T09:00:00Z"))
            ),
            createTuningConfigWithMaxRowsPerSegment(50, false, true),
            false
        ),
        null,
        AuthTestUtils.TEST_AUTHORIZER_MAPPER,
        null,
        rowIngestionMetersFactory
    );

    final List<DataSegment> segments = runTask(indexTask).rhs;

    Assert.assertEquals(1, segments.size());
  }

  @Test
  public void testNumShardsProvided() throws Exception
  {
    File tmpDir = temporaryFolder.newFolder();
    File tmpFile = File.createTempFile("druid", "index", tmpDir);

    try (BufferedWriter writer = Files.newWriter(tmpFile, StandardCharsets.UTF_8)) {
      writer.write("2014-01-01T00:00:10Z,a,1\n");
      writer.write("2014-01-01T01:00:20Z,b,1\n");
      writer.write("2014-01-01T02:00:30Z,c,1\n");
    }

    IndexTask indexTask = new IndexTask(
        null,
        null,
        createIngestionSpec(
            jsonMapper,
            tmpDir,
            null,
            null,
            createTuningConfigWithNumShards(1, null, false, true),
            false
        ),
        null,
        AuthTestUtils.TEST_AUTHORIZER_MAPPER,
        null,
        rowIngestionMetersFactory
    );

    final List<DataSegment> segments = runTask(indexTask).rhs;

    Assert.assertEquals(1, segments.size());

    Assert.assertEquals("test", segments.get(0).getDataSource());
    Assert.assertEquals(Intervals.of("2014/P1D"), segments.get(0).getInterval());
    Assert.assertEquals(NoneShardSpec.class, segments.get(0).getShardSpec().getClass());
    Assert.assertEquals(0, segments.get(0).getShardSpec().getPartitionNum());
    Assert.assertEquals(ImmutableSet.of(0), segments.get(0).getAtomicUpdateGroup());
  }

  @Test
  public void testNumShardsAndPartitionDimensionsProvided() throws Exception
  {
    final File tmpDir = temporaryFolder.newFolder();
    final File tmpFile = File.createTempFile("druid", "index", tmpDir);

    try (BufferedWriter writer = Files.newWriter(tmpFile, StandardCharsets.UTF_8)) {
      writer.write("2014-01-01T00:00:10Z,a,1\n");
      writer.write("2014-01-01T01:00:20Z,b,1\n");
      writer.write("2014-01-01T02:00:30Z,c,1\n");
    }

    final IndexTask indexTask = new IndexTask(
        null,
        null,
        createIngestionSpec(
            jsonMapper,
            tmpDir,
            null,
            null,
            createTuningConfigWithNumShards(2, ImmutableList.of("dim"), false, true),
            false
        ),
        null,
        AuthTestUtils.TEST_AUTHORIZER_MAPPER,
        null,
        rowIngestionMetersFactory
    );

    final List<DataSegment> segments = runTask(indexTask).rhs;

    Assert.assertEquals(2, segments.size());

    for (DataSegment segment : segments) {
      Assert.assertEquals("test", segment.getDataSource());
      Assert.assertEquals(Intervals.of("2014/P1D"), segment.getInterval());
      Assert.assertEquals(HashBasedNumberedShardSpec.class, segment.getShardSpec().getClass());

      final File segmentFile = segmentLoader.getSegmentFiles(segment);

      final WindowedStorageAdapter adapter = new WindowedStorageAdapter(
          new QueryableIndexStorageAdapter(indexIO.loadIndex(segmentFile)),
          segment.getInterval()
      );

      final Sequence<Cursor> cursorSequence = adapter.getAdapter().makeCursors(
          null,
          segment.getInterval(),
          VirtualColumns.EMPTY,
          Granularities.ALL,
          false,
          null
      );
      final List<Integer> hashes = cursorSequence
          .map(cursor -> {
            final DimensionSelector selector = cursor.getColumnSelectorFactory()
                                                     .makeDimensionSelector(new DefaultDimensionSpec("dim", "dim"));
            try {
              final int hash = HashBasedNumberedShardSpec.hash(
                  jsonMapper,
                  Collections.singletonList(selector.getObject())
              );
              cursor.advance();
              return hash;
            }
            catch (JsonProcessingException e) {
              throw new RuntimeException(e);
            }
          })
          .toList();

      Assert.assertTrue(hashes.stream().allMatch(h -> h.intValue() == hashes.get(0)));
    }
  }

  @Test
  public void testAppendToExisting() throws Exception
  {
    File tmpDir = temporaryFolder.newFolder();
    File tmpFile = File.createTempFile("druid", "index", tmpDir);

    try (BufferedWriter writer = Files.newWriter(tmpFile, StandardCharsets.UTF_8)) {
      writer.write("2014-01-01T00:00:10Z,a,1\n");
      writer.write("2014-01-01T01:00:20Z,b,1\n");
      writer.write("2014-01-01T02:00:30Z,c,1\n");
    }

    IndexTask indexTask = new IndexTask(
        null,
        null,
        createIngestionSpec(
            jsonMapper,
            tmpDir,
            null,
            null,
            createTuningConfigWithMaxRowsPerSegment(2, false, false),
            true
        ),
        null,
        AuthTestUtils.TEST_AUTHORIZER_MAPPER,
        null,
        rowIngestionMetersFactory
    );

    Assert.assertEquals("index_append_test", indexTask.getGroupId());

    final List<DataSegment> segments = runTask(indexTask).rhs;

    Assert.assertEquals(2, taskRunner.getTaskActionClient().getActionCount(SegmentAllocateAction.class));
    Assert.assertEquals(2, segments.size());

    Assert.assertEquals("test", segments.get(0).getDataSource());
    Assert.assertEquals(Intervals.of("2014/P1D"), segments.get(0).getInterval());
    Assert.assertEquals(NumberedShardSpec.class, segments.get(0).getShardSpec().getClass());
    Assert.assertEquals(0, segments.get(0).getShardSpec().getPartitionNum());
    Assert.assertEquals(ImmutableSet.of(0), segments.get(0).getAtomicUpdateGroup());

    Assert.assertEquals("test", segments.get(1).getDataSource());
    Assert.assertEquals(Intervals.of("2014/P1D"), segments.get(1).getInterval());
    Assert.assertEquals(NumberedShardSpec.class, segments.get(1).getShardSpec().getClass());
    Assert.assertEquals(1, segments.get(1).getShardSpec().getPartitionNum());
    Assert.assertEquals(ImmutableSet.of(1), segments.get(1).getAtomicUpdateGroup());
  }

  @Test
  public void testIntervalNotSpecified() throws Exception
  {
    File tmpDir = temporaryFolder.newFolder();
    File tmpFile = File.createTempFile("druid", "index", tmpDir);

    try (BufferedWriter writer = Files.newWriter(tmpFile, StandardCharsets.UTF_8)) {
      writer.write("2014-01-01T00:00:10Z,a,1\n");
      writer.write("2014-01-01T01:00:20Z,b,1\n");
      writer.write("2014-01-01T02:00:30Z,c,1\n");
    }

    IndexTask indexTask = new IndexTask(
        null,
        null,
        createIngestionSpec(
            jsonMapper,
            tmpDir,
            null,
            new UniformGranularitySpec(
                Granularities.HOUR,
                Granularities.MINUTE,
                null
            ),
            createTuningConfigWithMaxRowsPerSegment(2, false, true),
            false
        ),
        null,
        AuthTestUtils.TEST_AUTHORIZER_MAPPER,
        null,
        rowIngestionMetersFactory
    );

    final List<DataSegment> segments = runTask(indexTask).rhs;

    Assert.assertEquals(3, segments.size());

    Assert.assertEquals("test", segments.get(0).getDataSource());
    Assert.assertEquals(Intervals.of("2014-01-01T00/PT1H"), segments.get(0).getInterval());
    Assert.assertTrue(segments.get(0).getShardSpec().getClass().equals(NoneShardSpec.class));
    Assert.assertEquals(0, segments.get(0).getShardSpec().getPartitionNum());
    Assert.assertEquals(ImmutableSet.of(0), segments.get(0).getAtomicUpdateGroup());

    Assert.assertEquals("test", segments.get(1).getDataSource());
    Assert.assertEquals(Intervals.of("2014-01-01T01/PT1H"), segments.get(1).getInterval());
    Assert.assertTrue(segments.get(1).getShardSpec().getClass().equals(NoneShardSpec.class));
    Assert.assertEquals(0, segments.get(1).getShardSpec().getPartitionNum());
    Assert.assertEquals(ImmutableSet.of(0), segments.get(1).getAtomicUpdateGroup());

    Assert.assertEquals("test", segments.get(2).getDataSource());
    Assert.assertEquals(Intervals.of("2014-01-01T02/PT1H"), segments.get(2).getInterval());
    Assert.assertTrue(segments.get(2).getShardSpec().getClass().equals(NoneShardSpec.class));
    Assert.assertEquals(0, segments.get(2).getShardSpec().getPartitionNum());
    Assert.assertEquals(ImmutableSet.of(0), segments.get(2).getAtomicUpdateGroup());
  }

  @Test
  public void testCSVFileWithHeader() throws Exception
  {
    File tmpDir = temporaryFolder.newFolder();

    File tmpFile = File.createTempFile("druid", "index", tmpDir);

    try (BufferedWriter writer = Files.newWriter(tmpFile, StandardCharsets.UTF_8)) {
      writer.write("time,d,val\n");
      writer.write("2014-01-01T00:00:10Z,a,1\n");
    }

    IndexTask indexTask = new IndexTask(
        null,
        null,
        createIngestionSpec(
            jsonMapper,
            tmpDir,
            new CSVParseSpec(
                new TimestampSpec(
                    "time",
                    "auto",
                    null
                ),
                new DimensionsSpec(
                    null,
                    new ArrayList<>(),
                    new ArrayList<>()
                ),
                null,
                null,
                true,
                0
            ),
            null,
            createTuningConfigWithMaxRowsPerSegment(2, false, true),
            false
        ),
        null,
        AuthTestUtils.TEST_AUTHORIZER_MAPPER,
        null,
        rowIngestionMetersFactory
    );

    final List<DataSegment> segments = runTask(indexTask).rhs;

    Assert.assertEquals(1, segments.size());

    Assert.assertEquals(Collections.singletonList("d"), segments.get(0).getDimensions());
    Assert.assertEquals(Collections.singletonList("val"), segments.get(0).getMetrics());
    Assert.assertEquals(Intervals.of("2014/P1D"), segments.get(0).getInterval());
  }

  @Test
  public void testCSVFileWithHeaderColumnOverride() throws Exception
  {
    File tmpDir = temporaryFolder.newFolder();

    File tmpFile = File.createTempFile("druid", "index", tmpDir);

    try (BufferedWriter writer = Files.newWriter(tmpFile, StandardCharsets.UTF_8)) {
      writer.write("time,d,val\n");
      writer.write("2014-01-01T00:00:10Z,a,1\n");
    }

    IndexTask indexTask = new IndexTask(
        null,
        null,
        createIngestionSpec(
            jsonMapper,
            tmpDir,
            new CSVParseSpec(
                new TimestampSpec(
                    "time",
                    "auto",
                    null
                ),
                new DimensionsSpec(
                    null,
                    new ArrayList<>(),
                    new ArrayList<>()
                ),
                null,
                Arrays.asList("time", "dim", "val"),
                true,
                0
            ),
            null,
            createTuningConfigWithMaxRowsPerSegment(2, false, true),
            false
        ),
        null,
        AuthTestUtils.TEST_AUTHORIZER_MAPPER,
        null,
        rowIngestionMetersFactory
    );

    final List<DataSegment> segments = runTask(indexTask).rhs;

    Assert.assertEquals(1, segments.size());

    Assert.assertEquals(Collections.singletonList("d"), segments.get(0).getDimensions());
    Assert.assertEquals(Collections.singletonList("val"), segments.get(0).getMetrics());
    Assert.assertEquals(Intervals.of("2014/P1D"), segments.get(0).getInterval());
  }

  @Test
  public void testWithSmallMaxTotalRows() throws Exception
  {
    File tmpDir = temporaryFolder.newFolder();
    File tmpFile = File.createTempFile("druid", "index", tmpDir);

    try (BufferedWriter writer = Files.newWriter(tmpFile, StandardCharsets.UTF_8)) {
      writer.write("2014-01-01T00:00:10Z,a,1\n");
      writer.write("2014-01-01T00:00:10Z,b,2\n");
      writer.write("2014-01-01T00:00:10Z,c,3\n");
      writer.write("2014-01-01T01:00:20Z,a,1\n");
      writer.write("2014-01-01T01:00:20Z,b,2\n");
      writer.write("2014-01-01T01:00:20Z,c,3\n");
      writer.write("2014-01-01T02:00:30Z,a,1\n");
      writer.write("2014-01-01T02:00:30Z,b,2\n");
      writer.write("2014-01-01T02:00:30Z,c,3\n");
    }

    IndexTask indexTask = new IndexTask(
        null,
        null,
        createIngestionSpec(
            jsonMapper,
            tmpDir,
            null,
            new UniformGranularitySpec(
                Granularities.HOUR,
                Granularities.MINUTE,
                null
            ),
            createTuningConfig(2, 2, null, 2L, null, null, false, false, true),
            false
        ),
        null,
        AuthTestUtils.TEST_AUTHORIZER_MAPPER,
        null,
        rowIngestionMetersFactory
    );

    final List<DataSegment> segments = runTask(indexTask).rhs;

    Assert.assertEquals(6, segments.size());

    for (int i = 0; i < 6; i++) {
      final DataSegment segment = segments.get(i);
      final Interval expectedInterval = Intervals.of(StringUtils.format("2014-01-01T0%d/PT1H", (i / 2)));
      final int expectedPartitionNum = i % 2;

      Assert.assertEquals("test", segment.getDataSource());
      Assert.assertEquals(expectedInterval, segment.getInterval());
      Assert.assertEquals(NumberedShardSpec.class, segment.getShardSpec().getClass());
      Assert.assertEquals(expectedPartitionNum, segment.getShardSpec().getPartitionNum());
      Assert.assertEquals(ImmutableSet.of(expectedPartitionNum), segment.getAtomicUpdateGroup());
    }
  }

  @Test
  public void testPerfectRollup() throws Exception
  {
    File tmpDir = temporaryFolder.newFolder();
    File tmpFile = File.createTempFile("druid", "index", tmpDir);

    populateRollupTestData(tmpFile);

    IndexTask indexTask = new IndexTask(
        null,
        null,
        createIngestionSpec(
            jsonMapper,
            tmpDir,
            null,
            new UniformGranularitySpec(
                Granularities.DAY,
                Granularities.DAY,
                true,
                null
            ),
            createTuningConfig(3, 2, null, 2L, null, null, false, true, true),
            false
        ),
        null,
        AuthTestUtils.TEST_AUTHORIZER_MAPPER,
        null,
        rowIngestionMetersFactory
    );

    final List<DataSegment> segments = runTask(indexTask).rhs;

    Assert.assertEquals(3, segments.size());

    for (int i = 0; i < 3; i++) {
      final DataSegment segment = segments.get(i);
      final Interval expectedInterval = Intervals.of("2014-01-01T00:00:00.000Z/2014-01-02T00:00:00.000Z");

      Assert.assertEquals("test", segment.getDataSource());
      Assert.assertEquals(expectedInterval, segment.getInterval());
      Assert.assertTrue(segment.getShardSpec().getClass().equals(HashBasedNumberedShardSpec.class));
      Assert.assertEquals(i, segment.getShardSpec().getPartitionNum());
      Assert.assertEquals(ImmutableSet.of(0, 1, 2), new HashSet<>(segment.getAtomicUpdateGroup()));
    }
  }

  @Test
  public void testBestEffortRollup() throws Exception
  {
    File tmpDir = temporaryFolder.newFolder();
    File tmpFile = File.createTempFile("druid", "index", tmpDir);

    populateRollupTestData(tmpFile);

    IndexTask indexTask = new IndexTask(
        null,
        null,
        createIngestionSpec(
            jsonMapper,
            tmpDir,
            null,
            new UniformGranularitySpec(
                Granularities.DAY,
                Granularities.DAY,
                true,
                null
            ),
            createTuningConfig(3, 2, null, 2L, null, null, false, false, true),
            false
        ),
        null,
        AuthTestUtils.TEST_AUTHORIZER_MAPPER,
        null,
        rowIngestionMetersFactory
    );

    final List<DataSegment> segments = runTask(indexTask).rhs;

    Assert.assertEquals(5, segments.size());

    for (int i = 0; i < 5; i++) {
      final DataSegment segment = segments.get(i);
      final Interval expectedInterval = Intervals.of("2014-01-01T00:00:00.000Z/2014-01-02T00:00:00.000Z");

      Assert.assertEquals("test", segment.getDataSource());
      Assert.assertEquals(expectedInterval, segment.getInterval());
      Assert.assertEquals(NumberedShardSpec.class, segment.getShardSpec().getClass());
      Assert.assertEquals(i, segment.getShardSpec().getPartitionNum());
      Assert.assertEquals(ImmutableSet.of(i), segment.getAtomicUpdateGroup());
    }
  }

  private static void populateRollupTestData(File tmpFile) throws IOException
  {
    try (BufferedWriter writer = Files.newWriter(tmpFile, StandardCharsets.UTF_8)) {
      writer.write("2014-01-01T00:00:10Z,a,1\n");
      writer.write("2014-01-01T01:00:20Z,a,1\n");
      writer.write("2014-01-01T00:00:10Z,b,2\n");
      writer.write("2014-01-01T00:00:10Z,c,3\n");
      writer.write("2014-01-01T01:00:20Z,b,2\n");
      writer.write("2014-01-01T02:00:30Z,a,1\n");
      writer.write("2014-01-01T02:00:30Z,b,2\n");
      writer.write("2014-01-01T01:00:20Z,c,3\n");
      writer.write("2014-01-01T02:00:30Z,c,3\n");
    }
  }

  @Test
  public void testIgnoreParseException() throws Exception
  {
    final File tmpDir = temporaryFolder.newFolder();

    final File tmpFile = File.createTempFile("druid", "index", tmpDir);

    try (BufferedWriter writer = Files.newWriter(tmpFile, StandardCharsets.UTF_8)) {
      writer.write("time,d,val\n");
      writer.write("unparseable,a,1\n");
      writer.write("2014-01-01T00:00:10Z,a,1\n");
    }

    // GranularitySpec.intervals and numShards must be null to verify reportParseException=false is respected both in
    // IndexTask.determineShardSpecs() and IndexTask.generateAndPublishSegments()
    final IndexIngestionSpec parseExceptionIgnoreSpec = createIngestionSpec(
        jsonMapper,
        tmpDir,
        new CSVParseSpec(
            new TimestampSpec(
                "time",
                "auto",
                null
            ),
            new DimensionsSpec(
                null,
                new ArrayList<>(),
                new ArrayList<>()
            ),
            null,
            Arrays.asList("time", "dim", "val"),
            true,
            0
        ),
        null,
        createTuningConfig(2, null, null, null, null, null, false, false, false), // ignore parse exception,
        false
    );

    IndexTask indexTask = new IndexTask(
        null,
        null,
        parseExceptionIgnoreSpec,
        null,
        AuthTestUtils.TEST_AUTHORIZER_MAPPER,
        null,
        rowIngestionMetersFactory
    );

    final List<DataSegment> segments = runTask(indexTask).rhs;

    Assert.assertEquals(Collections.singletonList("d"), segments.get(0).getDimensions());
    Assert.assertEquals(Collections.singletonList("val"), segments.get(0).getMetrics());
    Assert.assertEquals(Intervals.of("2014/P1D"), segments.get(0).getInterval());
  }

  @Test
  public void testReportParseException() throws Exception
  {
    final File tmpDir = temporaryFolder.newFolder();

    final File tmpFile = File.createTempFile("druid", "index", tmpDir);

    try (BufferedWriter writer = Files.newWriter(tmpFile, StandardCharsets.UTF_8)) {
      writer.write("time,d,val\n");
      writer.write("unparseable,a,1\n");
      writer.write("2014-01-01T00:00:10Z,a,1\n");
    }

    final IndexIngestionSpec parseExceptionIgnoreSpec = createIngestionSpec(
        jsonMapper,
        tmpDir,
        new CSVParseSpec(
            new TimestampSpec(
                "time",
                "auto",
                null
            ),
            new DimensionsSpec(
                null,
                new ArrayList<>(),
                new ArrayList<>()
            ),
            null,
            Arrays.asList("time", "dim", "val"),
            true,
            0
        ),
        null,
        createTuningConfig(2, null, null, null, null, null, false, false, true), // report parse exception
        false
    );

    IndexTask indexTask = new IndexTask(
        null,
        null,
        parseExceptionIgnoreSpec,
        null,
        AuthTestUtils.TEST_AUTHORIZER_MAPPER,
        null,
        rowIngestionMetersFactory
    );

    TaskStatus status = runTask(indexTask).lhs;
    Assert.assertEquals(TaskState.FAILED, status.getStatusCode());
    checkTaskStatusErrorMsgForParseExceptionsExceeded(status);

    Map<String, Object> expectedUnparseables = ImmutableMap.of(
        RowIngestionMeters.DETERMINE_PARTITIONS,
        new ArrayList<>(),
        RowIngestionMeters.BUILD_SEGMENTS,
        Collections.singletonList("Unparseable timestamp found! Event: {time=unparseable, d=a, val=1}")
    );
    IngestionStatsAndErrorsTaskReportData reportData = getTaskReportData();
    Assert.assertEquals(expectedUnparseables, reportData.getUnparseableEvents());
  }

  @Test
  public void testMultipleParseExceptionsSuccess() throws Exception
  {
    final File tmpDir = temporaryFolder.newFolder();

    final File tmpFile = File.createTempFile("druid", "index", tmpDir);

    try (BufferedWriter writer = Files.newWriter(tmpFile, StandardCharsets.UTF_8)) {
      writer.write("{\"time\":\"unparseable\",\"dim\":\"a\",\"dimLong\":2,\"dimFloat\":3.0,\"val\":1}\n"); // unparseable time
      writer.write("{\"time\":\"2014-01-01T00:00:10Z\",\"dim\":\"a\",\"dimLong\":2,\"dimFloat\":3.0,\"val\":1}\n"); // valid row
      writer.write("{\"time\":\"2014-01-01T00:00:10Z\",\"dim\":\"b\",\"dimLong\":\"notnumber\",\"dimFloat\":3.0,\"val\":1}\n"); // row with invalid long dimension
      writer.write("{\"time\":\"2014-01-01T00:00:10Z\",\"dim\":\"b\",\"dimLong\":2,\"dimFloat\":\"notnumber\",\"val\":1}\n"); // row with invalid float dimension
      writer.write("{\"time\":\"2014-01-01T00:00:10Z\",\"dim\":\"b\",\"dimLong\":2,\"dimFloat\":4.0,\"val\":\"notnumber\"}\n"); // row with invalid metric
      writer.write("{\"time\":9.0x,\"dim\":\"a\",\"dimLong\":2,\"dimFloat\":3.0,\"val\":1}\n"); // invalid JSON
      writer.write("{\"time\":\"3014-03-01T00:00:10Z\",\"dim\":\"outsideofinterval\",\"dimLong\":2,\"dimFloat\":3.0,\"val\":1}\n"); // thrown away
      writer.write("{\"time\":\"99999999999-01-01T00:00:10Z\",\"dim\":\"b\",\"dimLong\":2,\"dimFloat\":3.0,\"val\":1}\n"); // unparseable time
      writer.write("this is not JSON\n"); // invalid JSON
    }

    final IndexTask.IndexTuningConfig tuningConfig = new IndexTask.IndexTuningConfig(
        null,
        2,
        null,
        null,
        null,
        null,
        null,
        null,
        indexSpec,
        null,
        true,
        false,
        true,
        false,
        null,
        null,
        null,
        true,
        7,
        7
    );

    final IndexIngestionSpec parseExceptionIgnoreSpec = createIngestionSpec(
        jsonMapper,
        tmpDir,
        new JSONParseSpec(
            new TimestampSpec(
                "time",
                "auto",
                null
            ),
            new DimensionsSpec(
                Arrays.asList(
                    new StringDimensionSchema("dim"),
                    new LongDimensionSchema("dimLong"),
                    new FloatDimensionSchema("dimFloat")
                ),
                new ArrayList<>(),
                new ArrayList<>()
            ),
            null,
            null
        ),
        null,
        tuningConfig,
        false
    );

    IndexTask indexTask = new IndexTask(
        null,
        null,
        parseExceptionIgnoreSpec,
        null,
        AuthTestUtils.TEST_AUTHORIZER_MAPPER,
        null,
        rowIngestionMetersFactory
    );

    TaskStatus status = runTask(indexTask).lhs;
    Assert.assertEquals(TaskState.SUCCESS, status.getStatusCode());
    Assert.assertEquals(null, status.getErrorMsg());

    IngestionStatsAndErrorsTaskReportData reportData = getTaskReportData();

    Map<String, Object> expectedMetrics = ImmutableMap.of(
        RowIngestionMeters.DETERMINE_PARTITIONS,
        ImmutableMap.of(
            RowIngestionMeters.PROCESSED_WITH_ERROR, 0,
            RowIngestionMeters.PROCESSED, 4,
            RowIngestionMeters.UNPARSEABLE, 4,
            RowIngestionMeters.THROWN_AWAY, 1
        ),
        RowIngestionMeters.BUILD_SEGMENTS,
        ImmutableMap.of(

            RowIngestionMeters.PROCESSED_WITH_ERROR, 3,
            RowIngestionMeters.PROCESSED, 1,
            RowIngestionMeters.UNPARSEABLE, 4,
            RowIngestionMeters.THROWN_AWAY, 1
        )
    );
    Assert.assertEquals(expectedMetrics, reportData.getRowStats());

    Map<String, Object> expectedUnparseables = ImmutableMap.of(
        RowIngestionMeters.DETERMINE_PARTITIONS,
        Arrays.asList(
            "Unable to parse row [this is not JSON]",
            "Unparseable timestamp found! Event: {time=99999999999-01-01T00:00:10Z, dim=b, dimLong=2, dimFloat=3.0, val=1}",
            "Unable to parse row [{\"time\":9.0x,\"dim\":\"a\",\"dimLong\":2,\"dimFloat\":3.0,\"val\":1}]",
            "Unparseable timestamp found! Event: {time=unparseable, dim=a, dimLong=2, dimFloat=3.0, val=1}"
        ),
        RowIngestionMeters.BUILD_SEGMENTS,
        Arrays.asList(
            "Unable to parse row [this is not JSON]",
            "Unparseable timestamp found! Event: {time=99999999999-01-01T00:00:10Z, dim=b, dimLong=2, dimFloat=3.0, val=1}",
            "Unable to parse row [{\"time\":9.0x,\"dim\":\"a\",\"dimLong\":2,\"dimFloat\":3.0,\"val\":1}]",
            "Found unparseable columns in row: [MapBasedInputRow{timestamp=2014-01-01T00:00:10.000Z, event={time=2014-01-01T00:00:10Z, dim=b, dimLong=2, dimFloat=4.0, val=notnumber}, dimensions=[dim, dimLong, dimFloat]}], exceptions: [Unable to parse value[notnumber] for field[val],]",
            "Found unparseable columns in row: [MapBasedInputRow{timestamp=2014-01-01T00:00:10.000Z, event={time=2014-01-01T00:00:10Z, dim=b, dimLong=2, dimFloat=notnumber, val=1}, dimensions=[dim, dimLong, dimFloat]}], exceptions: [could not convert value [notnumber] to float,]",
            "Found unparseable columns in row: [MapBasedInputRow{timestamp=2014-01-01T00:00:10.000Z, event={time=2014-01-01T00:00:10Z, dim=b, dimLong=notnumber, dimFloat=3.0, val=1}, dimensions=[dim, dimLong, dimFloat]}], exceptions: [could not convert value [notnumber] to long,]",
            "Unparseable timestamp found! Event: {time=unparseable, dim=a, dimLong=2, dimFloat=3.0, val=1}"
        )
    );

    Assert.assertEquals(expectedUnparseables, reportData.getUnparseableEvents());
  }

  @Test
  public void testMultipleParseExceptionsFailure() throws Exception
  {
    final File tmpDir = temporaryFolder.newFolder();

    final File tmpFile = File.createTempFile("druid", "index", tmpDir);

    try (BufferedWriter writer = Files.newWriter(tmpFile, StandardCharsets.UTF_8)) {
      writer.write("time,dim,dimLong,dimFloat,val\n");
      writer.write("unparseable,a,2,3.0,1\n"); // unparseable
      writer.write("2014-01-01T00:00:10Z,a,2,3.0,1\n"); // valid row
      writer.write("9.0,a,2,3.0,1\n"); // unparseable
      writer.write("3014-03-01T00:00:10Z,outsideofinterval,2,3.0,1\n"); // thrown away
      writer.write("99999999999-01-01T00:00:10Z,b,2,3.0,1\n"); // unparseable
    }

    // Allow up to 3 parse exceptions, and save up to 2 parse exceptions
    final IndexTask.IndexTuningConfig tuningConfig = new IndexTask.IndexTuningConfig(
        null,
        2,
        null,
        null,
        null,
        null,
        null,
        null,
        indexSpec,
        null,
        true,
        false,
        false,
        false,
        null,
        null,
        null,
        true,
        2,
        5
    );

    final IndexIngestionSpec parseExceptionIgnoreSpec = createIngestionSpec(
        jsonMapper,
        tmpDir,
        new CSVParseSpec(
            new TimestampSpec(
                "time",
                "auto",
                null
            ),
            new DimensionsSpec(
                Arrays.asList(
                    new StringDimensionSchema("dim"),
                    new LongDimensionSchema("dimLong"),
                    new FloatDimensionSchema("dimFloat")
                ),
                new ArrayList<>(),
                new ArrayList<>()
            ),
            null,
            Arrays.asList("time", "dim", "dimLong", "dimFloat", "val"),
            true,
            0
        ),
        null,
        tuningConfig,
        false
    );

    IndexTask indexTask = new IndexTask(
        null,
        null,
        parseExceptionIgnoreSpec,
        null,
        AuthTestUtils.TEST_AUTHORIZER_MAPPER,
        null,
        rowIngestionMetersFactory
    );

    TaskStatus status = runTask(indexTask).lhs;
    Assert.assertEquals(TaskState.FAILED, status.getStatusCode());
    checkTaskStatusErrorMsgForParseExceptionsExceeded(status);

    IngestionStatsAndErrorsTaskReportData reportData = getTaskReportData();

    Map<String, Object> expectedMetrics = ImmutableMap.of(
        RowIngestionMeters.DETERMINE_PARTITIONS,
        ImmutableMap.of(
            RowIngestionMeters.PROCESSED_WITH_ERROR, 0,
            RowIngestionMeters.PROCESSED, 0,
            RowIngestionMeters.UNPARSEABLE, 0,
            RowIngestionMeters.THROWN_AWAY, 0
        ),
        RowIngestionMeters.BUILD_SEGMENTS,
        ImmutableMap.of(
            RowIngestionMeters.PROCESSED_WITH_ERROR, 0,
            RowIngestionMeters.PROCESSED, 1,
            RowIngestionMeters.UNPARSEABLE, 3,
            RowIngestionMeters.THROWN_AWAY, 2
        )
    );

    Assert.assertEquals(expectedMetrics, reportData.getRowStats());

    Map<String, Object> expectedUnparseables = ImmutableMap.of(
        RowIngestionMeters.DETERMINE_PARTITIONS,
        new ArrayList<>(),
        RowIngestionMeters.BUILD_SEGMENTS,
        Arrays.asList(
            "Unparseable timestamp found! Event: {time=99999999999-01-01T00:00:10Z, dim=b, dimLong=2, dimFloat=3.0, val=1}",
            "Unparseable timestamp found! Event: {time=9.0, dim=a, dimLong=2, dimFloat=3.0, val=1}",
            "Unparseable timestamp found! Event: {time=unparseable, dim=a, dimLong=2, dimFloat=3.0, val=1}"
        )
    );

    Assert.assertEquals(expectedUnparseables, reportData.getUnparseableEvents());
  }

  @Test
  public void testMultipleParseExceptionsFailureAtDeterminePartitions() throws Exception
  {
    final File tmpDir = temporaryFolder.newFolder();

    final File tmpFile = File.createTempFile("druid", "index", tmpDir);

    try (BufferedWriter writer = Files.newWriter(tmpFile, StandardCharsets.UTF_8)) {
      writer.write("time,dim,dimLong,dimFloat,val\n");
      writer.write("unparseable,a,2,3.0,1\n"); // unparseable
      writer.write("2014-01-01T00:00:10Z,a,2,3.0,1\n"); // valid row
      writer.write("9.0,a,2,3.0,1\n"); // unparseable
      writer.write("3014-03-01T00:00:10Z,outsideofinterval,2,3.0,1\n"); // thrown away
      writer.write("99999999999-01-01T00:00:10Z,b,2,3.0,1\n"); // unparseable
    }

    // Allow up to 3 parse exceptions, and save up to 2 parse exceptions
    final IndexTask.IndexTuningConfig tuningConfig = new IndexTask.IndexTuningConfig(
        null,
        2,
        null,
        null,
        null,
        null,
        null,
        null,
        indexSpec,
        null,
        true,
        false,
        true,
        false,
        null,
        null,
        null,
        true,
        2,
        5
    );

    final IndexIngestionSpec parseExceptionIgnoreSpec = createIngestionSpec(
        jsonMapper,
        tmpDir,
        new CSVParseSpec(
            new TimestampSpec(
                "time",
                "auto",
                null
            ),
            new DimensionsSpec(
                Arrays.asList(
                    new StringDimensionSchema("dim"),
                    new LongDimensionSchema("dimLong"),
                    new FloatDimensionSchema("dimFloat")
                ),
                new ArrayList<>(),
                new ArrayList<>()
            ),
            null,
            Arrays.asList("time", "dim", "dimLong", "dimFloat", "val"),
            true,
            0
        ),
        null,
        tuningConfig,
        false
    );

    IndexTask indexTask = new IndexTask(
        null,
        null,
        parseExceptionIgnoreSpec,
        null,
        AuthTestUtils.TEST_AUTHORIZER_MAPPER,
        null,
        rowIngestionMetersFactory
    );

    TaskStatus status = runTask(indexTask).lhs;
    Assert.assertEquals(TaskState.FAILED, status.getStatusCode());
    checkTaskStatusErrorMsgForParseExceptionsExceeded(status);

    IngestionStatsAndErrorsTaskReportData reportData = getTaskReportData();

    Map<String, Object> expectedMetrics = ImmutableMap.of(
        RowIngestionMeters.DETERMINE_PARTITIONS,
        ImmutableMap.of(
            RowIngestionMeters.PROCESSED_WITH_ERROR, 0,
            RowIngestionMeters.PROCESSED, 1,
            RowIngestionMeters.UNPARSEABLE, 3,
            RowIngestionMeters.THROWN_AWAY, 2
        ),
        RowIngestionMeters.BUILD_SEGMENTS,
        ImmutableMap.of(
            RowIngestionMeters.PROCESSED_WITH_ERROR, 0,
            RowIngestionMeters.PROCESSED, 0,
            RowIngestionMeters.UNPARSEABLE, 0,
            RowIngestionMeters.THROWN_AWAY, 0
        )
    );

    Assert.assertEquals(expectedMetrics, reportData.getRowStats());

    Map<String, Object> expectedUnparseables = ImmutableMap.of(
        RowIngestionMeters.DETERMINE_PARTITIONS,
        Arrays.asList(
            "Unparseable timestamp found! Event: {time=99999999999-01-01T00:00:10Z, dim=b, dimLong=2, dimFloat=3.0, val=1}",
            "Unparseable timestamp found! Event: {time=9.0, dim=a, dimLong=2, dimFloat=3.0, val=1}",
            "Unparseable timestamp found! Event: {time=unparseable, dim=a, dimLong=2, dimFloat=3.0, val=1}"
        ),
        RowIngestionMeters.BUILD_SEGMENTS,
        new ArrayList<>()
    );

    Assert.assertEquals(expectedUnparseables, reportData.getUnparseableEvents());
  }


  @Test
  public void testCsvWithHeaderOfEmptyColumns() throws Exception
  {
    final File tmpDir = temporaryFolder.newFolder();

    File tmpFile = File.createTempFile("druid", "index", tmpDir);

    try (BufferedWriter writer = Files.newWriter(tmpFile, StandardCharsets.UTF_8)) {
      writer.write("time,,\n");
      writer.write("2014-01-01T00:00:10Z,a,1\n");
    }

    tmpFile = File.createTempFile("druid", "index", tmpDir);

    try (BufferedWriter writer = Files.newWriter(tmpFile, StandardCharsets.UTF_8)) {
      writer.write("time,dim,\n");
      writer.write("2014-01-01T00:00:10Z,a,1\n");
    }

    tmpFile = File.createTempFile("druid", "index", tmpDir);

    try (BufferedWriter writer = Files.newWriter(tmpFile, StandardCharsets.UTF_8)) {
      writer.write("time,,val\n");
      writer.write("2014-01-01T00:00:10Z,a,1\n");
    }

    final IndexIngestionSpec parseExceptionIgnoreSpec = createIngestionSpec(
        jsonMapper,
        tmpDir,
        new CSVParseSpec(
            new TimestampSpec(
                "time",
                "auto",
                null
            ),
            new DimensionsSpec(
                null,
                null,
                null
            ),
            null,
            null,
            true,
            0
        ),
        null,
        createTuningConfig(2, 1, null, null, null, null, false, true, true), // report parse exception
        false
    );

    IndexTask indexTask = new IndexTask(
        null,
        null,
        parseExceptionIgnoreSpec,
        null,
        AuthTestUtils.TEST_AUTHORIZER_MAPPER,
        null,
        rowIngestionMetersFactory
    );

    final List<DataSegment> segments = runTask(indexTask).rhs;
    // the order of result segments can be changed because hash shardSpec is used.
    // the below loop is to make this test deterministic.
    Assert.assertEquals(2, segments.size());
    Assert.assertNotEquals(segments.get(0), segments.get(1));

    for (DataSegment segment : segments) {
      System.out.println(segment.getDimensions());
    }

    for (int i = 0; i < 2; i++) {
      final DataSegment segment = segments.get(i);
      final Set<String> dimensions = new HashSet<>(segment.getDimensions());

      Assert.assertTrue(
          StringUtils.format("Actual dimensions: %s", dimensions),
          dimensions.equals(Sets.newHashSet("dim", "column_3")) ||
          dimensions.equals(Sets.newHashSet("column_2", "column_3"))
      );

      Assert.assertEquals(Collections.singletonList("val"), segment.getMetrics());
      Assert.assertEquals(Intervals.of("2014/P1D"), segment.getInterval());
    }
  }

  @Test
  public void testCsvWithHeaderOfEmptyTimestamp() throws Exception
  {
    final File tmpDir = temporaryFolder.newFolder();

    final File tmpFile = File.createTempFile("druid", "index", tmpDir);

    try (BufferedWriter writer = Files.newWriter(tmpFile, StandardCharsets.UTF_8)) {
      writer.write(",,\n");
      writer.write("2014-01-01T00:00:10Z,a,1\n");
    }

    final IndexIngestionSpec parseExceptionIgnoreSpec = createIngestionSpec(
        jsonMapper,
        tmpDir,
        new CSVParseSpec(
            new TimestampSpec(
                "time",
                "auto",
                null
            ),
            new DimensionsSpec(
                null,
                new ArrayList<>(),
                new ArrayList<>()
            ),
            null,
            Arrays.asList("time", "", ""),
            true,
            0
        ),
        null,
        createTuningConfig(2, null, null, null, null, null, false, false, true), // report parse exception
        false
    );

    IndexTask indexTask = new IndexTask(
        null,
        null,
        parseExceptionIgnoreSpec,
        null,
        AuthTestUtils.TEST_AUTHORIZER_MAPPER,
        null,
        rowIngestionMetersFactory
    );

    TaskStatus status = runTask(indexTask).lhs;
    Assert.assertEquals(TaskState.FAILED, status.getStatusCode());

    checkTaskStatusErrorMsgForParseExceptionsExceeded(status);

    IngestionStatsAndErrorsTaskReportData reportData = getTaskReportData();

    Map<String, Object> expectedUnparseables = ImmutableMap.of(
        RowIngestionMeters.DETERMINE_PARTITIONS,
        new ArrayList<>(),
        RowIngestionMeters.BUILD_SEGMENTS,
        Collections.singletonList(
            "Unparseable timestamp found! Event: {column_1=2014-01-01T00:00:10Z, column_2=a, column_3=1}")
    );
    Assert.assertEquals(expectedUnparseables, reportData.getUnparseableEvents());
  }

  public static void checkTaskStatusErrorMsgForParseExceptionsExceeded(TaskStatus status)
  {
    // full stacktrace will be too long and make tests brittle (e.g. if line # changes), just match the main message
    Assert.assertTrue(status.getErrorMsg().contains("Max parse exceptions exceeded, terminating task..."));
  }

  private Pair<TaskStatus, List<DataSegment>> runTask(IndexTask task) throws Exception
  {
    final TaskStatus status = taskRunner.run(task).get();
    final List<DataSegment> segments = taskRunner.getPushedSegments();
    return Pair.of(status, segments);
  }

<<<<<<< HEAD
  private static IndexTuningConfig createTuningConfigWithTargetPartitionSize(
      int targetPartitionSize,
=======
  private IndexTask.IndexIngestionSpec createIngestionSpec(
      File baseDir,
      ParseSpec parseSpec,
      GranularitySpec granularitySpec,
      IndexTuningConfig tuningConfig,
      boolean appendToExisting
  )
  {
    return createIngestionSpec(baseDir, parseSpec, TransformSpec.NONE, granularitySpec, tuningConfig, appendToExisting);
  }

  private IndexTask.IndexIngestionSpec createIngestionSpec(
      File baseDir,
      ParseSpec parseSpec,
      TransformSpec transformSpec,
      GranularitySpec granularitySpec,
      IndexTuningConfig tuningConfig,
      boolean appendToExisting
  )
  {
    return new IndexTask.IndexIngestionSpec(
        new DataSchema(
            "test",
            jsonMapper.convertValue(
                new StringInputRowParser(
                    parseSpec != null ? parseSpec : DEFAULT_PARSE_SPEC,
                    null
                ),
                Map.class
            ),
            new AggregatorFactory[]{
                new LongSumAggregatorFactory("val", "val")
            },
            granularitySpec != null ? granularitySpec : new UniformGranularitySpec(
                Granularities.DAY,
                Granularities.MINUTE,
                Collections.singletonList(Intervals.of("2014/2015"))
            ),
            transformSpec,
            jsonMapper
        ),
        new IndexTask.IndexIOConfig(
            new LocalFirehoseFactory(
                baseDir,
                "druid*",
                null
            ),
            appendToExisting
        ),
        tuningConfig
    );
  }

  private static IndexTuningConfig createTuningConfigWithMaxRowsPerSegment(
      int maxRowsPerSegment,
>>>>>>> c35a39d7
      boolean forceExtendableShardSpecs,
      boolean forceGuaranteedRollup
  )
  {
    return createTuningConfig(
        maxRowsPerSegment,
        1,
        null,
        null,
        null,
        null,
        forceExtendableShardSpecs,
        forceGuaranteedRollup,
        true
    );
  }

  private static IndexTuningConfig createTuningConfigWithNumShards(
      int numShards,
      @Nullable List<String> partitionDimensions,
      boolean forceExtendableShardSpecs,
      boolean forceGuaranteedRollup
  )
  {
    return createTuningConfig(
        null,
        1,
        null,
        null,
        numShards,
        partitionDimensions,
        forceExtendableShardSpecs,
        forceGuaranteedRollup,
        true
    );
  }

  static IndexTuningConfig createTuningConfig(
      @Nullable Integer maxRowsPerSegment,
      @Nullable Integer maxRowsInMemory,
      @Nullable Long maxBytesInMemory,
      @Nullable Long maxTotalRows,
      @Nullable Integer numShards,
      @Nullable List<String> partitionDimensions,
      boolean forceExtendableShardSpecs,
      boolean forceGuaranteedRollup,
      boolean reportParseException
  )
  {
    return new IndexTask.IndexTuningConfig(
        null,
        maxRowsPerSegment,
        maxRowsInMemory,
        maxBytesInMemory,
        maxTotalRows,
        null,
        numShards,
        partitionDimensions,
        indexSpec,
        null,
        true,
        forceExtendableShardSpecs,
        forceGuaranteedRollup,
        reportParseException,
        null,
        null,
        null,
        null,
        null,
        1
    );
  }

  private IngestionStatsAndErrorsTaskReportData getTaskReportData() throws IOException
  {
    Map<String, TaskReport> taskReports = jsonMapper.readValue(
        taskRunner.getTaskReportsFile(),
        new TypeReference<Map<String, TaskReport>>()
        {
        }
    );
    return IngestionStatsAndErrorsTaskReportData.getPayloadFromTaskReports(
        taskReports
    );
  }

  public static IndexTask.IndexIngestionSpec createIngestionSpec(
      ObjectMapper objectMapper,
      File baseDir,
      ParseSpec parseSpec,
      GranularitySpec granularitySpec,
      IndexTuningConfig tuningConfig,
      boolean appendToExisting
  )
  {
    return createIngestionSpec(
        objectMapper,
        baseDir,
        parseSpec,
        TransformSpec.NONE,
        granularitySpec,
        tuningConfig,
        appendToExisting
    );
  }

  public static IndexTask.IndexIngestionSpec createIngestionSpec(
      ObjectMapper objectMapper,
      File baseDir,
      ParseSpec parseSpec,
      TransformSpec transformSpec,
      GranularitySpec granularitySpec,
      IndexTuningConfig tuningConfig,
      boolean appendToExisting
  )
  {
    return new IndexTask.IndexIngestionSpec(
        new DataSchema(
            "test",
            objectMapper.convertValue(
                new StringInputRowParser(
                    parseSpec != null ? parseSpec : DEFAULT_PARSE_SPEC,
                    null
                ),
                Map.class
            ),
            new AggregatorFactory[]{
                new LongSumAggregatorFactory("val", "val")
            },
            granularitySpec != null ? granularitySpec : new UniformGranularitySpec(
                Granularities.DAY,
                Granularities.MINUTE,
                Collections.singletonList(Intervals.of("2014/2015"))
            ),
            transformSpec,
            objectMapper
        ),
        new IndexTask.IndexIOConfig(
            new LocalFirehoseFactory(
                baseDir,
                "druid*",
                null
            ),
            appendToExisting
        ),
        tuningConfig
    );
  }
}<|MERGE_RESOLUTION|>--- conflicted
+++ resolved
@@ -1516,66 +1516,8 @@
     return Pair.of(status, segments);
   }
 
-<<<<<<< HEAD
-  private static IndexTuningConfig createTuningConfigWithTargetPartitionSize(
-      int targetPartitionSize,
-=======
-  private IndexTask.IndexIngestionSpec createIngestionSpec(
-      File baseDir,
-      ParseSpec parseSpec,
-      GranularitySpec granularitySpec,
-      IndexTuningConfig tuningConfig,
-      boolean appendToExisting
-  )
-  {
-    return createIngestionSpec(baseDir, parseSpec, TransformSpec.NONE, granularitySpec, tuningConfig, appendToExisting);
-  }
-
-  private IndexTask.IndexIngestionSpec createIngestionSpec(
-      File baseDir,
-      ParseSpec parseSpec,
-      TransformSpec transformSpec,
-      GranularitySpec granularitySpec,
-      IndexTuningConfig tuningConfig,
-      boolean appendToExisting
-  )
-  {
-    return new IndexTask.IndexIngestionSpec(
-        new DataSchema(
-            "test",
-            jsonMapper.convertValue(
-                new StringInputRowParser(
-                    parseSpec != null ? parseSpec : DEFAULT_PARSE_SPEC,
-                    null
-                ),
-                Map.class
-            ),
-            new AggregatorFactory[]{
-                new LongSumAggregatorFactory("val", "val")
-            },
-            granularitySpec != null ? granularitySpec : new UniformGranularitySpec(
-                Granularities.DAY,
-                Granularities.MINUTE,
-                Collections.singletonList(Intervals.of("2014/2015"))
-            ),
-            transformSpec,
-            jsonMapper
-        ),
-        new IndexTask.IndexIOConfig(
-            new LocalFirehoseFactory(
-                baseDir,
-                "druid*",
-                null
-            ),
-            appendToExisting
-        ),
-        tuningConfig
-    );
-  }
-
   private static IndexTuningConfig createTuningConfigWithMaxRowsPerSegment(
       int maxRowsPerSegment,
->>>>>>> c35a39d7
       boolean forceExtendableShardSpecs,
       boolean forceGuaranteedRollup
   )
