--- conflicted
+++ resolved
@@ -127,16 +127,10 @@
 
   private File generateSegmentDir(String fileName) throws IOException
   {
-<<<<<<< HEAD
     // Each file size is 138 bytes after compression
     final File segmentDir = tempDir.newFolder();
-    FileUtils.write(new File(segmentDir, fileName), "test data.", StringUtils.UTF8);
+    FileUtils.write(new File(segmentDir, fileName), "test data.", StandardCharsets.UTF_8);
     return segmentDir;
-=======
-    final File segmentFile = tempDir.newFile();
-    FileUtils.write(segmentFile, "test data.", StandardCharsets.UTF_8);
-    return segmentFile;
->>>>>>> ff97be1a
   }
 
   private DataSegment newSegment(Interval interval, int partitionId)
