/*
 * Licensed to the Apache Software Foundation (ASF) under one
 * or more contributor license agreements.  See the NOTICE file
 * distributed with this work for additional information
 * regarding copyright ownership.  The ASF licenses this file
 * to you under the Apache License, Version 2.0 (the
 * "License"); you may not use this file except in compliance
 * with the License.  You may obtain a copy of the License at
 *
 *   http://www.apache.org/licenses/LICENSE-2.0
 *
 * Unless required by applicable law or agreed to in writing,
 * software distributed under the License is distributed on an
 * "AS IS" BASIS, WITHOUT WARRANTIES OR CONDITIONS OF ANY
 * KIND, either express or implied.  See the License for the
 * specific language governing permissions and limitations
 * under the License.
 */

package org.apache.druid.indexing.common.task;

import com.fasterxml.jackson.databind.ObjectMapper;
import com.fasterxml.jackson.databind.jsontype.NamedType;
import com.google.common.collect.ImmutableList;
import com.google.common.io.Files;
import org.apache.druid.client.coordinator.CoordinatorClient;
import org.apache.druid.data.input.impl.CSVParseSpec;
import org.apache.druid.data.input.impl.DimensionsSpec;
import org.apache.druid.data.input.impl.ParseSpec;
import org.apache.druid.data.input.impl.TimestampSpec;
import org.apache.druid.indexer.TaskState;
import org.apache.druid.indexer.TaskStatus;
import org.apache.druid.indexing.common.LockGranularity;
import org.apache.druid.indexing.common.RetryPolicyConfig;
import org.apache.druid.indexing.common.RetryPolicyFactory;
import org.apache.druid.indexing.common.SegmentLoaderFactory;
import org.apache.druid.indexing.common.TaskToolbox;
import org.apache.druid.indexing.common.TestUtils;
import org.apache.druid.indexing.common.stats.RowIngestionMetersFactory;
import org.apache.druid.indexing.common.task.CompactionTask.Builder;
import org.apache.druid.java.util.common.ISE;
import org.apache.druid.java.util.common.Intervals;
import org.apache.druid.java.util.common.Pair;
import org.apache.druid.java.util.common.concurrent.Execs;
import org.apache.druid.java.util.common.granularity.Granularities;
import org.apache.druid.segment.indexing.granularity.UniformGranularitySpec;
import org.apache.druid.segment.loading.LocalDataSegmentPuller;
import org.apache.druid.segment.loading.LocalDataSegmentPusher;
import org.apache.druid.segment.loading.LocalDataSegmentPusherConfig;
import org.apache.druid.segment.loading.LocalLoadSpec;
import org.apache.druid.segment.loading.NoopDataSegmentKiller;
import org.apache.druid.segment.loading.SegmentLoader;
import org.apache.druid.segment.loading.SegmentLoaderConfig;
import org.apache.druid.segment.loading.SegmentLoaderLocalCacheManager;
import org.apache.druid.segment.loading.StorageLocationConfig;
import org.apache.druid.segment.realtime.appenderator.AppenderatorsManager;
import org.apache.druid.server.security.AuthTestUtils;
import org.apache.druid.timeline.DataSegment;
import org.apache.druid.timeline.partition.NumberedOverwriteShardSpec;
import org.apache.druid.timeline.partition.NumberedShardSpec;
import org.apache.druid.timeline.partition.PartitionIds;
import org.joda.time.Interval;
import org.junit.After;
import org.junit.Assert;
import org.junit.Before;
import org.junit.Rule;
import org.junit.Test;
import org.junit.rules.ExpectedException;
import org.junit.rules.TemporaryFolder;
import org.junit.runner.RunWith;
import org.junit.runners.Parameterized;

import javax.annotation.Nullable;
import java.io.BufferedWriter;
import java.io.File;
import java.nio.charset.StandardCharsets;
import java.util.ArrayList;
import java.util.Arrays;
import java.util.Collections;
import java.util.HashSet;
import java.util.List;
import java.util.Set;
import java.util.concurrent.CountDownLatch;
import java.util.concurrent.ExecutorService;
import java.util.concurrent.Future;

@RunWith(Parameterized.class)
public class CompactionTaskRunTest extends IngestionTestBase
{
  public static final String DATA_SOURCE = "test";

  @Rule
  public TemporaryFolder temporaryFolder = new TemporaryFolder();

  @Rule
  public ExpectedException expectedException = ExpectedException.none();

  private static final ParseSpec DEFAULT_PARSE_SPEC = new CSVParseSpec(
      new TimestampSpec(
          "ts",
          "auto",
          null
      ),
      new DimensionsSpec(
          DimensionsSpec.getDefaultSchemas(Arrays.asList("ts", "dim")),
          Collections.emptyList(),
          Collections.emptyList()
      ),
      null,
      Arrays.asList("ts", "dim", "val"),
      false,
      0
  );

  @Parameterized.Parameters(name = "{0}")
  public static Iterable<Object[]> constructorFeeder()
  {
    return ImmutableList.of(
        new Object[]{LockGranularity.TIME_CHUNK},
        new Object[]{LockGranularity.SEGMENT}
    );
  }

  private static final RetryPolicyFactory retryPolicyFactory = new RetryPolicyFactory(new RetryPolicyConfig());
  private final RowIngestionMetersFactory rowIngestionMetersFactory;
  private final CoordinatorClient coordinatorClient;
  private final SegmentLoaderFactory segmentLoaderFactory;
  private final LockGranularity lockGranularity;
  private ExecutorService exec;
  private AppenderatorsManager appenderatorsManager;

  public CompactionTaskRunTest(LockGranularity lockGranularity)
  {
    TestUtils testUtils = new TestUtils();
    rowIngestionMetersFactory = testUtils.getRowIngestionMetersFactory();
    coordinatorClient = new CoordinatorClient(null, null)
    {
      @Override
      public List<DataSegment> getDatabaseSegmentDataSourceSegments(String dataSource, List<Interval> intervals)
      {
        return getStorageCoordinator().getUsedSegmentsForIntervals(dataSource, intervals);
      }
    };
    segmentLoaderFactory = new SegmentLoaderFactory(getIndexIO(), getObjectMapper());
    appenderatorsManager = new TestAppenderatorsManager();
    this.lockGranularity = lockGranularity;
  }

  @Before
  public void setup()
  {
    exec = Execs.multiThreaded(2, "compaction-task-run-test-%d");
  }

  @After
  public void teardown()
  {
    exec.shutdownNow();
  }

  @Test
  public void testRun() throws Exception
  {
    runIndexTask();

    final Builder builder = new Builder(
        DATA_SOURCE,
        getObjectMapper(),
        AuthTestUtils.TEST_AUTHORIZER_MAPPER,
        null,
        rowIngestionMetersFactory,
        coordinatorClient,
        segmentLoaderFactory,
        retryPolicyFactory,
        appenderatorsManager
    );

    final CompactionTask compactionTask = builder
        .interval(Intervals.of("2014-01-01/2014-01-02"))
        .build();

    final Pair<TaskStatus, List<DataSegment>> resultPair = runTask(compactionTask);

    Assert.assertTrue(resultPair.lhs.isSuccess());

    final List<DataSegment> segments = resultPair.rhs;
    Assert.assertEquals(3, segments.size());

    for (int i = 0; i < 3; i++) {
      Assert.assertEquals(
          Intervals.of("2014-01-01T0%d:00:00/2014-01-01T0%d:00:00", i, i + 1),
          segments.get(i).getInterval()
      );
      if (lockGranularity == LockGranularity.SEGMENT) {
        Assert.assertEquals(
            new NumberedOverwriteShardSpec(32768, 0, 2, (short) 1, (short) 1),
            segments.get(i).getShardSpec()
        );
      } else {
        Assert.assertEquals(new NumberedShardSpec(0, 0), segments.get(i).getShardSpec());
      }
    }
  }

  @Test
  public void testRunCompactionTwice() throws Exception
  {
    runIndexTask();

    final Builder builder = new Builder(
        DATA_SOURCE,
        getObjectMapper(),
        AuthTestUtils.TEST_AUTHORIZER_MAPPER,
        null,
        rowIngestionMetersFactory,
        coordinatorClient,
        segmentLoaderFactory,
        retryPolicyFactory,
        appenderatorsManager
    );

    final CompactionTask compactionTask1 = builder
        .interval(Intervals.of("2014-01-01/2014-01-02"))
        .build();

    Pair<TaskStatus, List<DataSegment>> resultPair = runTask(compactionTask1);

    Assert.assertTrue(resultPair.lhs.isSuccess());

    List<DataSegment> segments = resultPair.rhs;
    Assert.assertEquals(3, segments.size());

    for (int i = 0; i < 3; i++) {
      Assert.assertEquals(
          Intervals.of("2014-01-01T0%d:00:00/2014-01-01T0%d:00:00", i, i + 1),
          segments.get(i).getInterval()
      );
      if (lockGranularity == LockGranularity.SEGMENT) {
        Assert.assertEquals(
            new NumberedOverwriteShardSpec(PartitionIds.NON_ROOT_GEN_START_PARTITION_ID, 0, 2, (short) 1, (short) 1),
            segments.get(i).getShardSpec()
        );
      } else {
        Assert.assertEquals(new NumberedShardSpec(0, 0), segments.get(i).getShardSpec());
      }
    }

    final CompactionTask compactionTask2 = builder
        .interval(Intervals.of("2014-01-01/2014-01-02"))
        .build();

    resultPair = runTask(compactionTask2);

    Assert.assertTrue(resultPair.lhs.isSuccess());

    segments = resultPair.rhs;
    Assert.assertEquals(3, segments.size());

    for (int i = 0; i < 3; i++) {
      Assert.assertEquals(
          Intervals.of("2014-01-01T0%d:00:00/2014-01-01T0%d:00:00", i, i + 1),
          segments.get(i).getInterval()
      );
      if (lockGranularity == LockGranularity.SEGMENT) {
        Assert.assertEquals(
            new NumberedOverwriteShardSpec(
                PartitionIds.NON_ROOT_GEN_START_PARTITION_ID + 1,
                0,
                2,
                (short) 2,
                (short) 1
            ),
            segments.get(i).getShardSpec()
        );
      } else {
        Assert.assertEquals(new NumberedShardSpec(0, 0), segments.get(i).getShardSpec());
      }
    }
  }

  @Test
  public void testRunIndexAndCompactAtTheSameTimeForDifferentInterval() throws Exception
  {
    runIndexTask();

    final Builder builder = new Builder(
        DATA_SOURCE,
        getObjectMapper(),
        AuthTestUtils.TEST_AUTHORIZER_MAPPER,
        null,
        rowIngestionMetersFactory,
        coordinatorClient,
        segmentLoaderFactory,
        retryPolicyFactory,
        appenderatorsManager
    );

    final CompactionTask compactionTask = builder
        .interval(Intervals.of("2014-01-01T00:00:00/2014-01-02T03:00:00"))
        .build();

    File tmpDir = temporaryFolder.newFolder();
    File tmpFile = File.createTempFile("druid", "index", tmpDir);

    try (BufferedWriter writer = Files.newWriter(tmpFile, StandardCharsets.UTF_8)) {
      writer.write("2014-01-01T03:00:10Z,a,1\n");
      writer.write("2014-01-01T03:00:10Z,b,2\n");
      writer.write("2014-01-01T03:00:10Z,c,3\n");
      writer.write("2014-01-01T04:00:20Z,a,1\n");
      writer.write("2014-01-01T04:00:20Z,b,2\n");
      writer.write("2014-01-01T04:00:20Z,c,3\n");
      writer.write("2014-01-01T05:00:30Z,a,1\n");
      writer.write("2014-01-01T05:00:30Z,b,2\n");
      writer.write("2014-01-01T05:00:30Z,c,3\n");
    }

    IndexTask indexTask = new IndexTask(
        null,
        null,
        IndexTaskTest.createIngestionSpec(
            getObjectMapper(),
            tmpDir,
            DEFAULT_PARSE_SPEC,
            new UniformGranularitySpec(
                Granularities.HOUR,
                Granularities.MINUTE,
                null
            ),
            IndexTaskTest.createTuningConfig(2, 2, null, 2L, null, null, false, true),
            false
        ),
        null,
        AuthTestUtils.TEST_AUTHORIZER_MAPPER,
        null,
        rowIngestionMetersFactory,
        appenderatorsManager
    );

    final Future<Pair<TaskStatus, List<DataSegment>>> compactionFuture = exec.submit(
        () -> runTask(compactionTask)
    );

    final Future<Pair<TaskStatus, List<DataSegment>>> indexFuture = exec.submit(
        () -> runTask(indexTask)
    );

    Assert.assertTrue(indexFuture.get().lhs.isSuccess());

    List<DataSegment> segments = indexFuture.get().rhs;
    Assert.assertEquals(6, segments.size());

    for (int i = 0; i < 6; i++) {
      Assert.assertEquals(Intervals.of("2014-01-01T0%d:00:00/2014-01-01T0%d:00:00", 3 + i / 2, 3 + i / 2 + 1), segments.get(i).getInterval());
      Assert.assertEquals(new NumberedShardSpec(i % 2, 0), segments.get(i).getShardSpec());
    }

    Assert.assertTrue(compactionFuture.get().lhs.isSuccess());

    segments = compactionFuture.get().rhs;
    Assert.assertEquals(3, segments.size());

    for (int i = 0; i < 3; i++) {
      Assert.assertEquals(
          Intervals.of("2014-01-01T0%d:00:00/2014-01-01T0%d:00:00", i, i + 1),
          segments.get(i).getInterval()
      );
      if (lockGranularity == LockGranularity.SEGMENT) {
        Assert.assertEquals(
            new NumberedOverwriteShardSpec(PartitionIds.NON_ROOT_GEN_START_PARTITION_ID, 0, 2, (short) 1, (short) 1),
            segments.get(i).getShardSpec()
        );
      } else {
        Assert.assertEquals(new NumberedShardSpec(0, 0), segments.get(i).getShardSpec());
      }
    }
  }

  @Test
  public void testWithSegmentGranularity() throws Exception
  {
    runIndexTask();

    final Builder builder = new Builder(
        DATA_SOURCE,
        getObjectMapper(),
        AuthTestUtils.TEST_AUTHORIZER_MAPPER,
        null,
        rowIngestionMetersFactory,
        coordinatorClient,
        segmentLoaderFactory,
        retryPolicyFactory,
        appenderatorsManager
    );

    // day segmentGranularity
    final CompactionTask compactionTask1 = builder
        .interval(Intervals.of("2014-01-01/2014-01-02"))
        .segmentGranularity(Granularities.DAY)
        .build();

    Pair<TaskStatus, List<DataSegment>> resultPair = runTask(compactionTask1);

    Assert.assertTrue(resultPair.lhs.isSuccess());

    List<DataSegment> segments = resultPair.rhs;

    Assert.assertEquals(1, segments.size());

    Assert.assertEquals(Intervals.of("2014-01-01/2014-01-02"), segments.get(0).getInterval());
    Assert.assertEquals(new NumberedShardSpec(0, 0), segments.get(0).getShardSpec());

    // hour segmentGranularity
    final CompactionTask compactionTask2 = builder
        .interval(Intervals.of("2014-01-01/2014-01-02"))
        .segmentGranularity(Granularities.HOUR)
        .build();

    resultPair = runTask(compactionTask2);

    Assert.assertTrue(resultPair.lhs.isSuccess());

    segments = resultPair.rhs;
    Assert.assertEquals(3, segments.size());

    for (int i = 0; i < 3; i++) {
      Assert.assertEquals(Intervals.of("2014-01-01T0%d:00:00/2014-01-01T0%d:00:00", i, i + 1), segments.get(i).getInterval());
      Assert.assertEquals(new NumberedShardSpec(0, 0), segments.get(i).getShardSpec());
    }
  }

  @Test
  public void testCompactThenAppend() throws Exception
  {
    runIndexTask();

    final Builder builder = new Builder(
        DATA_SOURCE,
        getObjectMapper(),
        AuthTestUtils.TEST_AUTHORIZER_MAPPER,
        null,
        rowIngestionMetersFactory,
        coordinatorClient,
        segmentLoaderFactory,
        retryPolicyFactory,
        appenderatorsManager
    );

    final CompactionTask compactionTask = builder
        .interval(Intervals.of("2014-01-01/2014-01-02"))
        .build();

    final Set<DataSegment> expectedSegments = new HashSet<>();
    final Pair<TaskStatus, List<DataSegment>> compactionResult = runTask(compactionTask);
    Assert.assertTrue(compactionResult.lhs.isSuccess());
    expectedSegments.addAll(compactionResult.rhs);

    final Pair<TaskStatus, List<DataSegment>> appendResult = runAppendTask();
    Assert.assertTrue(appendResult.lhs.isSuccess());
    expectedSegments.addAll(appendResult.rhs);

    final Set<DataSegment> usedSegments = new HashSet<>(
        getStorageCoordinator().getUsedSegmentsForIntervals(
            DATA_SOURCE,
            Collections.singletonList(Intervals.of("2014-01-01/2014-01-02"))
        )
    );

    Assert.assertEquals(expectedSegments, usedSegments);
  }

  @Test
  public void testRunIndexAndCompactForSameSegmentAtTheSameTime() throws Exception
  {
    runIndexTask();

    // make sure that indexTask becomes ready first, then compactionTask becomes ready, then indexTask runs
    final CountDownLatch compactionTaskReadyLatch = new CountDownLatch(1);
    final CountDownLatch indexTaskStartLatch = new CountDownLatch(1);
    final Future<Pair<TaskStatus, List<DataSegment>>> indexFuture = exec.submit(
        () -> runIndexTask(compactionTaskReadyLatch, indexTaskStartLatch, false)
    );

    final Builder builder = new Builder(
        DATA_SOURCE,
        getObjectMapper(),
        AuthTestUtils.TEST_AUTHORIZER_MAPPER,
        null,
        rowIngestionMetersFactory,
        coordinatorClient,
        segmentLoaderFactory,
        retryPolicyFactory,
        appenderatorsManager
    );

    final CompactionTask compactionTask = builder
        .interval(Intervals.of("2014-01-01T00:00:00/2014-01-02T03:00:00"))
        .build();

    final Future<Pair<TaskStatus, List<DataSegment>>> compactionFuture = exec.submit(
        () -> {
          compactionTaskReadyLatch.await();
          return runTask(compactionTask, indexTaskStartLatch, null);
        }
    );

    Assert.assertTrue(indexFuture.get().lhs.isSuccess());

    List<DataSegment> segments = indexFuture.get().rhs;
    Assert.assertEquals(6, segments.size());

    for (int i = 0; i < 6; i++) {
      Assert.assertEquals(
          Intervals.of("2014-01-01T0%d:00:00/2014-01-01T0%d:00:00", i / 2, i / 2 + 1),
          segments.get(i).getInterval()
      );
      if (lockGranularity == LockGranularity.SEGMENT) {
        Assert.assertEquals(
            new NumberedOverwriteShardSpec(
                PartitionIds.NON_ROOT_GEN_START_PARTITION_ID + i % 2,
                0,
                2,
                (short) 1,
                (short) 2
            ),
            segments.get(i).getShardSpec()
        );
      } else {
        Assert.assertEquals(new NumberedShardSpec(i % 2, 0), segments.get(i).getShardSpec());
      }
    }

    final Pair<TaskStatus, List<DataSegment>> compactionResult = compactionFuture.get();
    Assert.assertEquals(TaskState.FAILED, compactionResult.lhs.getStatusCode());
  }

  @Test
  public void testRunIndexAndCompactForSameSegmentAtTheSameTime2() throws Exception
  {
    runIndexTask();

    final Builder builder = new Builder(
        DATA_SOURCE,
        getObjectMapper(),
        AuthTestUtils.TEST_AUTHORIZER_MAPPER,
        null,
        rowIngestionMetersFactory,
        coordinatorClient,
        segmentLoaderFactory,
        retryPolicyFactory,
        appenderatorsManager
    );

    final CompactionTask compactionTask = builder
        .interval(Intervals.of("2014-01-01T00:00:00/2014-01-02T03:00:00"))
        .build();

    // make sure that compactionTask becomes ready first, then the indexTask becomes ready, then compactionTask runs
    final CountDownLatch indexTaskReadyLatch = new CountDownLatch(1);
    final CountDownLatch compactionTaskStartLatch = new CountDownLatch(1);
    final Future<Pair<TaskStatus, List<DataSegment>>> compactionFuture = exec.submit(
        () -> {
          final Pair<TaskStatus, List<DataSegment>> pair = runTask(
              compactionTask,
              indexTaskReadyLatch,
              compactionTaskStartLatch
          );
          return pair;
        }
    );

    final Future<Pair<TaskStatus, List<DataSegment>>> indexFuture = exec.submit(
        () -> {
          indexTaskReadyLatch.await();
          return runIndexTask(compactionTaskStartLatch, null, false);
        }
    );

    Assert.assertTrue(indexFuture.get().lhs.isSuccess());

    List<DataSegment> segments = indexFuture.get().rhs;
    Assert.assertEquals(6, segments.size());

    for (int i = 0; i < 6; i++) {
      Assert.assertEquals(
          Intervals.of("2014-01-01T0%d:00:00/2014-01-01T0%d:00:00", i / 2, i / 2 + 1),
          segments.get(i).getInterval()
      );
      if (lockGranularity == LockGranularity.SEGMENT) {
        Assert.assertEquals(
            new NumberedOverwriteShardSpec(
                PartitionIds.NON_ROOT_GEN_START_PARTITION_ID + i % 2,
                0,
                2,
                (short) 1,
                (short) 2
            ),
            segments.get(i).getShardSpec()
        );
      } else {
        Assert.assertEquals(new NumberedShardSpec(i % 2, 0), segments.get(i).getShardSpec());
      }
    }

    final Pair<TaskStatus, List<DataSegment>> compactionResult = compactionFuture.get();
    Assert.assertEquals(TaskState.FAILED, compactionResult.lhs.getStatusCode());
  }

  private Pair<TaskStatus, List<DataSegment>> runIndexTask() throws Exception
  {
    return runIndexTask(null, null, false);
  }

  private Pair<TaskStatus, List<DataSegment>> runAppendTask() throws Exception
  {
    return runIndexTask(null, null, true);
  }

  private Pair<TaskStatus, List<DataSegment>> runIndexTask(
      @Nullable CountDownLatch readyLatchToCountDown,
      @Nullable CountDownLatch latchToAwaitBeforeRun,
      boolean appendToExisting
  ) throws Exception
  {
    File tmpDir = temporaryFolder.newFolder();
    File tmpFile = File.createTempFile("druid", "index", tmpDir);

    try (BufferedWriter writer = Files.newWriter(tmpFile, StandardCharsets.UTF_8)) {
      writer.write("2014-01-01T00:00:10Z,a,1\n");
      writer.write("2014-01-01T00:00:10Z,b,2\n");
      writer.write("2014-01-01T00:00:10Z,c,3\n");
      writer.write("2014-01-01T01:00:20Z,a,1\n");
      writer.write("2014-01-01T01:00:20Z,b,2\n");
      writer.write("2014-01-01T01:00:20Z,c,3\n");
      writer.write("2014-01-01T02:00:30Z,a,1\n");
      writer.write("2014-01-01T02:00:30Z,b,2\n");
      writer.write("2014-01-01T02:00:30Z,c,3\n");
    }

    IndexTask indexTask = new IndexTask(
        null,
        null,
        IndexTaskTest.createIngestionSpec(
            getObjectMapper(),
            tmpDir,
            DEFAULT_PARSE_SPEC,
            new UniformGranularitySpec(
                Granularities.HOUR,
                Granularities.MINUTE,
                null
            ),
            IndexTaskTest.createTuningConfig(2, 2, null, 2L, null, null, false, true),
            appendToExisting
        ),
        null,
        AuthTestUtils.TEST_AUTHORIZER_MAPPER,
        null,
        rowIngestionMetersFactory,
        appenderatorsManager
    );

    return runTask(indexTask, readyLatchToCountDown, latchToAwaitBeforeRun);
  }

  private Pair<TaskStatus, List<DataSegment>> runTask(Task task) throws Exception
  {
    return runTask(task, null, null);
  }

  private Pair<TaskStatus, List<DataSegment>> runTask(
      Task task,
      @Nullable CountDownLatch readyLatchToCountDown,
      @Nullable CountDownLatch latchToAwaitBeforeRun
  ) throws Exception
  {
    getLockbox().add(task);
    getTaskStorage().insert(task, TaskStatus.running(task.getId()));
    final TestLocalTaskActionClient actionClient = createActionClient(task);

    final File deepStorageDir = temporaryFolder.newFolder();
    final ObjectMapper objectMapper = getObjectMapper();
    objectMapper.registerSubtypes(
        new NamedType(LocalLoadSpec.class, "local")
    );
    objectMapper.registerSubtypes(LocalDataSegmentPuller.class);

    final SegmentLoader loader = new SegmentLoaderLocalCacheManager(
        getIndexIO(),
        new SegmentLoaderConfig() {
          @Override
          public List<StorageLocationConfig> getLocations()
          {
            return ImmutableList.of(new StorageLocationConfig(deepStorageDir, null, null));
          }
        },
        objectMapper
    );

    final TaskToolbox box = new TaskToolbox(
        null,
        null,
        actionClient,
        null,
        new LocalDataSegmentPusher(new LocalDataSegmentPusherConfig()),
        new NoopDataSegmentKiller(),
        null,
        null,
        null,
        null,
        null,
        null,
        null,
        null,
        loader,
        objectMapper,
        temporaryFolder.newFolder(),
        getIndexIO(),
        null,
        null,
        null,
        getIndexMerger(),
        null,
        null,
        null,
        null,
<<<<<<< HEAD
        new NoopTestTaskFileWriter(),
        null
=======
        new NoopTestTaskReportFileWriter()
>>>>>>> 802592cf
    );

    task.addToContext(Tasks.FORCE_TIME_CHUNK_LOCK_KEY, lockGranularity == LockGranularity.TIME_CHUNK);
    if (task.isReady(box.getTaskActionClient())) {
      if (readyLatchToCountDown != null) {
        readyLatchToCountDown.countDown();
      }
      if (latchToAwaitBeforeRun != null) {
        latchToAwaitBeforeRun.await();
      }
      TaskStatus status = task.run(box);
      shutdownTask(task);
      final List<DataSegment> segments = new ArrayList<>(actionClient.getPublishedSegments());
      Collections.sort(segments);
      return Pair.of(status, segments);
    } else {
      throw new ISE("task[%s] is not ready", task.getId());
    }
  }
}<|MERGE_RESOLUTION|>--- conflicted
+++ resolved
@@ -722,12 +722,8 @@
         null,
         null,
         null,
-<<<<<<< HEAD
-        new NoopTestTaskFileWriter(),
+        new NoopTestTaskReportFileWriter(),
         null
-=======
-        new NoopTestTaskReportFileWriter()
->>>>>>> 802592cf
     );
 
     task.addToContext(Tasks.FORCE_TIME_CHUNK_LOCK_KEY, lockGranularity == LockGranularity.TIME_CHUNK);
