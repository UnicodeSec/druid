--- conflicted
+++ resolved
@@ -59,12 +59,8 @@
 import org.apache.druid.java.util.common.Intervals;
 import org.apache.druid.java.util.common.StringUtils;
 import org.apache.druid.java.util.common.granularity.Granularities;
-<<<<<<< HEAD
-import org.apache.druid.java.util.common.granularity.GranularityType;
-=======
 import org.apache.druid.java.util.common.granularity.Granularity;
 import org.apache.druid.java.util.common.granularity.PeriodGranularity;
->>>>>>> 6ed9d109
 import org.apache.druid.java.util.common.guava.Comparators;
 import org.apache.druid.query.aggregation.AggregatorFactory;
 import org.apache.druid.query.aggregation.CountAggregatorFactory;
@@ -91,11 +87,6 @@
 import org.apache.druid.segment.data.RoaringBitmapSerdeFactory;
 import org.apache.druid.segment.incremental.IncrementalIndex;
 import org.apache.druid.segment.indexing.DataSchema;
-<<<<<<< HEAD
-import org.apache.druid.segment.indexing.granularity.ArbitraryGranularitySpec;
-import org.apache.druid.segment.indexing.granularity.GranularitySpec;
-=======
->>>>>>> 6ed9d109
 import org.apache.druid.segment.indexing.granularity.UniformGranularitySpec;
 import org.apache.druid.segment.loading.SegmentLoadingException;
 import org.apache.druid.segment.realtime.firehose.ChatHandlerProvider;
@@ -1034,25 +1025,6 @@
                                                                     .map(AggregatorFactory::getCombiningFactory)
                                                                     .collect(Collectors.toSet());
       Assert.assertEquals(expectedAggregators, new HashSet<>(Arrays.asList(dataSchema.getAggregators())));
-<<<<<<< HEAD
-      final GranularitySpec expectedGranularitySpec;
-      if (keepSegmentGranularity) {
-        expectedGranularitySpec = new UniformGranularitySpec(
-            GranularityType.fromPeriod(expectedSegmentIntervals.get(i).toPeriod()).getDefaultGranularity(),
-            Granularities.NONE,
-            false,
-            Collections.singletonList(expectedSegmentIntervals.get(i))
-        );
-      } else {
-        expectedGranularitySpec = new UniformGranularitySpec(
-            Granularities.ALL,
-            Granularities.NONE,
-            false,
-            Collections.singletonList(expectedSegmentIntervals.get(i))
-        );
-      }
-      Assert.assertEquals(expectedGranularitySpec, dataSchema.getGranularitySpec());
-=======
       Assert.assertEquals(
           new UniformGranularitySpec(
               expectedSegmentGranularity,
@@ -1062,7 +1034,6 @@
           ),
           dataSchema.getGranularitySpec()
       );
->>>>>>> 6ed9d109
 
       // assert ioConfig
       final IndexIOConfig ioConfig = ingestionSchema.getIOConfig();
