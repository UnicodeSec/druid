/*
 * Licensed to the Apache Software Foundation (ASF) under one
 * or more contributor license agreements.  See the NOTICE file
 * distributed with this work for additional information
 * regarding copyright ownership.  The ASF licenses this file
 * to you under the Apache License, Version 2.0 (the
 * "License"); you may not use this file except in compliance
 * with the License.  You may obtain a copy of the License at
 *
 *   http://www.apache.org/licenses/LICENSE-2.0
 *
 * Unless required by applicable law or agreed to in writing,
 * software distributed under the License is distributed on an
 * "AS IS" BASIS, WITHOUT WARRANTIES OR CONDITIONS OF ANY
 * KIND, either express or implied.  See the License for the
 * specific language governing permissions and limitations
 * under the License.
 */

package org.apache.druid.indexing.common.task;

import com.fasterxml.jackson.databind.ObjectMapper;
import org.apache.druid.data.input.impl.ParseSpec;
import org.apache.druid.data.input.impl.StringInputRowParser;
import org.apache.druid.indexer.TaskStatus;
import org.apache.druid.indexing.common.Counters;
import org.apache.druid.indexing.common.TestUtils;
import org.apache.druid.indexing.common.actions.LocalTaskActionClient;
import org.apache.druid.indexing.common.actions.TaskActionToolbox;
import org.apache.druid.indexing.common.actions.TaskAuditLogConfig;
import org.apache.druid.indexing.common.config.TaskStorageConfig;
<<<<<<< HEAD
import org.apache.druid.indexing.common.stats.RowIngestionMetersFactory;
=======
>>>>>>> 6ed9d109
import org.apache.druid.indexing.common.task.IndexTask.IndexTuningConfig;
import org.apache.druid.indexing.overlord.HeapMemoryTaskStorage;
import org.apache.druid.indexing.overlord.MetadataTaskStorage;
import org.apache.druid.indexing.overlord.TaskLockbox;
import org.apache.druid.indexing.overlord.TaskStorage;
import org.apache.druid.java.util.common.Intervals;
import org.apache.druid.java.util.common.granularity.Granularities;
<<<<<<< HEAD
import org.apache.druid.metadata.DerbyMetadataStorageActionHandlerFactory;
import org.apache.druid.metadata.EntryExistsException;
import org.apache.druid.metadata.IndexerSQLMetadataStorageCoordinator;
import org.apache.druid.metadata.MetadataStorageTablesConfig;
=======
import org.apache.druid.metadata.EntryExistsException;
import org.apache.druid.metadata.IndexerSQLMetadataStorageCoordinator;
>>>>>>> 6ed9d109
import org.apache.druid.metadata.SQLMetadataConnector;
import org.apache.druid.metadata.TestDerbyConnector;
import org.apache.druid.query.aggregation.AggregatorFactory;
import org.apache.druid.query.aggregation.LongSumAggregatorFactory;
import org.apache.druid.segment.IndexIO;
import org.apache.druid.segment.IndexMergerV9;
import org.apache.druid.segment.indexing.DataSchema;
import org.apache.druid.segment.indexing.granularity.GranularitySpec;
import org.apache.druid.segment.indexing.granularity.UniformGranularitySpec;
import org.apache.druid.segment.realtime.firehose.LocalFirehoseFactory;
import org.apache.druid.segment.transform.TransformSpec;
import org.apache.druid.server.metrics.NoopServiceEmitter;
import org.junit.Before;
import org.junit.Rule;

import java.io.File;
import java.util.Collections;
import java.util.Map;

public abstract class IngestionTestBase
{
  public static final String DATA_SOURCE = "test";

  @Rule
  public final TestDerbyConnector.DerbyConnectorRule derbyConnectorRule = new TestDerbyConnector.DerbyConnectorRule();

  private final TestUtils testUtils = new TestUtils();
  private final ObjectMapper objectMapper = testUtils.getTestObjectMapper();
  private TaskStorage taskStorage;
  private IndexerSQLMetadataStorageCoordinator storageCoordinator;
  private TaskLockbox lockbox;

  @Before
  public void setUp()
  {
    final SQLMetadataConnector connector = derbyConnectorRule.getConnector();
    connector.createTaskTables();
<<<<<<< HEAD
//    final MetadataStorageTablesConfig tablesConfig = derbyConnectorRule.metadataTablesConfigSupplier().get();
//    taskStorage = new MetadataTaskStorage(
//        connector,
//        new TaskStorageConfig(null),
//        new DerbyMetadataStorageActionHandlerFactory(
//            connector,
//            tablesConfig,
//            objectMapper
//        )
//    );
=======
>>>>>>> 6ed9d109
    taskStorage = new HeapMemoryTaskStorage(new TaskStorageConfig(null));
    storageCoordinator = new IndexerSQLMetadataStorageCoordinator(
        objectMapper,
        derbyConnectorRule.metadataTablesConfigSupplier().get(),
        derbyConnectorRule.getConnector()
    );
<<<<<<< HEAD
    lockbox = new TaskLockbox(taskStorage, storageCoordinator);
=======
    lockbox = new TaskLockbox(taskStorage);
>>>>>>> 6ed9d109
  }

  public LocalTaskActionClient createActionClient(Task task)
  {
    return new LocalTaskActionClient(task, taskStorage, createTaskActionToolbox(), new TaskAuditLogConfig(false));
  }

  public void prepareTaskForLocking(Task task) throws EntryExistsException
  {
    lockbox.add(task);
    taskStorage.insert(task, TaskStatus.running(task.getId()));
  }

  public void shutdownTask(Task task)
  {
    lockbox.remove(task);
  }

  public ObjectMapper getObjectMapper()
  {
    return objectMapper;
  }

  public TaskStorage getTaskStorage()
  {
    return taskStorage;
  }

  public TaskLockbox getLockbox()
  {
    return lockbox;
  }

  public RowIngestionMetersFactory getRowIngestionMetersFactory()
  {
    return testUtils.getRowIngestionMetersFactory();
  }

  public TaskActionToolbox createTaskActionToolbox()
  {
    storageCoordinator.start();
    return new TaskActionToolbox(
        lockbox,
        taskStorage,
        storageCoordinator,
        new NoopServiceEmitter(),
        null,
        new Counters()
    );
  }

  public IndexIO getIndexIO()
  {
    return testUtils.getTestIndexIO();
  }

  public IndexMergerV9 getIndexMerger()
  {
    return testUtils.getTestIndexMergerV9();
  }

  public IndexTask.IndexIngestionSpec createIngestionSpec(
      File baseDir,
      ParseSpec parseSpec,
      GranularitySpec granularitySpec,
      IndexTuningConfig tuningConfig,
      boolean appendToExisting
  )
  {
    return createIngestionSpec(baseDir, parseSpec, TransformSpec.NONE, granularitySpec, tuningConfig, appendToExisting);
  }

  public IndexTask.IndexIngestionSpec createIngestionSpec(
      File baseDir,
      ParseSpec parseSpec,
      TransformSpec transformSpec,
      GranularitySpec granularitySpec,
      IndexTuningConfig tuningConfig,
      boolean appendToExisting
  )
  {
    return new IndexTask.IndexIngestionSpec(
        new DataSchema(
            DATA_SOURCE,
            objectMapper.convertValue(
                new StringInputRowParser(parseSpec, null),
                Map.class
            ),
            new AggregatorFactory[]{
                new LongSumAggregatorFactory("val", "val")
            },
            granularitySpec != null ? granularitySpec : new UniformGranularitySpec(
                Granularities.DAY,
                Granularities.MINUTE,
                Collections.singletonList(Intervals.of("2014/2015"))
            ),
            transformSpec,
            objectMapper
        ),
        new IndexTask.IndexIOConfig(
            new LocalFirehoseFactory(
                baseDir,
                "druid*",
                null
            ),
            appendToExisting
        ),
        tuningConfig
    );
  }
}<|MERGE_RESOLUTION|>--- conflicted
+++ resolved
@@ -29,26 +29,15 @@
 import org.apache.druid.indexing.common.actions.TaskActionToolbox;
 import org.apache.druid.indexing.common.actions.TaskAuditLogConfig;
 import org.apache.druid.indexing.common.config.TaskStorageConfig;
-<<<<<<< HEAD
 import org.apache.druid.indexing.common.stats.RowIngestionMetersFactory;
-=======
->>>>>>> 6ed9d109
 import org.apache.druid.indexing.common.task.IndexTask.IndexTuningConfig;
 import org.apache.druid.indexing.overlord.HeapMemoryTaskStorage;
-import org.apache.druid.indexing.overlord.MetadataTaskStorage;
 import org.apache.druid.indexing.overlord.TaskLockbox;
 import org.apache.druid.indexing.overlord.TaskStorage;
 import org.apache.druid.java.util.common.Intervals;
 import org.apache.druid.java.util.common.granularity.Granularities;
-<<<<<<< HEAD
-import org.apache.druid.metadata.DerbyMetadataStorageActionHandlerFactory;
 import org.apache.druid.metadata.EntryExistsException;
 import org.apache.druid.metadata.IndexerSQLMetadataStorageCoordinator;
-import org.apache.druid.metadata.MetadataStorageTablesConfig;
-=======
-import org.apache.druid.metadata.EntryExistsException;
-import org.apache.druid.metadata.IndexerSQLMetadataStorageCoordinator;
->>>>>>> 6ed9d109
 import org.apache.druid.metadata.SQLMetadataConnector;
 import org.apache.druid.metadata.TestDerbyConnector;
 import org.apache.druid.query.aggregation.AggregatorFactory;
@@ -86,30 +75,13 @@
   {
     final SQLMetadataConnector connector = derbyConnectorRule.getConnector();
     connector.createTaskTables();
-<<<<<<< HEAD
-//    final MetadataStorageTablesConfig tablesConfig = derbyConnectorRule.metadataTablesConfigSupplier().get();
-//    taskStorage = new MetadataTaskStorage(
-//        connector,
-//        new TaskStorageConfig(null),
-//        new DerbyMetadataStorageActionHandlerFactory(
-//            connector,
-//            tablesConfig,
-//            objectMapper
-//        )
-//    );
-=======
->>>>>>> 6ed9d109
     taskStorage = new HeapMemoryTaskStorage(new TaskStorageConfig(null));
     storageCoordinator = new IndexerSQLMetadataStorageCoordinator(
         objectMapper,
         derbyConnectorRule.metadataTablesConfigSupplier().get(),
         derbyConnectorRule.getConnector()
     );
-<<<<<<< HEAD
     lockbox = new TaskLockbox(taskStorage, storageCoordinator);
-=======
-    lockbox = new TaskLockbox(taskStorage);
->>>>>>> 6ed9d109
   }
 
   public LocalTaskActionClient createActionClient(Task task)
