/*
 * Licensed to the Apache Software Foundation (ASF) under one
 * or more contributor license agreements.  See the NOTICE file
 * distributed with this work for additional information
 * regarding copyright ownership.  The ASF licenses this file
 * to you under the Apache License, Version 2.0 (the
 * "License"); you may not use this file except in compliance
 * with the License.  You may obtain a copy of the License at
 *
 *   http://www.apache.org/licenses/LICENSE-2.0
 *
 * Unless required by applicable law or agreed to in writing,
 * software distributed under the License is distributed on an
 * "AS IS" BASIS, WITHOUT WARRANTIES OR CONDITIONS OF ANY
 * KIND, either express or implied.  See the License for the
 * specific language governing permissions and limitations
 * under the License.
 */

package org.apache.druid.indexing.common.task;

import com.fasterxml.jackson.core.type.TypeReference;
import com.fasterxml.jackson.databind.ObjectMapper;
import com.google.common.base.Throwables;
import com.google.common.collect.ImmutableList;
import com.google.common.collect.ImmutableMap;
import com.google.common.collect.Iterables;
import com.google.common.util.concurrent.ListenableFuture;
import com.google.common.util.concurrent.ListeningExecutorService;
import com.google.common.util.concurrent.MoreExecutors;
import org.apache.commons.io.FileUtils;
import org.apache.druid.client.cache.CacheConfig;
import org.apache.druid.client.cache.CachePopulatorStats;
import org.apache.druid.client.cache.MapCache;
import org.apache.druid.common.config.NullHandling;
import org.apache.druid.data.input.Firehose;
import org.apache.druid.data.input.FirehoseFactory;
import org.apache.druid.data.input.InputRow;
import org.apache.druid.data.input.impl.DimensionsSpec;
import org.apache.druid.data.input.impl.FloatDimensionSchema;
import org.apache.druid.data.input.impl.InputRowParser;
import org.apache.druid.data.input.impl.LongDimensionSchema;
import org.apache.druid.data.input.impl.MapInputRowParser;
import org.apache.druid.data.input.impl.StringDimensionSchema;
import org.apache.druid.data.input.impl.TimeAndDimsParseSpec;
import org.apache.druid.data.input.impl.TimestampSpec;
import org.apache.druid.discovery.DataNodeService;
import org.apache.druid.discovery.DruidNodeAnnouncer;
import org.apache.druid.discovery.LookupNodeService;
import org.apache.druid.indexer.IngestionState;
import org.apache.druid.indexer.TaskState;
import org.apache.druid.indexer.TaskStatus;
import org.apache.druid.indexing.common.IngestionStatsAndErrorsTaskReportData;
import org.apache.druid.indexing.common.SegmentLoaderFactory;
import org.apache.druid.indexing.common.TaskReport;
import org.apache.druid.indexing.common.TaskReportFileWriter;
import org.apache.druid.indexing.common.TaskToolbox;
import org.apache.druid.indexing.common.TaskToolboxFactory;
import org.apache.druid.indexing.common.TestUtils;
import org.apache.druid.indexing.common.actions.LocalTaskActionClientFactory;
import org.apache.druid.indexing.common.actions.TaskActionClientFactory;
import org.apache.druid.indexing.common.actions.TaskActionToolbox;
import org.apache.druid.indexing.common.actions.TaskAuditLogConfig;
import org.apache.druid.indexing.common.config.TaskConfig;
import org.apache.druid.indexing.common.config.TaskStorageConfig;
import org.apache.druid.indexing.common.index.RealtimeAppenderatorIngestionSpec;
import org.apache.druid.indexing.common.index.RealtimeAppenderatorTuningConfig;
import org.apache.druid.indexing.common.stats.RowIngestionMeters;
import org.apache.druid.indexing.common.stats.RowIngestionMetersFactory;
import org.apache.druid.indexing.overlord.DataSourceMetadata;
import org.apache.druid.indexing.overlord.HeapMemoryTaskStorage;
import org.apache.druid.indexing.overlord.SegmentPublishResult;
import org.apache.druid.indexing.overlord.TaskLockbox;
import org.apache.druid.indexing.overlord.TaskStorage;
import org.apache.druid.indexing.overlord.supervisor.SupervisorManager;
import org.apache.druid.indexing.test.TestDataSegmentAnnouncer;
import org.apache.druid.indexing.test.TestDataSegmentKiller;
import org.apache.druid.indexing.test.TestDataSegmentPusher;
import org.apache.druid.jackson.DefaultObjectMapper;
import org.apache.druid.java.util.common.DateTimes;
import org.apache.druid.java.util.common.ISE;
import org.apache.druid.java.util.common.Pair;
import org.apache.druid.java.util.common.StringUtils;
import org.apache.druid.java.util.common.concurrent.Execs;
import org.apache.druid.java.util.common.granularity.Granularities;
import org.apache.druid.java.util.common.jackson.JacksonUtils;
import org.apache.druid.java.util.common.logger.Logger;
import org.apache.druid.java.util.common.parsers.ParseException;
import org.apache.druid.java.util.emitter.EmittingLogger;
import org.apache.druid.java.util.emitter.core.NoopEmitter;
import org.apache.druid.java.util.emitter.service.ServiceEmitter;
import org.apache.druid.java.util.metrics.MonitorScheduler;
import org.apache.druid.math.expr.ExprMacroTable;
import org.apache.druid.metadata.EntryExistsException;
import org.apache.druid.metadata.IndexerSQLMetadataStorageCoordinator;
import org.apache.druid.metadata.TestDerbyConnector;
import org.apache.druid.query.DefaultQueryRunnerFactoryConglomerate;
import org.apache.druid.query.Druids;
import org.apache.druid.query.IntervalChunkingQueryRunnerDecorator;
import org.apache.druid.query.Query;
import org.apache.druid.query.QueryPlus;
import org.apache.druid.query.QueryRunner;
import org.apache.druid.query.QueryRunnerFactoryConglomerate;
import org.apache.druid.query.QueryToolChest;
import org.apache.druid.query.Result;
import org.apache.druid.query.SegmentDescriptor;
import org.apache.druid.query.aggregation.AggregatorFactory;
import org.apache.druid.query.aggregation.CountAggregatorFactory;
import org.apache.druid.query.aggregation.LongSumAggregatorFactory;
import org.apache.druid.query.filter.DimFilter;
import org.apache.druid.query.filter.SelectorDimFilter;
import org.apache.druid.query.timeseries.TimeseriesQuery;
import org.apache.druid.query.timeseries.TimeseriesQueryEngine;
import org.apache.druid.query.timeseries.TimeseriesQueryQueryToolChest;
import org.apache.druid.query.timeseries.TimeseriesQueryRunnerFactory;
import org.apache.druid.query.timeseries.TimeseriesResultValue;
import org.apache.druid.segment.TestHelper;
import org.apache.druid.segment.indexing.DataSchema;
import org.apache.druid.segment.indexing.RealtimeIOConfig;
import org.apache.druid.segment.indexing.granularity.UniformGranularitySpec;
import org.apache.druid.segment.loading.SegmentLoaderConfig;
import org.apache.druid.segment.loading.SegmentLoaderLocalCacheManager;
import org.apache.druid.segment.loading.StorageLocationConfig;
import org.apache.druid.segment.realtime.plumber.SegmentHandoffNotifier;
import org.apache.druid.segment.realtime.plumber.SegmentHandoffNotifierFactory;
import org.apache.druid.segment.transform.ExpressionTransform;
import org.apache.druid.segment.transform.TransformSpec;
import org.apache.druid.server.DruidNode;
import org.apache.druid.server.coordination.DataSegmentServerAnnouncer;
import org.apache.druid.server.coordination.ServerType;
import org.apache.druid.server.security.AuthTestUtils;
import org.apache.druid.timeline.DataSegment;
import org.apache.druid.timeline.partition.LinearShardSpec;
import org.apache.druid.timeline.partition.NumberedShardSpec;
import org.apache.druid.utils.Runnables;
import org.easymock.EasyMock;
import org.joda.time.DateTime;
import org.joda.time.Period;
import org.junit.After;
import org.junit.Assert;
import org.junit.Before;
import org.junit.Rule;
import org.junit.Test;
import org.junit.rules.ExpectedException;
import org.junit.rules.TemporaryFolder;

import javax.annotation.Nullable;
import java.io.File;
import java.io.IOException;
import java.nio.file.Files;
import java.util.ArrayDeque;
import java.util.ArrayList;
import java.util.Arrays;
import java.util.Collection;
import java.util.Collections;
import java.util.Deque;
import java.util.List;
import java.util.Map;
import java.util.Optional;
import java.util.Set;
import java.util.concurrent.ConcurrentHashMap;
import java.util.concurrent.CopyOnWriteArrayList;
import java.util.concurrent.CountDownLatch;
import java.util.concurrent.Executor;
import java.util.concurrent.TimeUnit;

public class AppenderatorDriverRealtimeIndexTaskTest
{
  private static final Logger log = new Logger(AppenderatorDriverRealtimeIndexTaskTest.class);
  private static final ServiceEmitter emitter = new ServiceEmitter(
      "service",
      "host",
      new NoopEmitter()
  );
  private static final ObjectMapper objectMapper = TestHelper.makeJsonMapper();

  private static final String FAIL_DIM = "__fail__";

  private static class TestFirehose implements Firehose
  {
    private final InputRowParser<Map<String, Object>> parser;
    private final Deque<Optional<Map<String, Object>>> queue = new ArrayDeque<>();
    private boolean closed = false;

    public TestFirehose(final InputRowParser<Map<String, Object>> parser)
    {
      this.parser = parser;
    }

    public void addRows(List<Map<String, Object>> rows)
    {
      synchronized (this) {
        rows.stream().map(Optional::ofNullable).forEach(queue::add);
        notifyAll();
      }
    }

    @Override
    public boolean hasMore()
    {
      try {
        synchronized (this) {
          while (queue.isEmpty() && !closed) {
            wait();
          }
          return !queue.isEmpty();
        }
      }
      catch (InterruptedException e) {
        Thread.currentThread().interrupt();
        throw Throwables.propagate(e);
      }
    }

    @Override
    public InputRow nextRow()
    {
      synchronized (this) {
        final InputRow row = parser.parseBatch(queue.removeFirst().orElse(null)).get(0);
        if (row != null && row.getRaw(FAIL_DIM) != null) {
          throw new ParseException(FAIL_DIM);
        }
        return row;
      }
    }

    @Override
    public Runnable commit()
    {
      return Runnables.getNoopRunnable();
    }

    @Override
    public void close()
    {
      synchronized (this) {
        closed = true;
        notifyAll();
      }
    }
  }

  private static class TestFirehoseFactory implements FirehoseFactory<InputRowParser>
  {
    public TestFirehoseFactory()
    {
    }

    @Override
    @SuppressWarnings("unchecked")
    public Firehose connect(InputRowParser parser, File temporaryDirectory) throws ParseException
    {
      return new TestFirehose(parser);
    }
  }

  @Rule
  public final ExpectedException expectedException = ExpectedException.none();

  @Rule
  public final TemporaryFolder tempFolder = new TemporaryFolder();

  @Rule
  public final TestDerbyConnector.DerbyConnectorRule derbyConnectorRule = new TestDerbyConnector.DerbyConnectorRule();

  private DateTime now;
  private ListeningExecutorService taskExec;
  private Map<SegmentDescriptor, Pair<Executor, Runnable>> handOffCallbacks;
  private Collection<DataSegment> publishedSegments;
  private CountDownLatch segmentLatch;
  private CountDownLatch handoffLatch;
  private TaskStorage taskStorage;
  private TaskLockbox taskLockbox;
  private TaskToolboxFactory taskToolboxFactory;
  private File baseDir;
  private File reportsFile;
  private RowIngestionMetersFactory rowIngestionMetersFactory;

  @Before
  public void setUp() throws IOException
  {
    EmittingLogger.registerEmitter(emitter);
    emitter.start();
    taskExec = MoreExecutors.listeningDecorator(Execs.singleThreaded("realtime-index-task-test-%d"));
    now = DateTimes.nowUtc();

    TestDerbyConnector derbyConnector = derbyConnectorRule.getConnector();
    derbyConnector.createDataSourceTable();
    derbyConnector.createTaskTables();
    derbyConnector.createSegmentTable();
    derbyConnector.createPendingSegmentsTable();

    baseDir = tempFolder.newFolder();
    reportsFile = File.createTempFile("KafkaIndexTaskTestReports-" + System.currentTimeMillis(), "json");
    makeToolboxFactory(baseDir);
  }

  @After
  public void tearDown()
  {
    taskExec.shutdownNow();
    reportsFile.delete();
  }

  @Test(timeout = 60_000L)
  public void testDefaultResource()
  {
    final AppenderatorDriverRealtimeIndexTask task = makeRealtimeTask(null);
    Assert.assertEquals(task.getId(), task.getTaskResource().getAvailabilityGroup());
  }


  @Test(timeout = 60_000L)
  public void testHandoffTimeout() throws Exception
  {
    expectPublishedSegments(1);
    final AppenderatorDriverRealtimeIndexTask task = makeRealtimeTask(null, TransformSpec.NONE, true, 100L, true, 0, 1);
    final ListenableFuture<TaskStatus> statusFuture = runTask(task);

    // Wait for firehose to show up, it starts off null.
    while (task.getFirehose() == null) {
      Thread.sleep(50);
    }

    final TestFirehose firehose = (TestFirehose) task.getFirehose();

    firehose.addRows(
        ImmutableList.of(
            ImmutableMap.of("t", now.getMillis(), "dim1", "foo", "met1", "1")
        )
    );

    // Stop the firehose, this will drain out existing events.
    firehose.close();

    // handoff would timeout, resulting in exception
    TaskStatus status = statusFuture.get();
    Assert.assertTrue(status.getErrorMsg()
                            .contains("java.util.concurrent.TimeoutException: Timeout waiting for task."));
  }

  @Test(timeout = 60_000L)
  public void testBasics() throws Exception
  {
    expectPublishedSegments(1);
    final AppenderatorDriverRealtimeIndexTask task = makeRealtimeTask(null);
    final ListenableFuture<TaskStatus> statusFuture = runTask(task);

    // Wait for firehose to show up, it starts off null.
    while (task.getFirehose() == null) {
      Thread.sleep(50);
    }

    final TestFirehose firehose = (TestFirehose) task.getFirehose();

    firehose.addRows(
        ImmutableList.of(
            ImmutableMap.of("t", now.getMillis(), "dim1", "foo", "met1", "1"),
            ImmutableMap.of("t", now.getMillis(), "dim2", "bar", "met1", 2.0)
        )
    );

    // Stop the firehose, this will drain out existing events.
    firehose.close();

    // Wait for publish.
    Collection<DataSegment> publishedSegments = awaitSegments();

    // Check metrics.
    Assert.assertEquals(2, task.getRowIngestionMeters().getProcessed());
    Assert.assertEquals(0, task.getRowIngestionMeters().getThrownAway());
    Assert.assertEquals(0, task.getRowIngestionMeters().getUnparseable());

    // Do some queries.
    Assert.assertEquals(2, sumMetric(task, null, "rows").longValue());
    Assert.assertEquals(3, sumMetric(task, null, "met1").longValue());

    awaitHandoffs();

    for (DataSegment publishedSegment : publishedSegments) {
      Pair<Executor, Runnable> executorRunnablePair = handOffCallbacks.get(
          new SegmentDescriptor(
              publishedSegment.getInterval(),
              publishedSegment.getVersion(),
              publishedSegment.getShardSpec().getPartitionNum()
          )
      );
      Assert.assertNotNull(
          publishedSegment + " missing from handoff callbacks: " + handOffCallbacks,
          executorRunnablePair
      );

      // Simulate handoff.
      executorRunnablePair.lhs.execute(executorRunnablePair.rhs);
    }
    handOffCallbacks.clear();

    // Wait for the task to finish.
    final TaskStatus taskStatus = statusFuture.get();
    Assert.assertEquals(TaskState.SUCCESS, taskStatus.getStatusCode());
  }

  @Test(timeout = 60_000L)
  public void testLateData() throws Exception
  {
    expectPublishedSegments(1);
    final AppenderatorDriverRealtimeIndexTask task = makeRealtimeTask(null);
    final ListenableFuture<TaskStatus> statusFuture = runTask(task);

    // Wait for firehose to show up, it starts off null.
    while (task.getFirehose() == null) {
      Thread.sleep(50);
    }

    final TestFirehose firehose = (TestFirehose) task.getFirehose();

    firehose.addRows(
        ImmutableList.of(
            ImmutableMap.of("t", now.getMillis(), "dim1", "foo", "met1", "1"),
            // Data is from 2 days ago, should still be processed
            ImmutableMap.of("t", now.minus(new Period("P2D")).getMillis(), "dim2", "bar", "met1", 2.0)
        )
    );

    // Stop the firehose, this will drain out existing events.
    firehose.close();

    // Wait for publish.
    Collection<DataSegment> publishedSegments = awaitSegments();

    // Check metrics.
    Assert.assertEquals(2, task.getRowIngestionMeters().getProcessed());
    Assert.assertEquals(0, task.getRowIngestionMeters().getThrownAway());
    Assert.assertEquals(0, task.getRowIngestionMeters().getUnparseable());

    // Do some queries.
    Assert.assertEquals(2, sumMetric(task, null, "rows").longValue());
    Assert.assertEquals(3, sumMetric(task, null, "met1").longValue());

    awaitHandoffs();

    for (DataSegment publishedSegment : publishedSegments) {
      Pair<Executor, Runnable> executorRunnablePair = handOffCallbacks.get(
          new SegmentDescriptor(
              publishedSegment.getInterval(),
              publishedSegment.getVersion(),
              publishedSegment.getShardSpec().getPartitionNum()
          )
      );
      Assert.assertNotNull(
          publishedSegment + " missing from handoff callbacks: " + handOffCallbacks,
          executorRunnablePair
      );

      // Simulate handoff.
      executorRunnablePair.lhs.execute(executorRunnablePair.rhs);
    }
    handOffCallbacks.clear();

    // Wait for the task to finish.
    final TaskStatus taskStatus = statusFuture.get();
    Assert.assertEquals(TaskState.SUCCESS, taskStatus.getStatusCode());
  }

  @Test(timeout = 60_000L)
  public void testMaxRowsPerSegment() throws Exception
  {
    // Expect 2 segments as we will hit maxRowsPerSegment
    expectPublishedSegments(2);

    final AppenderatorDriverRealtimeIndexTask task = makeRealtimeTask(null);
    final ListenableFuture<TaskStatus> statusFuture = runTask(task);

    // Wait for firehose to show up, it starts off null.
    while (task.getFirehose() == null) {
      Thread.sleep(50);
    }

    final TestFirehose firehose = (TestFirehose) task.getFirehose();

    // maxRowsPerSegment is 1000 as configured in #makeRealtimeTask
    for (int i = 0; i < 2000; i++) {
      firehose.addRows(
          ImmutableList.of(
              ImmutableMap.of("t", now.getMillis(), "dim1", "foo-" + i, "met1", "1")
          )
      );
    }

    // Stop the firehose, this will drain out existing events.
    firehose.close();

    // Wait for publish.
    Collection<DataSegment> publishedSegments = awaitSegments();

    // Check metrics.
    Assert.assertEquals(2000, task.getRowIngestionMeters().getProcessed());
    Assert.assertEquals(0, task.getRowIngestionMeters().getThrownAway());
    Assert.assertEquals(0, task.getRowIngestionMeters().getUnparseable());

    // Do some queries.
    Assert.assertEquals(2000, sumMetric(task, null, "rows").longValue());
    Assert.assertEquals(2000, sumMetric(task, null, "met1").longValue());

    awaitHandoffs();

    for (DataSegment publishedSegment : publishedSegments) {
      Pair<Executor, Runnable> executorRunnablePair = handOffCallbacks.get(
          new SegmentDescriptor(
              publishedSegment.getInterval(),
              publishedSegment.getVersion(),
              publishedSegment.getShardSpec().getPartitionNum()
          )
      );
      Assert.assertNotNull(
          publishedSegment + " missing from handoff callbacks: " + handOffCallbacks,
          executorRunnablePair
      );

      // Simulate handoff.
      executorRunnablePair.lhs.execute(executorRunnablePair.rhs);
    }
    handOffCallbacks.clear();

    // Wait for the task to finish.
    final TaskStatus taskStatus = statusFuture.get();
    Assert.assertEquals(TaskState.SUCCESS, taskStatus.getStatusCode());
  }

  @Test(timeout = 60_000L)
  public void testMaxTotalRows() throws Exception
  {
    // Expect 2 segments as we will hit maxTotalRows
    expectPublishedSegments(2);

    final AppenderatorDriverRealtimeIndexTask task =
        makeRealtimeTask(null, Integer.MAX_VALUE, 1500L);
    final ListenableFuture<TaskStatus> statusFuture = runTask(task);

    // Wait for firehose to show up, it starts off null.
    while (task.getFirehose() == null) {
      Thread.sleep(50);
    }

    final TestFirehose firehose = (TestFirehose) task.getFirehose();

    // maxTotalRows is 1500
    for (int i = 0; i < 2000; i++) {
      firehose.addRows(
          ImmutableList.of(
              ImmutableMap.of("t", now.getMillis(), "dim1", "foo-" + i, "met1", "1")
          )
      );
    }

    // Stop the firehose, this will drain out existing events.
    firehose.close();

    // Wait for publish.
    Collection<DataSegment> publishedSegments = awaitSegments();

    // Check metrics.
    Assert.assertEquals(2000, task.getRowIngestionMeters().getProcessed());
    Assert.assertEquals(0, task.getRowIngestionMeters().getThrownAway());
    Assert.assertEquals(0, task.getRowIngestionMeters().getUnparseable());

    // Do some queries.
    Assert.assertEquals(2000, sumMetric(task, null, "rows").longValue());
    Assert.assertEquals(2000, sumMetric(task, null, "met1").longValue());

    awaitHandoffs();

    Assert.assertEquals(2, publishedSegments.size());
    for (DataSegment publishedSegment : publishedSegments) {
      Pair<Executor, Runnable> executorRunnablePair = handOffCallbacks.get(
          new SegmentDescriptor(
              publishedSegment.getInterval(),
              publishedSegment.getVersion(),
              publishedSegment.getShardSpec().getPartitionNum()
          )
      );
      Assert.assertNotNull(
          publishedSegment + " missing from handoff callbacks: " + handOffCallbacks,
          executorRunnablePair
      );

      // Simulate handoff.
      executorRunnablePair.lhs.execute(executorRunnablePair.rhs);
    }
    handOffCallbacks.clear();

    // Wait for the task to finish.
    final TaskStatus taskStatus = statusFuture.get();
    Assert.assertEquals(TaskState.SUCCESS, taskStatus.getStatusCode());
  }

  @Test(timeout = 60_000L)
  public void testTransformSpec() throws Exception
  {
    expectPublishedSegments(2);

    final TransformSpec transformSpec = new TransformSpec(
        new SelectorDimFilter("dim1", "foo", null),
        ImmutableList.of(
            new ExpressionTransform("dim1t", "concat(dim1,dim1)", ExprMacroTable.nil())
        )
    );
    final AppenderatorDriverRealtimeIndexTask task = makeRealtimeTask(null, transformSpec, true, 0, true, 0, 1);
    final ListenableFuture<TaskStatus> statusFuture = runTask(task);

    // Wait for firehose to show up, it starts off null.
    while (task.getFirehose() == null) {
      Thread.sleep(50);
    }

    final TestFirehose firehose = (TestFirehose) task.getFirehose();

    firehose.addRows(
        ImmutableList.of(
            ImmutableMap.of("t", now.getMillis(), "dim1", "foo", "met1", "1"),
            ImmutableMap.of("t", now.minus(new Period("P1D")).getMillis(), "dim1", "foo", "met1", 2.0),
            ImmutableMap.of("t", now.getMillis(), "dim2", "bar", "met1", 2.0)
        )
    );

    // Stop the firehose, this will drain out existing events.
    firehose.close();

    Collection<DataSegment> publishedSegments = awaitSegments();

    // Check metrics.
    Assert.assertEquals(2, task.getRowIngestionMeters().getProcessed());
    Assert.assertEquals(1, task.getRowIngestionMeters().getThrownAway());
    Assert.assertEquals(0, task.getRowIngestionMeters().getUnparseable());

    // Do some queries.
    Assert.assertEquals(2, sumMetric(task, null, "rows").longValue());
    Assert.assertEquals(2, sumMetric(task, new SelectorDimFilter("dim1t", "foofoo", null), "rows").longValue());
    if (NullHandling.replaceWithDefault()) {
      Assert.assertEquals(0, sumMetric(task, new SelectorDimFilter("dim1t", "barbar", null), "metric1").longValue());
    } else {
      Assert.assertNull(sumMetric(task, new SelectorDimFilter("dim1t", "barbar", null), "metric1"));
    }
    Assert.assertEquals(3, sumMetric(task, null, "met1").longValue());

    awaitHandoffs();

    for (DataSegment publishedSegment : publishedSegments) {
      Pair<Executor, Runnable> executorRunnablePair = handOffCallbacks.get(
          new SegmentDescriptor(
              publishedSegment.getInterval(),
              publishedSegment.getVersion(),
              publishedSegment.getShardSpec().getPartitionNum()
          )
      );
      Assert.assertNotNull(
          publishedSegment + " missing from handoff callbacks: " + handOffCallbacks,
          executorRunnablePair
      );

      // Simulate handoff.
      executorRunnablePair.lhs.execute(executorRunnablePair.rhs);
    }
    handOffCallbacks.clear();

    // Wait for the task to finish.
    final TaskStatus taskStatus = statusFuture.get();
    Assert.assertEquals(TaskState.SUCCESS, taskStatus.getStatusCode());
  }

  @Test(timeout = 60_000L)
  public void testReportParseExceptionsOnBadMetric() throws Exception
  {
    expectPublishedSegments(0);
    final AppenderatorDriverRealtimeIndexTask task = makeRealtimeTask(null, true);
    final ListenableFuture<TaskStatus> statusFuture = runTask(task);

    // Wait for firehose to show up, it starts off null.
    while (task.getFirehose() == null) {
      Thread.sleep(50);
    }

    final TestFirehose firehose = (TestFirehose) task.getFirehose();

    firehose.addRows(
        ImmutableList.of(
            ImmutableMap.of("t", 2000000L, "dim1", "foo", "met1", "1"),
            ImmutableMap.of("t", 3000000L, "dim1", "foo", "met1", "foo"),
            ImmutableMap.of("t", now.minus(new Period("P1D")).getMillis(), "dim1", "foo", "met1", "foo"),
            ImmutableMap.of("t", 4000000L, "dim2", "bar", "met1", 2.0)
        )
    );

    // Stop the firehose, this will drain out existing events.
    firehose.close();

    // Wait for the task to finish.
    TaskStatus status = statusFuture.get();
    Assert.assertTrue(status.getErrorMsg()
                            .contains("java.lang.RuntimeException: Max parse exceptions exceeded, terminating task..."));

    IngestionStatsAndErrorsTaskReportData reportData = getTaskReportData();

    Map<String, Object> expectedUnparseables = ImmutableMap.of(
        RowIngestionMeters.BUILD_SEGMENTS,
        Collections.singletonList(
            "Found unparseable columns in row: [MapBasedInputRow{timestamp=1970-01-01T00:50:00.000Z, event={t=3000000, dim1=foo, met1=foo}, dimensions=[dim1, dim2, dim1t, dimLong, dimFloat]}], exceptions: [Unable to parse value[foo] for field[met1],]"
        )
    );

    Assert.assertEquals(expectedUnparseables, reportData.getUnparseableEvents());
  }

  @Test(timeout = 60_000L)
  public void testNoReportParseExceptions() throws Exception
  {
    expectPublishedSegments(1);

    final AppenderatorDriverRealtimeIndexTask task = makeRealtimeTask(
        null,
        TransformSpec.NONE,
        false,
        0,
        true,
        null,
        1
    );
    final ListenableFuture<TaskStatus> statusFuture = runTask(task);

    // Wait for firehose to show up, it starts off null.
    while (task.getFirehose() == null) {
      Thread.sleep(50);
    }

    final TestFirehose firehose = (TestFirehose) task.getFirehose();

    firehose.addRows(
        Arrays.asList(
            // Good row- will be processed.
            ImmutableMap.of("t", now.getMillis(), "dim1", "foo", "met1", "1"),

            // Null row- will be thrown away.
            null,

            // Bad metric- will count as processed, but that particular metric won't update.
            ImmutableMap.of("t", now.getMillis(), "dim1", "foo", "met1", "foo"),

            // Bad row- will be unparseable.
            ImmutableMap.of("dim1", "foo", "met1", 2.0, FAIL_DIM, "x"),

            // Good row- will be processed.
            ImmutableMap.of("t", now.getMillis(), "dim2", "bar", "met1", 2.0)
        )
    );

    // Stop the firehose, this will drain out existing events.
    firehose.close();

    // Wait for publish.
    Collection<DataSegment> publishedSegments = awaitSegments();

    DataSegment publishedSegment = Iterables.getOnlyElement(publishedSegments);

    // Check metrics.
    Assert.assertEquals(2, task.getRowIngestionMeters().getProcessed());
    Assert.assertEquals(1, task.getRowIngestionMeters().getProcessedWithError());
    Assert.assertEquals(0, task.getRowIngestionMeters().getThrownAway());
    Assert.assertEquals(2, task.getRowIngestionMeters().getUnparseable());

    // Do some queries.
    Assert.assertEquals(3, sumMetric(task, null, "rows").longValue());
    Assert.assertEquals(3, sumMetric(task, null, "met1").longValue());

    awaitHandoffs();

    // Simulate handoff.
    for (Map.Entry<SegmentDescriptor, Pair<Executor, Runnable>> entry : handOffCallbacks.entrySet()) {
      final Pair<Executor, Runnable> executorRunnablePair = entry.getValue();
      Assert.assertEquals(
          new SegmentDescriptor(
              publishedSegment.getInterval(),
              publishedSegment.getVersion(),
              publishedSegment.getShardSpec().getPartitionNum()
          ),
          entry.getKey()
      );
      executorRunnablePair.lhs.execute(executorRunnablePair.rhs);
    }
    handOffCallbacks.clear();

    Map<String, Object> expectedMetrics = ImmutableMap.of(
        RowIngestionMeters.BUILD_SEGMENTS,
        ImmutableMap.of(
            RowIngestionMeters.PROCESSED, 2,
            RowIngestionMeters.PROCESSED_WITH_ERROR, 1,
            RowIngestionMeters.UNPARSEABLE, 2,
            RowIngestionMeters.THROWN_AWAY, 0
        )
    );


    // Wait for the task to finish.
    final TaskStatus taskStatus = statusFuture.get();
    Assert.assertEquals(TaskState.SUCCESS, taskStatus.getStatusCode());

    IngestionStatsAndErrorsTaskReportData reportData = getTaskReportData();

    Assert.assertEquals(expectedMetrics, reportData.getRowStats());
  }

  @Test(timeout = 60_000L)
  public void testMultipleParseExceptionsSuccess() throws Exception
  {
    expectPublishedSegments(1);

    final AppenderatorDriverRealtimeIndexTask task = makeRealtimeTask(null, TransformSpec.NONE, false, 0, true, 10, 10);
    final ListenableFuture<TaskStatus> statusFuture = runTask(task);

    // Wait for firehose to show up, it starts off null.
    while (task.getFirehose() == null) {
      Thread.sleep(50);
    }

    final TestFirehose firehose = (TestFirehose) task.getFirehose();

    firehose.addRows(
        Arrays.asList(
            // Good row- will be processed.
            ImmutableMap.of("t", 1521251960729L, "dim1", "foo", "met1", "1"),

            // Null row- will be thrown away.
            null,

            // Bad metric- will count as processed, but that particular metric won't update.
            ImmutableMap.of("t", 1521251960729L, "dim1", "foo", "met1", "foo"),

            // Bad long dim- will count as processed, but bad dims will get default values
            ImmutableMap.of(
                "t",
                1521251960729L,
                "dim1",
                "foo",
                "dimLong",
                "notnumber",
                "dimFloat",
                "notnumber",
                "met1",
                "foo"
            ),

            // Bad row- will be unparseable.
            ImmutableMap.of("dim1", "foo", "met1", 2.0, FAIL_DIM, "x"),

            // Good row- will be processed.
            ImmutableMap.of("t", 1521251960729L, "dim2", "bar", "met1", 2.0)
        )
    );

    // Stop the firehose, this will drain out existing events.
    firehose.close();

    // Wait for publish.
    Collection<DataSegment> publishedSegments = awaitSegments();

    DataSegment publishedSegment = Iterables.getOnlyElement(publishedSegments);

    // Check metrics.
    Assert.assertEquals(2, task.getRowIngestionMeters().getProcessed());
    Assert.assertEquals(2, task.getRowIngestionMeters().getProcessedWithError());
    Assert.assertEquals(0, task.getRowIngestionMeters().getThrownAway());
    Assert.assertEquals(2, task.getRowIngestionMeters().getUnparseable());

    // Do some queries.
    Assert.assertEquals(4, sumMetric(task, null, "rows").longValue());
    Assert.assertEquals(3, sumMetric(task, null, "met1").longValue());

    awaitHandoffs();

    // Simulate handoff.
    for (Map.Entry<SegmentDescriptor, Pair<Executor, Runnable>> entry : handOffCallbacks.entrySet()) {
      final Pair<Executor, Runnable> executorRunnablePair = entry.getValue();
      Assert.assertEquals(
          new SegmentDescriptor(
              publishedSegment.getInterval(),
              publishedSegment.getVersion(),
              publishedSegment.getShardSpec().getPartitionNum()
          ),
          entry.getKey()
      );
      executorRunnablePair.lhs.execute(executorRunnablePair.rhs);
    }
    handOffCallbacks.clear();

    Map<String, Object> expectedMetrics = ImmutableMap.of(
        RowIngestionMeters.BUILD_SEGMENTS,
        ImmutableMap.of(
            RowIngestionMeters.PROCESSED, 2,
            RowIngestionMeters.PROCESSED_WITH_ERROR, 2,
            RowIngestionMeters.UNPARSEABLE, 2,
            RowIngestionMeters.THROWN_AWAY, 0
        )
    );

    // Wait for the task to finish.
    final TaskStatus taskStatus = statusFuture.get();
    Assert.assertEquals(TaskState.SUCCESS, taskStatus.getStatusCode());

    IngestionStatsAndErrorsTaskReportData reportData = getTaskReportData();

    Assert.assertEquals(expectedMetrics, reportData.getRowStats());
    Map<String, Object> expectedUnparseables = ImmutableMap.of(
        RowIngestionMeters.BUILD_SEGMENTS,
        Arrays.asList(
            "Unparseable timestamp found! Event: {dim1=foo, met1=2.0, __fail__=x}",
            "Found unparseable columns in row: [MapBasedInputRow{timestamp=2018-03-17T01:59:20.729Z, event={t=1521251960729, dim1=foo, dimLong=notnumber, dimFloat=notnumber, met1=foo}, dimensions=[dim1, dim2, dim1t, dimLong, dimFloat]}], exceptions: [could not convert value [notnumber] to long,could not convert value [notnumber] to float,Unable to parse value[foo] for field[met1],]",
            "Found unparseable columns in row: [MapBasedInputRow{timestamp=2018-03-17T01:59:20.729Z, event={t=1521251960729, dim1=foo, met1=foo}, dimensions=[dim1, dim2, dim1t, dimLong, dimFloat]}], exceptions: [Unable to parse value[foo] for field[met1],]",
            "Unparseable timestamp found! Event: null"
        )
    );
    Assert.assertEquals(expectedUnparseables, reportData.getUnparseableEvents());
    Assert.assertEquals(IngestionState.COMPLETED, reportData.getIngestionState());
  }

  @Test(timeout = 60_000L)
  public void testMultipleParseExceptionsFailure() throws Exception
  {
    expectPublishedSegments(1);

    final AppenderatorDriverRealtimeIndexTask task = makeRealtimeTask(null, TransformSpec.NONE, false, 0, true, 3, 10);
    final ListenableFuture<TaskStatus> statusFuture = runTask(task);

    // Wait for firehose to show up, it starts off null.
    while (task.getFirehose() == null) {
      Thread.sleep(50);
    }

    final TestFirehose firehose = (TestFirehose) task.getFirehose();

    firehose.addRows(
        Arrays.asList(
            // Good row- will be processed.
            ImmutableMap.of("t", 1521251960729L, "dim1", "foo", "met1", "1"),

            // Null row- will be thrown away.
            null,

            // Bad metric- will count as processed, but that particular metric won't update.
            ImmutableMap.of("t", 1521251960729L, "dim1", "foo", "met1", "foo"),

            // Bad long dim- will count as processed, but bad dims will get default values
            ImmutableMap.of(
                "t",
                1521251960729L,
                "dim1",
                "foo",
                "dimLong",
                "notnumber",
                "dimFloat",
                "notnumber",
                "met1",
                "foo"
            ),

            // Bad row- will be unparseable.
            ImmutableMap.of("dim1", "foo", "met1", 2.0, FAIL_DIM, "x"),

            // Good row- will be processed.
            ImmutableMap.of("t", 1521251960729L, "dim2", "bar", "met1", 2.0)
        )
    );

    // Stop the firehose, this will drain out existing events.
    firehose.close();

    // Wait for the task to finish.
    final TaskStatus taskStatus = statusFuture.get();
    Assert.assertEquals(TaskState.FAILED, taskStatus.getStatusCode());
    Assert.assertTrue(taskStatus.getErrorMsg().contains("Max parse exceptions exceeded, terminating task..."));

    IngestionStatsAndErrorsTaskReportData reportData = getTaskReportData();

    Map<String, Object> expectedMetrics = ImmutableMap.of(
        RowIngestionMeters.BUILD_SEGMENTS,
        ImmutableMap.of(
            RowIngestionMeters.PROCESSED, 1,
            RowIngestionMeters.PROCESSED_WITH_ERROR, 2,
            RowIngestionMeters.UNPARSEABLE, 2,
            RowIngestionMeters.THROWN_AWAY, 0
        )
    );
    Assert.assertEquals(expectedMetrics, reportData.getRowStats());
    Map<String, Object> expectedUnparseables = ImmutableMap.of(
        RowIngestionMeters.BUILD_SEGMENTS,
        Arrays.asList(
            "Unparseable timestamp found! Event: {dim1=foo, met1=2.0, __fail__=x}",
            "Found unparseable columns in row: [MapBasedInputRow{timestamp=2018-03-17T01:59:20.729Z, event={t=1521251960729, dim1=foo, dimLong=notnumber, dimFloat=notnumber, met1=foo}, dimensions=[dim1, dim2, dim1t, dimLong, dimFloat]}], exceptions: [could not convert value [notnumber] to long,could not convert value [notnumber] to float,Unable to parse value[foo] for field[met1],]",
            "Found unparseable columns in row: [MapBasedInputRow{timestamp=2018-03-17T01:59:20.729Z, event={t=1521251960729, dim1=foo, met1=foo}, dimensions=[dim1, dim2, dim1t, dimLong, dimFloat]}], exceptions: [Unable to parse value[foo] for field[met1],]",
            "Unparseable timestamp found! Event: null"
        )
    );
    Assert.assertEquals(expectedUnparseables, reportData.getUnparseableEvents());
    Assert.assertEquals(IngestionState.BUILD_SEGMENTS, reportData.getIngestionState());
  }

  @Test(timeout = 60_000L)
  public void testRestore() throws Exception
  {
    expectPublishedSegments(0);

    final AppenderatorDriverRealtimeIndexTask task1 = makeRealtimeTask(null);
    final DataSegment publishedSegment;

    // First run:
    {
      final ListenableFuture<TaskStatus> statusFuture = runTask(task1);

      // Wait for firehose to show up, it starts off null.
      while (task1.getFirehose() == null) {
        Thread.sleep(50);
      }

      final TestFirehose firehose = (TestFirehose) task1.getFirehose();

      firehose.addRows(
          ImmutableList.of(
              ImmutableMap.of("t", now.getMillis(), "dim1", "foo")
          )
      );

      // Trigger graceful shutdown.
      task1.stopGracefully(taskToolboxFactory.build(task1).getConfig());

      // Wait for the task to finish. The status doesn't really matter, but we'll check it anyway.
      final TaskStatus taskStatus = statusFuture.get();
      Assert.assertEquals(TaskState.SUCCESS, taskStatus.getStatusCode());

      // Nothing should be published.
      Assert.assertTrue(publishedSegments.isEmpty());
    }

    // Second run:
    {
      expectPublishedSegments(1);
      final AppenderatorDriverRealtimeIndexTask task2 = makeRealtimeTask(task1.getId());
      final ListenableFuture<TaskStatus> statusFuture = runTask(task2);

      // Wait for firehose to show up, it starts off null.
      while (task2.getFirehose() == null) {
        Thread.sleep(50);
      }

      // Do a query, at this point the previous data should be loaded.
      Assert.assertEquals(1, sumMetric(task2, null, "rows").longValue());

      final TestFirehose firehose = (TestFirehose) task2.getFirehose();

      firehose.addRows(
          ImmutableList.of(
              ImmutableMap.of("t", now.getMillis(), "dim2", "bar")
          )
      );

      // Stop the firehose, this will drain out existing events.
      firehose.close();

      Collection<DataSegment> publishedSegments = awaitSegments();

      publishedSegment = Iterables.getOnlyElement(publishedSegments);

      // Do a query.
      Assert.assertEquals(2, sumMetric(task2, null, "rows").longValue());

      awaitHandoffs();

      // Simulate handoff.
      for (Map.Entry<SegmentDescriptor, Pair<Executor, Runnable>> entry : handOffCallbacks.entrySet()) {
        final Pair<Executor, Runnable> executorRunnablePair = entry.getValue();
        Assert.assertEquals(
            new SegmentDescriptor(
                publishedSegment.getInterval(),
                publishedSegment.getVersion(),
                publishedSegment.getShardSpec().getPartitionNum()
            ),
            entry.getKey()
        );
        executorRunnablePair.lhs.execute(executorRunnablePair.rhs);
      }
      handOffCallbacks.clear();

      // Wait for the task to finish.
      final TaskStatus taskStatus = statusFuture.get();
      Assert.assertEquals(TaskState.SUCCESS, taskStatus.getStatusCode());
    }
  }

  @Test(timeout = 60_000L)
  public void testRestoreAfterHandoffAttemptDuringShutdown() throws Exception
  {
    final AppenderatorDriverRealtimeIndexTask task1 = makeRealtimeTask(null);
    final DataSegment publishedSegment;

    // First run:
    {
      expectPublishedSegments(1);
      final ListenableFuture<TaskStatus> statusFuture = runTask(task1);

      // Wait for firehose to show up, it starts off null.
      while (task1.getFirehose() == null) {
        Thread.sleep(50);
      }

      final TestFirehose firehose = (TestFirehose) task1.getFirehose();

      firehose.addRows(
          ImmutableList.of(
              ImmutableMap.of("t", now.getMillis(), "dim1", "foo")
          )
      );

      // Stop the firehose, this will trigger a finishJob.
      firehose.close();

      Collection<DataSegment> publishedSegments = awaitSegments();

      publishedSegment = Iterables.getOnlyElement(publishedSegments);

      // Do a query.
      Assert.assertEquals(1, sumMetric(task1, null, "rows").longValue());

      // Trigger graceful shutdown.
      task1.stopGracefully(taskToolboxFactory.build(task1).getConfig());

      // Wait for the task to finish. The status doesn't really matter.
      while (!statusFuture.isDone()) {
        Thread.sleep(50);
      }
    }

    // Second run:
    {
      expectPublishedSegments(1);
      final AppenderatorDriverRealtimeIndexTask task2 = makeRealtimeTask(task1.getId());
      final ListenableFuture<TaskStatus> statusFuture = runTask(task2);

      // Wait for firehose to show up, it starts off null.
      while (task2.getFirehose() == null) {
        Thread.sleep(50);
      }

      // Stop the firehose again, this will start another handoff.
      final TestFirehose firehose = (TestFirehose) task2.getFirehose();

      // Stop the firehose, this will trigger a finishJob.
      firehose.close();

      awaitHandoffs();

      // Simulate handoff.
      for (Map.Entry<SegmentDescriptor, Pair<Executor, Runnable>> entry : handOffCallbacks.entrySet()) {
        final Pair<Executor, Runnable> executorRunnablePair = entry.getValue();
        Assert.assertEquals(
            new SegmentDescriptor(
                publishedSegment.getInterval(),
                publishedSegment.getVersion(),
                publishedSegment.getShardSpec().getPartitionNum()
            ),
            entry.getKey()
        );
        executorRunnablePair.lhs.execute(executorRunnablePair.rhs);
      }
      handOffCallbacks.clear();

      // Wait for the task to finish.
      final TaskStatus taskStatus = statusFuture.get();
      Assert.assertEquals(TaskState.SUCCESS, taskStatus.getStatusCode());
    }
  }

  @Test(timeout = 60_000L)
  public void testRestoreCorruptData() throws Exception
  {
    final AppenderatorDriverRealtimeIndexTask task1 = makeRealtimeTask(null);

    // First run:
    {
      expectPublishedSegments(0);

      final ListenableFuture<TaskStatus> statusFuture = runTask(task1);

      // Wait for firehose to show up, it starts off null.
      while (task1.getFirehose() == null) {
        Thread.sleep(50);
      }

      final TestFirehose firehose = (TestFirehose) task1.getFirehose();

      firehose.addRows(
          ImmutableList.of(
              ImmutableMap.of("t", now.getMillis(), "dim1", "foo")
          )
      );

      // Trigger graceful shutdown.
      task1.stopGracefully(taskToolboxFactory.build(task1).getConfig());

      // Wait for the task to finish. The status doesn't really matter, but we'll check it anyway.
      final TaskStatus taskStatus = statusFuture.get();
      Assert.assertEquals(TaskState.SUCCESS, taskStatus.getStatusCode());

      // Nothing should be published.
      Assert.assertTrue(publishedSegments.isEmpty());
    }

    Optional<File> optional = FileUtils.listFiles(baseDir, null, true).stream()
                                       .filter(f -> f.getName().equals("00000.smoosh"))
                                       .findFirst();

    Assert.assertTrue("Could not find smoosh file", optional.isPresent());

    // Corrupt the data:
    final File smooshFile = optional.get();

    Files.write(smooshFile.toPath(), StringUtils.toUtf8("oops!"));

    // Second run:
    {
      expectPublishedSegments(0);

      final AppenderatorDriverRealtimeIndexTask task2 = makeRealtimeTask(task1.getId());
      final ListenableFuture<TaskStatus> statusFuture = runTask(task2);

      // Wait for the task to finish.
      TaskStatus status = statusFuture.get();

      Map<String, Object> expectedMetrics = ImmutableMap.of(
          RowIngestionMeters.BUILD_SEGMENTS,
          ImmutableMap.of(
              RowIngestionMeters.PROCESSED_WITH_ERROR, 0,
              RowIngestionMeters.PROCESSED, 0,
              RowIngestionMeters.UNPARSEABLE, 0,
              RowIngestionMeters.THROWN_AWAY, 0
          )
      );

      IngestionStatsAndErrorsTaskReportData reportData = getTaskReportData();
      Assert.assertEquals(expectedMetrics, reportData.getRowStats());
      Assert.assertTrue(status.getErrorMsg()
                              .contains("java.lang.IllegalArgumentException\n\tat java.nio.Buffer.position"));
    }
  }

  @Test(timeout = 60_000L)
  public void testStopBeforeStarting() throws Exception
  {
    expectPublishedSegments(0);

    final AppenderatorDriverRealtimeIndexTask task1 = makeRealtimeTask(null);

    task1.stopGracefully(taskToolboxFactory.build(task1).getConfig());
    final ListenableFuture<TaskStatus> statusFuture = runTask(task1);

    // Wait for the task to finish.
    final TaskStatus taskStatus = statusFuture.get();
    Assert.assertEquals(TaskState.SUCCESS, taskStatus.getStatusCode());
  }

  private ListenableFuture<TaskStatus> runTask(final Task task)
  {
    try {
      taskStorage.insert(task, TaskStatus.running(task.getId()));
    }
    catch (EntryExistsException e) {
      // suppress
    }
    taskLockbox.syncFromStorage();
    final TaskToolbox toolbox = taskToolboxFactory.build(task);
    return taskExec.submit(
        () -> {
          try {
            if (task.isReady(toolbox.getTaskActionClient())) {
              return task.run(toolbox);
            } else {
              throw new ISE("Task is not ready");
            }
          }
          catch (Exception e) {
            log.warn(e, "Task failed");
            throw e;
          }
        }
    );
  }

  private AppenderatorDriverRealtimeIndexTask makeRealtimeTask(final String taskId)
  {
    return makeRealtimeTask(
        taskId,
        TransformSpec.NONE,
        true,
        0,
        true,
        0,
        1
    );
  }

  private AppenderatorDriverRealtimeIndexTask makeRealtimeTask(
      final String taskId,
      final Integer maxRowsPerSegment,
      final Long maxTotalRows
  )
  {
    return makeRealtimeTask(
        taskId,
        TransformSpec.NONE,
        true,
        0,
        true,
        0,
        1,
        maxRowsPerSegment,
        maxTotalRows
    );
  }

  private AppenderatorDriverRealtimeIndexTask makeRealtimeTask(final String taskId, boolean reportParseExceptions)
  {
    return makeRealtimeTask(
        taskId,
        TransformSpec.NONE,
        reportParseExceptions,
        0,
        true,
        null,
        1
    );
  }

  private AppenderatorDriverRealtimeIndexTask makeRealtimeTask(
      final String taskId,
      final TransformSpec transformSpec,
      final boolean reportParseExceptions,
      final long handoffTimeout,
      final Boolean logParseExceptions,
      final Integer maxParseExceptions,
      final Integer maxSavedParseExceptions
  )
  {

    return makeRealtimeTask(
        taskId,
        transformSpec,
        reportParseExceptions,
        handoffTimeout,
        logParseExceptions,
        maxParseExceptions,
        maxSavedParseExceptions,
        1000,
        null
    );
  }

  private AppenderatorDriverRealtimeIndexTask makeRealtimeTask(
      final String taskId,
      final TransformSpec transformSpec,
      final boolean reportParseExceptions,
      final long handoffTimeout,
      final Boolean logParseExceptions,
      final Integer maxParseExceptions,
      final Integer maxSavedParseExceptions,
      final Integer maxRowsPerSegment,
      final Long maxTotalRows
  )
  {
    DataSchema dataSchema = new DataSchema(
        "test_ds",
        TestHelper.makeJsonMapper().convertValue(
            new MapInputRowParser(
                new TimeAndDimsParseSpec(
                    new TimestampSpec("t", "auto", null),
                    new DimensionsSpec(
                        ImmutableList.of(
                            new StringDimensionSchema("dim1"),
                            new StringDimensionSchema("dim2"),
                            new StringDimensionSchema("dim1t"),
                            new LongDimensionSchema("dimLong"),
                            new FloatDimensionSchema("dimFloat")
                        ),
                        null,
                        null
                    )
                )
            ),
            JacksonUtils.TYPE_REFERENCE_MAP_STRING_OBJECT
        ),
        new AggregatorFactory[]{new CountAggregatorFactory("rows"), new LongSumAggregatorFactory("met1", "met1")},
        new UniformGranularitySpec(Granularities.DAY, Granularities.NONE, null),
        transformSpec,
        objectMapper
    );
    RealtimeIOConfig realtimeIOConfig = new RealtimeIOConfig(
        new TestFirehoseFactory(),
        null,
        null
    );
    RealtimeAppenderatorTuningConfig tuningConfig = new RealtimeAppenderatorTuningConfig(
        1000,
        null,
        maxRowsPerSegment,
        maxTotalRows,
        null,
        null,
        null,
        null,
        null,
        reportParseExceptions,
        handoffTimeout,
        null,
        null,
        logParseExceptions,
        maxParseExceptions,
        maxSavedParseExceptions
    );
    return new AppenderatorDriverRealtimeIndexTask(
        taskId,
        null,
        new RealtimeAppenderatorIngestionSpec(dataSchema, realtimeIOConfig, tuningConfig),
        null,
        null,
        AuthTestUtils.TEST_AUTHORIZER_MAPPER,
        rowIngestionMetersFactory
    )
    {
      @Override
      protected boolean isFirehoseDrainableByClosing(FirehoseFactory firehoseFactory)
      {
        return true;
      }
    };
  }

  private void expectPublishedSegments(int count)
  {
    segmentLatch = new CountDownLatch(count);
    handoffLatch = new CountDownLatch(count);
  }

  private Collection<DataSegment> awaitSegments() throws InterruptedException
  {
    Assert.assertTrue(
        "Timed out waiting for segments to be published",
        segmentLatch.await(1, TimeUnit.MINUTES)
    );

    return publishedSegments;
  }

  private void awaitHandoffs() throws InterruptedException
  {
    Assert.assertTrue(
        "Timed out waiting for segments to be handed off",
        handoffLatch.await(1, TimeUnit.MINUTES)
    );
  }

  private void makeToolboxFactory(final File directory)
  {
    taskStorage = new HeapMemoryTaskStorage(new TaskStorageConfig(null));
    publishedSegments = new CopyOnWriteArrayList<>();

    ObjectMapper mapper = new DefaultObjectMapper();
    mapper.registerSubtypes(LinearShardSpec.class);
    mapper.registerSubtypes(NumberedShardSpec.class);
    IndexerSQLMetadataStorageCoordinator mdc = new IndexerSQLMetadataStorageCoordinator(
        mapper,
        derbyConnectorRule.metadataTablesConfigSupplier().get(),
        derbyConnectorRule.getConnector()
    )
    {
      @Override
      public Set<DataSegment> announceHistoricalSegments(Set<DataSegment> segments) throws IOException
      {
        Set<DataSegment> result = super.announceHistoricalSegments(segments);

        Assert.assertFalse(
            "Segment latch not initialized, did you forget to call expectPublishSegments?",
            segmentLatch == null
        );

        publishedSegments.addAll(result);
        segments.forEach(s -> segmentLatch.countDown());

        return result;
      }

      @Override
      public SegmentPublishResult announceHistoricalSegments(
          Set<DataSegment> segments,
          DataSourceMetadata startMetadata,
          DataSourceMetadata endMetadata
      ) throws IOException
      {
        SegmentPublishResult result = super.announceHistoricalSegments(segments, startMetadata, endMetadata);

        Assert.assertFalse(
            "Segment latch not initialized, did you forget to call expectPublishSegments?",
            segmentLatch == null
        );

        publishedSegments.addAll(result.getSegments());
        result.getSegments().forEach(s -> segmentLatch.countDown());

        return result;
      }
    };
<<<<<<< HEAD

    taskLockbox = new TaskLockbox(taskStorage, mdc);
    final TaskConfig taskConfig = new TaskConfig(directory.getPath(), null, null, 50000, null, false, null, null);
=======
    final TaskConfig taskConfig = new TaskConfig(directory.getPath(), null, null, 50000, null, true, null, null);
>>>>>>> d0abf5c2

    final TaskActionToolbox taskActionToolbox = new TaskActionToolbox(
        taskLockbox,
        taskStorage,
        mdc,
        emitter,
        EasyMock.createMock(SupervisorManager.class)
    );
    final TaskActionClientFactory taskActionClientFactory = new LocalTaskActionClientFactory(
        taskStorage,
        taskActionToolbox,
        new TaskAuditLogConfig(false)
    );
    IntervalChunkingQueryRunnerDecorator queryRunnerDecorator = new IntervalChunkingQueryRunnerDecorator(
        null,
        null,
        null
    )
    {
      @Override
      public <T> QueryRunner<T> decorate(QueryRunner<T> delegate, QueryToolChest<T, ? extends Query<T>> toolChest)
      {
        return delegate;
      }
    };
    final QueryRunnerFactoryConglomerate conglomerate = new DefaultQueryRunnerFactoryConglomerate(
        ImmutableMap.of(
            TimeseriesQuery.class,
            new TimeseriesQueryRunnerFactory(
                new TimeseriesQueryQueryToolChest(queryRunnerDecorator),
                new TimeseriesQueryEngine(),
                (query, future) -> {
                  // do nothing
                }
            )
        )
    );
    handOffCallbacks = new ConcurrentHashMap<>();
    final SegmentHandoffNotifierFactory handoffNotifierFactory = dataSource -> new SegmentHandoffNotifier()
    {
      @Override
      public boolean registerSegmentHandoffCallback(
          SegmentDescriptor descriptor,
          Executor exec,
          Runnable handOffRunnable
      )
      {
        handOffCallbacks.put(descriptor, new Pair<>(exec, handOffRunnable));
        handoffLatch.countDown();
        return true;
      }

      @Override
      public void start()
      {
        //Noop
      }

      @Override
      public void close()
      {
        //Noop
      }

    };
    final TestUtils testUtils = new TestUtils();
    rowIngestionMetersFactory = testUtils.getRowIngestionMetersFactory();
    SegmentLoaderConfig segmentLoaderConfig = new SegmentLoaderConfig()
    {
      @Override
      public List<StorageLocationConfig> getLocations()
      {
        return new ArrayList<>();
      }
    };

    taskToolboxFactory = new TaskToolboxFactory(
        taskConfig,
        taskActionClientFactory,
        emitter,
        new TestDataSegmentPusher(),
        new TestDataSegmentKiller(),
        null, // DataSegmentMover
        null, // DataSegmentArchiver
        new TestDataSegmentAnnouncer(),
        EasyMock.createNiceMock(DataSegmentServerAnnouncer.class),
        handoffNotifierFactory,
        () -> conglomerate,
        Execs.directExecutor(), // queryExecutorService
        EasyMock.createMock(MonitorScheduler.class),
        new SegmentLoaderFactory(
            new SegmentLoaderLocalCacheManager(null, segmentLoaderConfig, testUtils.getTestObjectMapper())
        ),
        testUtils.getTestObjectMapper(),
        testUtils.getTestIndexIO(),
        MapCache.create(1024),
        new CacheConfig(),
        new CachePopulatorStats(),
        testUtils.getTestIndexMergerV9(),
        EasyMock.createNiceMock(DruidNodeAnnouncer.class),
        EasyMock.createNiceMock(DruidNode.class),
        new LookupNodeService("tier"),
        new DataNodeService("tier", 1000, ServerType.INDEXER_EXECUTOR, 0),
        new TaskReportFileWriter(reportsFile)
    );
  }

  @Nullable
  public Long sumMetric(final Task task, final DimFilter filter, final String metric)
  {
    // Do a query.
    TimeseriesQuery query = Druids.newTimeseriesQueryBuilder()
                                  .dataSource("test_ds")
                                  .filters(filter)
                                  .aggregators(
                                      ImmutableList.of(
                                          new LongSumAggregatorFactory(metric, metric)
                                      )
                                  ).granularity(Granularities.ALL)
                                  .intervals("2000/3000")
                                  .build();

    List<Result<TimeseriesResultValue>> results =
        task.getQueryRunner(query).run(QueryPlus.wrap(query), ImmutableMap.of()).toList();

    if (results.isEmpty()) {
      return 0L;
    } else {
      return results.get(0).getValue().getLongMetric(metric);
    }
  }

  private IngestionStatsAndErrorsTaskReportData getTaskReportData() throws IOException
  {
    Map<String, TaskReport> taskReports = objectMapper.readValue(
        reportsFile,
        new TypeReference<Map<String, TaskReport>>()
        {
        }
    );
    return IngestionStatsAndErrorsTaskReportData.getPayloadFromTaskReports(
        taskReports
    );
  }
}<|MERGE_RESOLUTION|>--- conflicted
+++ resolved
@@ -1513,13 +1513,9 @@
         return result;
       }
     };
-<<<<<<< HEAD
 
     taskLockbox = new TaskLockbox(taskStorage, mdc);
-    final TaskConfig taskConfig = new TaskConfig(directory.getPath(), null, null, 50000, null, false, null, null);
-=======
     final TaskConfig taskConfig = new TaskConfig(directory.getPath(), null, null, 50000, null, true, null, null);
->>>>>>> d0abf5c2
 
     final TaskActionToolbox taskActionToolbox = new TaskActionToolbox(
         taskLockbox,
