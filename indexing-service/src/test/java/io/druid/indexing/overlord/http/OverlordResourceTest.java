--- conflicted
+++ resolved
@@ -255,13 +255,8 @@
 
     EasyMock.replay(taskRunner, taskMaster, taskStorageQueryAdapter, indexerMetadataStorageAdapter, req);
 
-<<<<<<< HEAD
-    List<OverlordResource.TaskResponseObject> responseObjects = (List) overlordResource.getRunningTasks(null, req)
-                                                                                       .getEntity();
-=======
-    List<TaskStatusPlus> responseObjects = (List) overlordResource.getRunningTasks(req)
+    List<TaskStatusPlus> responseObjects = (List) overlordResource.getRunningTasks(null, req)
                                                                   .getEntity();
->>>>>>> 9199d613
 
     Assert.assertEquals(1, responseObjects.size());
     Assert.assertEquals(tasksIds.get(1), responseObjects.get(0).getId());
