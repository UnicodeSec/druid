/*
 * Licensed to the Apache Software Foundation (ASF) under one
 * or more contributor license agreements.  See the NOTICE file
 * distributed with this work for additional information
 * regarding copyright ownership.  The ASF licenses this file
 * to you under the Apache License, Version 2.0 (the
 * "License"); you may not use this file except in compliance
 * with the License.  You may obtain a copy of the License at
 *
 *   http://www.apache.org/licenses/LICENSE-2.0
 *
 * Unless required by applicable law or agreed to in writing,
 * software distributed under the License is distributed on an
 * "AS IS" BASIS, WITHOUT WARRANTIES OR CONDITIONS OF ANY
 * KIND, either express or implied.  See the License for the
 * specific language governing permissions and limitations
 * under the License.
 */

package org.apache.druid.segment.indexing;

import com.fasterxml.jackson.databind.JsonMappingException;
import com.fasterxml.jackson.databind.ObjectMapper;
import com.google.common.collect.ImmutableList;
import com.google.common.collect.ImmutableMap;
import com.google.common.collect.ImmutableSet;
import org.apache.druid.data.input.InputRow;
import org.apache.druid.data.input.impl.DimensionsSpec;
import org.apache.druid.data.input.impl.JSONParseSpec;
import org.apache.druid.data.input.impl.StringInputRowParser;
import org.apache.druid.data.input.impl.TimestampSpec;
import org.apache.druid.java.util.common.DateTimes;
import org.apache.druid.java.util.common.IAE;
import org.apache.druid.java.util.common.Intervals;
import org.apache.druid.java.util.common.granularity.DurationGranularity;
import org.apache.druid.java.util.common.granularity.Granularities;
import org.apache.druid.java.util.common.jackson.JacksonUtils;
import org.apache.druid.query.aggregation.AggregatorFactory;
import org.apache.druid.query.aggregation.DoubleSumAggregatorFactory;
import org.apache.druid.query.expression.TestExprMacroTable;
import org.apache.druid.query.filter.SelectorDimFilter;
import org.apache.druid.segment.TestHelper;
import org.apache.druid.segment.indexing.granularity.ArbitraryGranularitySpec;
import org.apache.druid.segment.transform.ExpressionTransform;
import org.apache.druid.segment.transform.TransformSpec;
import org.hamcrest.CoreMatchers;
import org.junit.Assert;
import org.junit.Rule;
import org.junit.Test;
import org.junit.rules.ExpectedException;

import java.io.IOException;
import java.nio.ByteBuffer;
import java.nio.charset.StandardCharsets;
import java.util.Arrays;
import java.util.Collections;
import java.util.Map;

public class DataSchemaTest
{
  @Rule
  public ExpectedException expectedException = ExpectedException.none();

  private final ObjectMapper jsonMapper = TestHelper.makeJsonMapper();

  @Test
  public void testDefaultExclusions()
  {
    Map<String, Object> parser = jsonMapper.convertValue(
        new StringInputRowParser(
            new JSONParseSpec(
                new TimestampSpec("time", "auto", null),
                new DimensionsSpec(DimensionsSpec.getDefaultSchemas(ImmutableList.of("dimB", "dimA")), null, null),
                null,
                null
            ),
            null
        ), JacksonUtils.TYPE_REFERENCE_MAP_STRING_OBJECT
    );

    DataSchema schema = new DataSchema(
        "test",
        parser,
        new AggregatorFactory[]{
            new DoubleSumAggregatorFactory("metric1", "col1"),
            new DoubleSumAggregatorFactory("metric2", "col2"),
            },
        new ArbitraryGranularitySpec(Granularities.DAY, ImmutableList.of(Intervals.of("2014/2015"))),
        null,
        jsonMapper
    );

    Assert.assertEquals(
        ImmutableSet.of("time", "col1", "col2", "metric1", "metric2"),
<<<<<<< HEAD
        schema.getNonNullDimensionsSpec().getDimensionExclusions()
=======
        schema.getDimensionsSpec().getDimensionExclusions()
>>>>>>> ea2c8f9d
    );
  }

  @Test
  public void testExplicitInclude()
  {
    Map<String, Object> parser = jsonMapper.convertValue(
        new StringInputRowParser(
            new JSONParseSpec(
                new TimestampSpec("time", "auto", null),
                new DimensionsSpec(
                    DimensionsSpec.getDefaultSchemas(ImmutableList.of("time", "dimA", "dimB", "col2")),
                    ImmutableList.of("dimC"),
                    null
                ),
                null,
                null
            ),
            null
        ), JacksonUtils.TYPE_REFERENCE_MAP_STRING_OBJECT
    );

    DataSchema schema = new DataSchema(
        "test",
        parser,
        new AggregatorFactory[]{
            new DoubleSumAggregatorFactory("metric1", "col1"),
            new DoubleSumAggregatorFactory("metric2", "col2"),
            },
        new ArbitraryGranularitySpec(Granularities.DAY, ImmutableList.of(Intervals.of("2014/2015"))),
        null,
        jsonMapper
    );

    Assert.assertEquals(
        ImmutableSet.of("dimC", "col1", "metric1", "metric2"),
        schema.getParser().getParseSpec().getDimensionsSpec().getDimensionExclusions()
    );
  }

  @Test
  public void testTransformSpec()
  {
    Map<String, Object> parserMap = jsonMapper.convertValue(
        new StringInputRowParser(
            new JSONParseSpec(
                new TimestampSpec("time", "auto", null),
                new DimensionsSpec(
                    DimensionsSpec.getDefaultSchemas(ImmutableList.of("time", "dimA", "dimB", "col2")),
                    ImmutableList.of(),
                    null
                ),
                null,
                null
            ),
            null
        ), JacksonUtils.TYPE_REFERENCE_MAP_STRING_OBJECT
    );

    DataSchema schema = new DataSchema(
        "test",
        parserMap,
        new AggregatorFactory[]{
            new DoubleSumAggregatorFactory("metric1", "col1"),
            new DoubleSumAggregatorFactory("metric2", "col2"),
            },
        new ArbitraryGranularitySpec(Granularities.DAY, ImmutableList.of(Intervals.of("2014/2015"))),
        new TransformSpec(
            new SelectorDimFilter("dimA", "foo", null),
            ImmutableList.of(
                new ExpressionTransform("expr", "concat(dimA,dimA)", TestExprMacroTable.INSTANCE)
            )
        ),
        jsonMapper
    );

    // Test hack that produces a StringInputRowParser.
    final StringInputRowParser parser = (StringInputRowParser) schema.getParser();

    final InputRow row1bb = parser.parseBatch(
        ByteBuffer.wrap("{\"time\":\"2000-01-01\",\"dimA\":\"foo\"}".getBytes(StandardCharsets.UTF_8))
    ).get(0);
    Assert.assertEquals(DateTimes.of("2000-01-01"), row1bb.getTimestamp());
    Assert.assertEquals("foo", row1bb.getRaw("dimA"));
    Assert.assertEquals("foofoo", row1bb.getRaw("expr"));

    final InputRow row1string = parser.parse("{\"time\":\"2000-01-01\",\"dimA\":\"foo\"}");
    Assert.assertEquals(DateTimes.of("2000-01-01"), row1string.getTimestamp());
    Assert.assertEquals("foo", row1string.getRaw("dimA"));
    Assert.assertEquals("foofoo", row1string.getRaw("expr"));

    final InputRow row2 = parser.parseBatch(
        ByteBuffer.wrap("{\"time\":\"2000-01-01\",\"dimA\":\"x\"}".getBytes(StandardCharsets.UTF_8))
    ).get(0);
    Assert.assertNull(row2);
  }

  @Test(expected = IAE.class)
  public void testOverlapMetricNameAndDim()
  {
    Map<String, Object> parser = jsonMapper.convertValue(
        new StringInputRowParser(
            new JSONParseSpec(
                new TimestampSpec("time", "auto", null),
                new DimensionsSpec(DimensionsSpec.getDefaultSchemas(ImmutableList.of(
                    "time",
                    "dimA",
                    "dimB",
                    "metric1"
                )), ImmutableList.of("dimC"), null),
                null,
                null
            ),
            null
        ), JacksonUtils.TYPE_REFERENCE_MAP_STRING_OBJECT
    );

    DataSchema schema = new DataSchema(
        "test",
        parser,
        new AggregatorFactory[]{
            new DoubleSumAggregatorFactory("metric1", "col1"),
            new DoubleSumAggregatorFactory("metric2", "col2"),
            },
        new ArbitraryGranularitySpec(Granularities.DAY, ImmutableList.of(Intervals.of("2014/2015"))),
        null,
        jsonMapper
    );
    schema.getParser();
  }

  @Test(expected = IAE.class)
  public void testDuplicateAggregators()
  {
    Map<String, Object> parser = jsonMapper.convertValue(
        new StringInputRowParser(
            new JSONParseSpec(
                new TimestampSpec("time", "auto", null),
                new DimensionsSpec(
                    DimensionsSpec.getDefaultSchemas(ImmutableList.of("time")),
                    ImmutableList.of("dimC"),
                    null
                ),
                null,
                null
            ),
            null
        ), JacksonUtils.TYPE_REFERENCE_MAP_STRING_OBJECT
    );

    DataSchema schema = new DataSchema(
        "test",
        parser,
        new AggregatorFactory[]{
            new DoubleSumAggregatorFactory("metric1", "col1"),
            new DoubleSumAggregatorFactory("metric2", "col2"),
            new DoubleSumAggregatorFactory("metric1", "col3"),
            },
        new ArbitraryGranularitySpec(Granularities.DAY, ImmutableList.of(Intervals.of("2014/2015"))),
        null,
        jsonMapper
    );
    schema.getParser();
  }

  @Test
  public void testSerdeWithInvalidParserMap() throws Exception
  {
    String jsonStr = "{"
                     + "\"dataSource\":\"test\","
                     + "\"parser\":{\"type\":\"invalid\"},"
                     + "\"metricsSpec\":[{\"type\":\"doubleSum\",\"name\":\"metric1\",\"fieldName\":\"col1\"}],"
                     + "\"granularitySpec\":{"
                     + "\"type\":\"arbitrary\","
                     + "\"queryGranularity\":{\"type\":\"duration\",\"duration\":86400000,\"origin\":\"1970-01-01T00:00:00.000Z\"},"
                     + "\"intervals\":[\"2014-01-01T00:00:00.000Z/2015-01-01T00:00:00.000Z\"]}}";


    //no error on serde as parser is converted to InputRowParser lazily when really needed
    DataSchema schema = jsonMapper.readValue(
        jsonMapper.writeValueAsString(
            jsonMapper.readValue(jsonStr, DataSchema.class)
        ),
        DataSchema.class
    );

    expectedException.expect(CoreMatchers.instanceOf(IllegalArgumentException.class));
    expectedException.expectCause(CoreMatchers.instanceOf(JsonMappingException.class));
    expectedException.expectMessage(
        "Instantiation of [simple type, class org.apache.druid.data.input.impl.StringInputRowParser] value failed: parseSpec"
    );

    // Jackson creates a default type parser (StringInputRowParser) for an invalid type.
    schema.getParser();
  }

  @Test
  public void testEmptyDatasource()
  {
    Map<String, Object> parser = jsonMapper.convertValue(
        new StringInputRowParser(
            new JSONParseSpec(
                new TimestampSpec("time", "auto", null),
                new DimensionsSpec(
                    DimensionsSpec.getDefaultSchemas(ImmutableList.of("time", "dimA", "dimB", "col2")),
                    ImmutableList.of("dimC"),
                    null
                ),
                null,
                null
            ),
            null
        ), JacksonUtils.TYPE_REFERENCE_MAP_STRING_OBJECT
    );

    expectedException.expect(CoreMatchers.instanceOf(IllegalArgumentException.class));
    expectedException.expectMessage(
        "dataSource cannot be null or empty. Please provide a dataSource."
    );

    DataSchema schema = new DataSchema(
        "",
        parser,
        new AggregatorFactory[]{
            new DoubleSumAggregatorFactory("metric1", "col1"),
            new DoubleSumAggregatorFactory("metric2", "col2"),
            },
        new ArbitraryGranularitySpec(Granularities.DAY, ImmutableList.of(Intervals.of("2014/2015"))),
        null,
        jsonMapper
    );
  }


  @Test
  public void testInvalidWhitespaceDatasource()
  {
    Map<String, String> invalidCharToDataSourceName = ImmutableMap.of(
        "\\t", "\tab\t",
        "\\r", "\rcarriage\return\r",
        "\\n", "\nnew\nline\n"
    );

    for (Map.Entry<String, String> entry : invalidCharToDataSourceName.entrySet()) {
      testInvalidWhitespaceDatasourceHelper(entry.getValue(), entry.getKey());
    }
  }

  private void testInvalidWhitespaceDatasourceHelper(String dataSource, String invalidChar)
  {
    String testFailMsg = "dataSource contain invalid whitespace character: " + invalidChar;
    try {
      DataSchema schema = new DataSchema(
          dataSource,
          Collections.emptyMap(),
          null,
          null,
          null,
          jsonMapper
      );
      Assert.fail(testFailMsg);
    }
    catch (IllegalArgumentException errorMsg) {
      String expectedMsg = "dataSource cannot contain whitespace character except space.";
      Assert.assertEquals(testFailMsg, expectedMsg, errorMsg.getMessage());
    }
  }

  @Test
  public void testSerde() throws Exception
  {
    String jsonStr = "{"
                     + "\"dataSource\":\"test\","
                     + "\"parser\":{"
                     + "\"type\":\"string\","
                     + "\"parseSpec\":{"
                     + "\"format\":\"json\","
                     + "\"timestampSpec\":{\"column\":\"xXx\", \"format\": \"auto\", \"missingValue\": null},"
                     + "\"dimensionsSpec\":{\"dimensions\":[], \"dimensionExclusions\":[]},"
                     + "\"flattenSpec\":{\"useFieldDiscovery\":true, \"fields\":[]},"
                     + "\"featureSpec\":{}},"
                     + "\"encoding\":\"UTF-8\""
                     + "},"
                     + "\"metricsSpec\":[{\"type\":\"doubleSum\",\"name\":\"metric1\",\"fieldName\":\"col1\"}],"
                     + "\"granularitySpec\":{"
                     + "\"type\":\"arbitrary\","
                     + "\"queryGranularity\":{\"type\":\"duration\",\"duration\":86400000,\"origin\":\"1970-01-01T00:00:00.000Z\"},"
                     + "\"intervals\":[\"2014-01-01T00:00:00.000Z/2015-01-01T00:00:00.000Z\"]}}";

    DataSchema actual = jsonMapper.readValue(
        jsonMapper.writeValueAsString(
            jsonMapper.readValue(jsonStr, DataSchema.class)
        ),
        DataSchema.class
    );

    Assert.assertEquals(actual.getDataSource(), "test");
    Assert.assertEquals(
        actual.getParser().getParseSpec(),
        new JSONParseSpec(
            new TimestampSpec("xXx", null, null),
            new DimensionsSpec(null, Arrays.asList("metric1", "xXx", "col1"), null),
            null,
            null
        )
    );
    Assert.assertArrayEquals(
        actual.getAggregators(),
        new AggregatorFactory[]{
            new DoubleSumAggregatorFactory("metric1", "col1")
        }
    );
    Assert.assertEquals(
        actual.getGranularitySpec(),
        new ArbitraryGranularitySpec(
            new DurationGranularity(86400000, null),
            ImmutableList.of(Intervals.of("2014/2015"))
        )
    );
  }

  @Test
  public void testSerdeWithUpdatedDataSchemaAddedField() throws IOException
  {
    Map<String, Object> parser = jsonMapper.convertValue(
        new StringInputRowParser(
            new JSONParseSpec(
                new TimestampSpec("time", "auto", null),
                new DimensionsSpec(DimensionsSpec.getDefaultSchemas(ImmutableList.of("dimB", "dimA")), null, null),
                null,
                null
            ),
            null
        ), JacksonUtils.TYPE_REFERENCE_MAP_STRING_OBJECT
    );

    DataSchema originalSchema = new DataSchema(
        "test",
        parser,
        new AggregatorFactory[]{
            new DoubleSumAggregatorFactory("metric1", "col1"),
            new DoubleSumAggregatorFactory("metric2", "col2"),
            },
        new ArbitraryGranularitySpec(Granularities.DAY, ImmutableList.of(Intervals.of("2014/2015"))),
        null,
        jsonMapper
    );

    String serialized = jsonMapper.writeValueAsString(originalSchema);
    TestModifiedDataSchema deserialized = jsonMapper.readValue(serialized, TestModifiedDataSchema.class);

    Assert.assertEquals(null, deserialized.getExtra());
    Assert.assertEquals(originalSchema.getDataSource(), deserialized.getDataSource());
    Assert.assertEquals(originalSchema.getGranularitySpec(), deserialized.getGranularitySpec());
    Assert.assertEquals(originalSchema.getParser().getParseSpec(), deserialized.getParser().getParseSpec());
    Assert.assertArrayEquals(originalSchema.getAggregators(), deserialized.getAggregators());
    Assert.assertEquals(originalSchema.getTransformSpec(), deserialized.getTransformSpec());
    Assert.assertEquals(originalSchema.getParserMap(), deserialized.getParserMap());
  }

  @Test
  public void testSerdeWithUpdatedDataSchemaRemovedField() throws IOException
  {
    Map<String, Object> parser = jsonMapper.convertValue(
        new StringInputRowParser(
            new JSONParseSpec(
                new TimestampSpec("time", "auto", null),
                new DimensionsSpec(DimensionsSpec.getDefaultSchemas(ImmutableList.of("dimB", "dimA")), null, null),
                null,
                null
            ),
            null
        ), JacksonUtils.TYPE_REFERENCE_MAP_STRING_OBJECT
    );

    TestModifiedDataSchema originalSchema = new TestModifiedDataSchema(
        "test",
        null,
        null,
        new AggregatorFactory[]{
            new DoubleSumAggregatorFactory("metric1", "col1"),
            new DoubleSumAggregatorFactory("metric2", "col2"),
            },
        new ArbitraryGranularitySpec(Granularities.DAY, ImmutableList.of(Intervals.of("2014/2015"))),
        null,
        parser,
        jsonMapper,
        "some arbitrary string"
    );

    String serialized = jsonMapper.writeValueAsString(originalSchema);
    DataSchema deserialized = jsonMapper.readValue(serialized, DataSchema.class);

    Assert.assertEquals(originalSchema.getDataSource(), deserialized.getDataSource());
    Assert.assertEquals(originalSchema.getGranularitySpec(), deserialized.getGranularitySpec());
    Assert.assertEquals(originalSchema.getParser().getParseSpec(), deserialized.getParser().getParseSpec());
    Assert.assertArrayEquals(originalSchema.getAggregators(), deserialized.getAggregators());
    Assert.assertEquals(originalSchema.getTransformSpec(), deserialized.getTransformSpec());
    Assert.assertEquals(originalSchema.getParserMap(), deserialized.getParserMap());
  }
}<|MERGE_RESOLUTION|>--- conflicted
+++ resolved
@@ -92,11 +92,7 @@
 
     Assert.assertEquals(
         ImmutableSet.of("time", "col1", "col2", "metric1", "metric2"),
-<<<<<<< HEAD
-        schema.getNonNullDimensionsSpec().getDimensionExclusions()
-=======
         schema.getDimensionsSpec().getDimensionExclusions()
->>>>>>> ea2c8f9d
     );
   }
 
