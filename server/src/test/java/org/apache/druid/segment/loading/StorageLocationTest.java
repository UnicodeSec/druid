/*
 * Licensed to the Apache Software Foundation (ASF) under one
 * or more contributor license agreements.  See the NOTICE file
 * distributed with this work for additional information
 * regarding copyright ownership.  The ASF licenses this file
 * to you under the Apache License, Version 2.0 (the
 * "License"); you may not use this file except in compliance
 * with the License.  You may obtain a copy of the License at
 *
 *   http://www.apache.org/licenses/LICENSE-2.0
 *
 * Unless required by applicable law or agreed to in writing,
 * software distributed under the License is distributed on an
 * "AS IS" BASIS, WITHOUT WARRANTIES OR CONDITIONS OF ANY
 * KIND, either express or implied.  See the License for the
 * specific language governing permissions and limitations
 * under the License.
 */

package org.apache.druid.segment.loading;

import com.google.common.collect.ImmutableMap;
import org.apache.druid.java.util.common.Intervals;
import org.apache.druid.timeline.DataSegment;
import org.apache.druid.timeline.SegmentId;
import org.easymock.EasyMock;
import org.junit.Assert;
import org.junit.Test;

import java.io.File;
import java.util.Collections;

/**
 */
public class StorageLocationTest
{
  @Test
  public void testStorageLocationFreePercent()
  {
    // free space ignored only maxSize matters
    StorageLocation locationPlain = fakeLocation(100_000, 5_000, 10_000, null);
    Assert.assertTrue(locationPlain.canHandle(newSegmentId("2012/2013").toString(), 9_000));
    Assert.assertFalse(locationPlain.canHandle(newSegmentId("2012/2013").toString(), 11_000));

    // enough space available maxSize is the limit
    StorageLocation locationFree = fakeLocation(100_000, 25_000, 10_000, 10.0);
    Assert.assertTrue(locationFree.canHandle(newSegmentId("2012/2013").toString(), 9_000));
    Assert.assertFalse(locationFree.canHandle(newSegmentId("2012/2013").toString(), 11_000));

    // disk almost full percentage is the limit
    StorageLocation locationFull = fakeLocation(100_000, 15_000, 10_000, 10.0);
    Assert.assertTrue(locationFull.canHandle(newSegmentId("2012/2013").toString(), 4_000));
    Assert.assertFalse(locationFull.canHandle(newSegmentId("2012/2013").toString(), 6_000));
  }

  private StorageLocation fakeLocation(long total, long free, long max, Double percent)
  {
    File file = EasyMock.mock(File.class);
    EasyMock.expect(file.getTotalSpace()).andReturn(total).anyTimes();
    EasyMock.expect(file.getFreeSpace()).andReturn(free).anyTimes();
    EasyMock.replay(file);
    return new StorageLocation(file, max, percent);
  }

  @Test
  public void testStorageLocation()
  {
    long expectedAvail = 1000L;
    StorageLocation loc = new StorageLocation(new File("/tmp"), expectedAvail, null);

    verifyLoc(expectedAvail, loc);

    final DataSegment secondSegment = makeSegment("2012-01-02/2012-01-03", 23);

<<<<<<< HEAD
    loc.reserve(new File("test1"), makeSegment("2012-01-01/2012-01-02", 10));
    expectedAvail -= 10;
    verifyLoc(expectedAvail, loc);

    loc.reserve(new File("test1"), makeSegment("2012-01-01/2012-01-02", 10));
    verifyLoc(expectedAvail, loc);

    loc.reserve(new File("test2"), secondSegment);
=======
    loc.reserve("test1", makeSegment("2012-01-01/2012-01-02", 10));
    expectedAvail -= 10;
    verifyLoc(expectedAvail, loc);

    loc.reserve("test1", makeSegment("2012-01-01/2012-01-02", 10));
    verifyLoc(expectedAvail, loc);

    loc.reserve("test2", secondSegment);
>>>>>>> 641a9457
    expectedAvail -= 23;
    verifyLoc(expectedAvail, loc);

    loc.removeSegmentDir(new File("/tmp/test1"), makeSegment("2012-01-01/2012-01-02", 10));
    expectedAvail += 10;
    verifyLoc(expectedAvail, loc);

    loc.removeSegmentDir(new File("/tmp/test1"), makeSegment("2012-01-01/2012-01-02", 10));
    verifyLoc(expectedAvail, loc);

    loc.removeSegmentDir(new File("/tmp/test2"), secondSegment);
    expectedAvail += 23;
    verifyLoc(expectedAvail, loc);
  }

  private void verifyLoc(long maxSize, StorageLocation loc)
  {
    Assert.assertEquals(maxSize, loc.availableSizeBytes());
    for (int i = 0; i <= maxSize; ++i) {
      Assert.assertTrue(String.valueOf(i), loc.canHandle(newSegmentId("2013/2014").toString(), i));
    }
  }

  private DataSegment makeSegment(String intervalString, long size)
  {
    return new DataSegment(
        "test",
        Intervals.of(intervalString),
        "1",
        ImmutableMap.of(),
        Collections.singletonList("d"),
        Collections.singletonList("m"),
        null,
        null,
        size
    );
  }

  private SegmentId newSegmentId(String intervalString)
  {
    return SegmentId.of("test", Intervals.of(intervalString), "1", 0);
  }
}<|MERGE_RESOLUTION|>--- conflicted
+++ resolved
@@ -72,16 +72,6 @@
 
     final DataSegment secondSegment = makeSegment("2012-01-02/2012-01-03", 23);
 
-<<<<<<< HEAD
-    loc.reserve(new File("test1"), makeSegment("2012-01-01/2012-01-02", 10));
-    expectedAvail -= 10;
-    verifyLoc(expectedAvail, loc);
-
-    loc.reserve(new File("test1"), makeSegment("2012-01-01/2012-01-02", 10));
-    verifyLoc(expectedAvail, loc);
-
-    loc.reserve(new File("test2"), secondSegment);
-=======
     loc.reserve("test1", makeSegment("2012-01-01/2012-01-02", 10));
     expectedAvail -= 10;
     verifyLoc(expectedAvail, loc);
@@ -90,7 +80,6 @@
     verifyLoc(expectedAvail, loc);
 
     loc.reserve("test2", secondSegment);
->>>>>>> 641a9457
     expectedAvail -= 23;
     verifyLoc(expectedAvail, loc);
 
