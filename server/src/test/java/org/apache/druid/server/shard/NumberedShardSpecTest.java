--- conflicted
+++ resolved
@@ -59,11 +59,7 @@
         ShardSpec.class
     );
     Assert.assertEquals(1, spec.getPartitionNum());
-<<<<<<< HEAD
     Assert.assertEquals(2, spec.getNumCorePartitions());
-=======
-    Assert.assertEquals(2, ((NumberedShardSpec) spec).getNumCorePartitions());
->>>>>>> d644a27f
   }
 
   @Test
@@ -74,11 +70,7 @@
         ShardSpec.class
     );
     Assert.assertEquals(1, spec.getPartitionNum());
-<<<<<<< HEAD
     Assert.assertEquals(2, spec.getNumCorePartitions());
-=======
-    Assert.assertEquals(2, ((NumberedShardSpec) spec).getNumCorePartitions());
->>>>>>> d644a27f
   }
 
   @Test
