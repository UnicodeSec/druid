/*
 * Licensed to Metamarkets Group Inc. (Metamarkets) under one
 * or more contributor license agreements. See the NOTICE file
 * distributed with this work for additional information
 * regarding copyright ownership. Metamarkets licenses this file
 * to you under the Apache License, Version 2.0 (the
 * "License"); you may not use this file except in compliance
 * with the License. You may obtain a copy of the License at
 *
 * http://www.apache.org/licenses/LICENSE-2.0
 *
 * Unless required by applicable law or agreed to in writing,
 * software distributed under the License is distributed on an
 * "AS IS" BASIS, WITHOUT WARRANTIES OR CONDITIONS OF ANY
 * KIND, either express or implied. See the License for the
 * specific language governing permissions and limitations
 * under the License.
 */

package io.druid.server.coordinator;

import com.google.common.base.Function;
import com.google.common.base.Throwables;
import com.google.common.collect.ImmutableList;
import com.google.common.collect.Lists;
import com.google.common.collect.Maps;
import com.google.common.collect.Ordering;
import com.google.common.collect.Sets;
import com.google.common.util.concurrent.ListeningExecutorService;
import com.google.common.util.concurrent.MoreExecutors;
import com.google.inject.Inject;
import io.druid.client.DruidDataSource;
import io.druid.client.DruidServer;
import io.druid.client.ImmutableDruidDataSource;
import io.druid.client.ImmutableDruidServer;
import io.druid.client.ServerInventoryView;
import io.druid.client.coordinator.Coordinator;
import io.druid.client.indexing.IndexingServiceClient;
import io.druid.common.config.JacksonConfigManager;
import io.druid.curator.discovery.ServiceAnnouncer;
import io.druid.discovery.DruidLeaderSelector;
import io.druid.guice.ManageLifecycle;
import io.druid.guice.annotations.CoordinatorIndexingServiceHelper;
import io.druid.guice.annotations.Self;
import io.druid.java.util.common.DateTimes;
import io.druid.java.util.common.IAE;
import io.druid.java.util.common.ISE;
import io.druid.java.util.common.Pair;
import io.druid.java.util.common.concurrent.Execs;
import io.druid.java.util.common.concurrent.ScheduledExecutorFactory;
import io.druid.java.util.common.concurrent.ScheduledExecutors;
import io.druid.java.util.common.guava.Comparators;
import io.druid.java.util.common.guava.FunctionalIterable;
import io.druid.java.util.common.lifecycle.LifecycleStart;
import io.druid.java.util.common.lifecycle.LifecycleStop;
import io.druid.java.util.emitter.EmittingLogger;
import io.druid.java.util.emitter.service.ServiceEmitter;
import io.druid.metadata.MetadataRuleManager;
import io.druid.metadata.MetadataSegmentManager;
import io.druid.server.DruidNode;
import io.druid.server.coordinator.helper.DruidCoordinatorBalancer;
import io.druid.server.coordinator.helper.DruidCoordinatorCleanupOvershadowed;
import io.druid.server.coordinator.helper.DruidCoordinatorCleanupUnneeded;
import io.druid.server.coordinator.helper.DruidCoordinatorHelper;
import io.druid.server.coordinator.helper.DruidCoordinatorLogger;
import io.druid.server.coordinator.helper.DruidCoordinatorRuleRunner;
import io.druid.server.coordinator.helper.DruidCoordinatorSegmentCompactor;
import io.druid.server.coordinator.helper.DruidCoordinatorSegmentInfoLoader;
import io.druid.server.coordinator.rules.LoadRule;
import io.druid.server.coordinator.rules.Rule;
import io.druid.server.initialization.ZkPathsConfig;
import io.druid.server.lookup.cache.LookupCoordinatorManager;
import io.druid.timeline.DataSegment;
import it.unimi.dsi.fastutil.objects.Object2LongMap;
import it.unimi.dsi.fastutil.objects.Object2LongOpenHashMap;
import org.apache.curator.framework.CuratorFramework;
import org.apache.curator.utils.ZKPaths;
import org.joda.time.DateTime;
import org.joda.time.Duration;
import org.joda.time.Interval;

import java.util.Arrays;
import java.util.Comparator;
import java.util.List;
import java.util.Map;
import java.util.Set;
import java.util.concurrent.Callable;
import java.util.concurrent.ConcurrentHashMap;
import java.util.concurrent.ConcurrentMap;
import java.util.concurrent.ScheduledExecutorService;
import java.util.stream.Collectors;

/**
 */
@ManageLifecycle
public class DruidCoordinator
{
  public static Comparator<DataSegment> SEGMENT_COMPARATOR = Ordering.from(Comparators.intervalsByEndThenStart())
                                                                     .onResultOf(
                                                                         (Function<DataSegment, Interval>) segment -> segment
                                                                             .getInterval())
                                                                     .compound(Ordering.<DataSegment>natural())
                                                                     .reverse();

  private static final EmittingLogger log = new EmittingLogger(DruidCoordinator.class);
  private final Object lock = new Object();
  private final DruidCoordinatorConfig config;
  private final ZkPathsConfig zkPaths;
  private final JacksonConfigManager configManager;
  private final MetadataSegmentManager metadataSegmentManager;
  private final ServerInventoryView serverInventoryView;
  private final MetadataRuleManager metadataRuleManager;
  private final CuratorFramework curator;
  private final ServiceEmitter emitter;
  private final IndexingServiceClient indexingServiceClient;
  private final ScheduledExecutorService exec;
  private final LoadQueueTaskMaster taskMaster;
  private final Map<String, LoadQueuePeon> loadManagementPeons;
  private final ServiceAnnouncer serviceAnnouncer;
  private final DruidNode self;
  private final Set<DruidCoordinatorHelper> indexingServiceHelpers;
  private volatile boolean started = false;
  private volatile SegmentReplicantLookup segmentReplicantLookup = null;
  private final BalancerStrategyFactory factory;
  private final LookupCoordinatorManager lookupCoordinatorManager;
  private final DruidLeaderSelector coordLeaderSelector;

  private final DruidCoordinatorSegmentCompactor segmentCompactor;

  @Inject
  public DruidCoordinator(
      DruidCoordinatorConfig config,
      ZkPathsConfig zkPaths,
      JacksonConfigManager configManager,
      MetadataSegmentManager metadataSegmentManager,
      ServerInventoryView serverInventoryView,
      MetadataRuleManager metadataRuleManager,
      CuratorFramework curator,
      ServiceEmitter emitter,
      ScheduledExecutorFactory scheduledExecutorFactory,
      IndexingServiceClient indexingServiceClient,
      LoadQueueTaskMaster taskMaster,
      ServiceAnnouncer serviceAnnouncer,
      @Self DruidNode self,
      @CoordinatorIndexingServiceHelper Set<DruidCoordinatorHelper> indexingServiceHelpers,
      BalancerStrategyFactory factory,
      LookupCoordinatorManager lookupCoordinatorManager,
      @Coordinator DruidLeaderSelector coordLeaderSelector
  )
  {
    this(
        config,
        zkPaths,
        configManager,
        metadataSegmentManager,
        serverInventoryView,
        metadataRuleManager,
        curator,
        emitter,
        scheduledExecutorFactory,
        indexingServiceClient,
        taskMaster,
        serviceAnnouncer,
        self,
        new ConcurrentHashMap<>(),
        indexingServiceHelpers,
        factory,
        lookupCoordinatorManager,
        coordLeaderSelector
    );
  }

  DruidCoordinator(
      DruidCoordinatorConfig config,
      ZkPathsConfig zkPaths,
      JacksonConfigManager configManager,
      MetadataSegmentManager metadataSegmentManager,
      ServerInventoryView serverInventoryView,
      MetadataRuleManager metadataRuleManager,
      CuratorFramework curator,
      ServiceEmitter emitter,
      ScheduledExecutorFactory scheduledExecutorFactory,
      IndexingServiceClient indexingServiceClient,
      LoadQueueTaskMaster taskMaster,
      ServiceAnnouncer serviceAnnouncer,
      DruidNode self,
      ConcurrentMap<String, LoadQueuePeon> loadQueuePeonMap,
      Set<DruidCoordinatorHelper> indexingServiceHelpers,
      BalancerStrategyFactory factory,
      LookupCoordinatorManager lookupCoordinatorManager,
      DruidLeaderSelector coordLeaderSelector
  )
  {
    this.config = config;
    this.zkPaths = zkPaths;
    this.configManager = configManager;

    this.metadataSegmentManager = metadataSegmentManager;
    this.serverInventoryView = serverInventoryView;
    this.metadataRuleManager = metadataRuleManager;
    this.curator = curator;
    this.emitter = emitter;
    this.indexingServiceClient = indexingServiceClient;
    this.taskMaster = taskMaster;
    this.serviceAnnouncer = serviceAnnouncer;
    this.self = self;
    this.indexingServiceHelpers = indexingServiceHelpers;

    this.exec = scheduledExecutorFactory.create(1, "Coordinator-Exec--%d");

    this.loadManagementPeons = loadQueuePeonMap;
    this.factory = factory;
    this.lookupCoordinatorManager = lookupCoordinatorManager;
    this.coordLeaderSelector = coordLeaderSelector;

    this.segmentCompactor = new DruidCoordinatorSegmentCompactor(indexingServiceClient);
  }

  public boolean isLeader()
  {
    return coordLeaderSelector.isLeader();
  }

  public Map<String, LoadQueuePeon> getLoadManagementPeons()
  {
    return loadManagementPeons;
  }

  public Map<String, ? extends Object2LongMap<String>> getReplicationStatus()
  {
    final Map<String, Object2LongOpenHashMap<String>> retVal = Maps.newHashMap();

    if (segmentReplicantLookup == null) {
      return retVal;
    }

    final DateTime now = DateTimes.nowUtc();

    for (final DataSegment segment : getAvailableDataSegments()) {
      final List<Rule> rules = metadataRuleManager.getRulesWithDefault(segment.getDataSource());

      for (final Rule rule : rules) {
        if (!(rule instanceof LoadRule && rule.appliesTo(segment, now))) {
          continue;
        }

        ((LoadRule) rule)
            .getTieredReplicants()
            .forEach((final String tier, final Integer ruleReplicants) -> {
              int currentReplicants = segmentReplicantLookup.getLoadedReplicants(segment.getIdentifier(), tier);
              retVal
                  .computeIfAbsent(tier, ignored -> new Object2LongOpenHashMap<>())
                  .addTo(segment.getDataSource(), Math.max(ruleReplicants - currentReplicants, 0));
            });
        break; // only the first matching rule applies
      }
    }

    return retVal;
  }

  public Object2LongMap<String> getSegmentAvailability()
  {
    final Object2LongOpenHashMap<String> retVal = new Object2LongOpenHashMap<>();

    if (segmentReplicantLookup == null) {
      return retVal;
    }

    for (DataSegment segment : getAvailableDataSegments()) {
      if (segmentReplicantLookup.getLoadedReplicants(segment.getIdentifier()) == 0) {
        retVal.addTo(segment.getDataSource(), 1);
      } else {
        retVal.addTo(segment.getDataSource(), 0);
      }
    }

    return retVal;
  }

  boolean hasLoadPending(final String dataSource)
  {
    return loadManagementPeons
        .values()
        .stream()
        .flatMap((final LoadQueuePeon peon) -> peon.getSegmentsToLoad().stream())
        .anyMatch((final DataSegment segment) -> segment.getDataSource().equals(dataSource));
  }

  public Map<String, Double> getLoadStatus()
  {
    Map<String, Double> loadStatus = Maps.newHashMap();
    for (ImmutableDruidDataSource dataSource : metadataSegmentManager.getInventory()) {
      final Set<DataSegment> segments = Sets.newHashSet(dataSource.getSegments());
      final int availableSegmentSize = segments.size();

      // remove loaded segments
      for (DruidServer druidServer : serverInventoryView.getInventory()) {
        final DruidDataSource loadedView = druidServer.getDataSource(dataSource.getName());
        if (loadedView != null) {
          // This does not use segments.removeAll(loadedView.getSegments()) for performance reasons.
          // Please see https://github.com/druid-io/druid/pull/5632 and LoadStatusBenchmark for more info.
          for (DataSegment serverSegment : loadedView.getSegments()) {
            segments.remove(serverSegment);
          }
        }
      }
      final int unloadedSegmentSize = segments.size();
      loadStatus.put(
          dataSource.getName(),
          100 * ((double) (availableSegmentSize - unloadedSegmentSize) / (double) availableSegmentSize)
      );
    }

    return loadStatus;
  }

  public long remainingSegmentSizeBytesForCompaction(String dataSource)
  {
    return segmentCompactor.getRemainingSegmentSizeBytes(dataSource);
  }

  public CoordinatorDynamicConfig getDynamicConfigs()
  {
    return configManager.watch(
        CoordinatorDynamicConfig.CONFIG_KEY,
        CoordinatorDynamicConfig.class,
        CoordinatorDynamicConfig.builder().build()
    ).get();
  }

  public CoordinatorCompactionConfig getCompactionConfig()
  {
    return configManager.watch(
        CoordinatorCompactionConfig.CONFIG_KEY,
        CoordinatorCompactionConfig.class,
        CoordinatorCompactionConfig.empty()
    ).get();
  }

  public void removeSegment(DataSegment segment)
  {
    log.info("Removing Segment[%s]", segment);
    metadataSegmentManager.removeSegment(segment.getDataSource(), segment.getIdentifier());
  }

  public String getCurrentLeader()
  {
    return coordLeaderSelector.getCurrentLeader();
  }

  public void moveSegment(
      ImmutableDruidServer fromServer,
      ImmutableDruidServer toServer,
      DataSegment segment,
      final LoadPeonCallback callback
  )
  {
    if (segment == null) {
      log.makeAlert(new IAE("Can not move null DataSegment"), "Exception moving null segment").emit();
      if (callback != null) {
        callback.execute();
      }
      throw new ISE("Cannot move null DataSegment");
    }
    String segmentName = segment.getIdentifier();
    try {
      if (fromServer.getMetadata().equals(toServer.getMetadata())) {
        throw new IAE("Cannot move [%s] to and from the same server [%s]", segmentName, fromServer.getName());
      }

      ImmutableDruidDataSource dataSource = metadataSegmentManager.getInventoryValue(segment.getDataSource());
      if (dataSource == null) {
        throw new IAE("Unable to find dataSource for segment [%s] in metadata", segmentName);
      }

      // get segment information from MetadataSegmentManager instead of getting it from fromServer's.
      // This is useful when MetadataSegmentManager and fromServer DataSegment's are different for same
      // identifier (say loadSpec differs because of deep storage migration).
      final DataSegment segmentToLoad = dataSource.getSegment(segment.getIdentifier());
      if (segmentToLoad == null) {
        throw new IAE("No segment metadata found for segment Id [%s]", segment.getIdentifier());
      }
      final LoadQueuePeon loadPeon = loadManagementPeons.get(toServer.getName());
      if (loadPeon == null) {
        throw new IAE("LoadQueuePeon hasn't been created yet for path [%s]", toServer.getName());
      }

      final LoadQueuePeon dropPeon = loadManagementPeons.get(fromServer.getName());
      if (dropPeon == null) {
        throw new IAE("LoadQueuePeon hasn't been created yet for path [%s]", fromServer.getName());
      }

      final ServerHolder toHolder = new ServerHolder(toServer, loadPeon);
      if (toHolder.getAvailableSize() < segmentToLoad.getSize()) {
        throw new IAE(
            "Not enough capacity on server [%s] for segment [%s]. Required: %,d, available: %,d.",
            toServer.getName(),
            segmentToLoad,
            segmentToLoad.getSize(),
            toHolder.getAvailableSize()
        );
      }

      final String toLoadQueueSegPath = ZKPaths.makePath(
          ZKPaths.makePath(
              zkPaths.getLoadQueuePath(),
              toServer.getName()
          ), segmentName
      );

      final LoadPeonCallback loadPeonCallback = () -> {
        dropPeon.unmarkSegmentToDrop(segmentToLoad);
        if (callback != null) {
          callback.execute();
        }
      };

      // mark segment to drop before it is actually loaded on server
      // to be able to account this information in DruidBalancerStrategy immediately
      dropPeon.markSegmentToDrop(segmentToLoad);
      try {
        loadPeon.loadSegment(
            segmentToLoad,
            () -> {
              try {
                if (serverInventoryView.isSegmentLoadedByServer(toServer.getName(), segment) &&
                    curator.checkExists().forPath(toLoadQueueSegPath) == null &&
                    !dropPeon.getSegmentsToDrop().contains(segment)) {
                  dropPeon.dropSegment(segment, loadPeonCallback);
                } else {
                  loadPeonCallback.execute();
                }
              }
              catch (Exception e) {
                throw Throwables.propagate(e);
              }
            }
        );
      }
      catch (Exception e) {
        dropPeon.unmarkSegmentToDrop(segmentToLoad);
        Throwables.propagate(e);
      }
    }
    catch (Exception e) {
      log.makeAlert(e, "Exception moving segment %s", segmentName).emit();
      if (callback != null) {
        callback.execute();
      }
    }
  }

  public Set<DataSegment> getOrderedAvailableDataSegments()
  {
    Set<DataSegment> availableSegments = Sets.newTreeSet(SEGMENT_COMPARATOR);

    Iterable<DataSegment> dataSegments = getAvailableDataSegments();

    for (DataSegment dataSegment : dataSegments) {
      if (dataSegment.getSize() < 0) {
        log.makeAlert("No size on Segment, wtf?")
           .addData("segment", dataSegment)
           .emit();
      }
      availableSegments.add(dataSegment);
    }

    return availableSegments;
  }

  private List<DataSegment> getAvailableDataSegments()
  {
    return metadataSegmentManager.getInventory()
                                 .stream()
                                 .flatMap(source -> source.getSegments().stream())
                                 .collect(Collectors.toList());
  }

  @LifecycleStart
  public void start()
  {
    synchronized (lock) {
      if (started) {
        return;
      }
      started = true;

      coordLeaderSelector.registerListener(
          new DruidLeaderSelector.Listener()
          {
            @Override
            public void becomeLeader()
            {
              DruidCoordinator.this.becomeLeader();
            }

            @Override
            public void stopBeingLeader()
            {
              DruidCoordinator.this.stopBeingLeader();
            }
          }
      );
    }
  }

  @LifecycleStop
  public void stop()
  {
    synchronized (lock) {
      if (!started) {
        return;
      }

      coordLeaderSelector.unregisterListener();

      started = false;

      exec.shutdownNow();
    }
  }

  private void becomeLeader()
  {
    synchronized (lock) {
      if (!started) {
        return;
      }

      log.info("I am the leader of the coordinators, all must bow!");
      log.info("Starting coordination in [%s]", config.getCoordinatorStartDelay());

      metadataSegmentManager.start();
      metadataRuleManager.start();
      serviceAnnouncer.announce(self);
      final int startingLeaderCounter = coordLeaderSelector.localTerm();

      final List<Pair<? extends CoordinatorRunnable, Duration>> coordinatorRunnables = Lists.newArrayList();
      coordinatorRunnables.add(
          Pair.of(
              new CoordinatorHistoricalManagerRunnable(startingLeaderCounter),
              config.getCoordinatorPeriod()
          )
      );
      if (indexingServiceClient != null) {
        coordinatorRunnables.add(
            Pair.of(
                new CoordinatorIndexingServiceRunnable(
                    makeIndexingServiceHelpers(),
                    startingLeaderCounter
                ),
                config.getCoordinatorIndexingPeriod()
            )
        );
      }

      for (final Pair<? extends CoordinatorRunnable, Duration> coordinatorRunnable : coordinatorRunnables) {
        ScheduledExecutors.scheduleWithFixedDelay(
            exec,
            config.getCoordinatorStartDelay(),
            coordinatorRunnable.rhs,
            new Callable<ScheduledExecutors.Signal>()
            {
              private final CoordinatorRunnable theRunnable = coordinatorRunnable.lhs;

              @Override
              public ScheduledExecutors.Signal call()
              {
                if (coordLeaderSelector.isLeader() && startingLeaderCounter == coordLeaderSelector.localTerm()) {
                  theRunnable.run();
                }
                if (coordLeaderSelector.isLeader()
                    && startingLeaderCounter == coordLeaderSelector.localTerm()) { // (We might no longer be leader)
                  return ScheduledExecutors.Signal.REPEAT;
                } else {
                  return ScheduledExecutors.Signal.STOP;
                }
              }
            }
        );
      }

      lookupCoordinatorManager.start();
    }
  }

  private void stopBeingLeader()
  {
    synchronized (lock) {

      log.info("I am no longer the leader...");

      for (String server : loadManagementPeons.keySet()) {
        LoadQueuePeon peon = loadManagementPeons.remove(server);
        peon.stop();
      }
      loadManagementPeons.clear();

      serviceAnnouncer.unannounce(self);
      metadataRuleManager.stop();
      metadataSegmentManager.stop();
      lookupCoordinatorManager.stop();
    }
  }

  private List<DruidCoordinatorHelper> makeIndexingServiceHelpers()
  {
    List<DruidCoordinatorHelper> helpers = Lists.newArrayList();
    helpers.add(new DruidCoordinatorSegmentInfoLoader(DruidCoordinator.this));
    helpers.add(segmentCompactor);
    helpers.addAll(indexingServiceHelpers);

    log.info(
        "Done making indexing service helpers [%s]",
        helpers.stream().map(helper -> helper.getClass().getCanonicalName()).collect(Collectors.toList())
    );
    return ImmutableList.copyOf(helpers);
  }

  public abstract class CoordinatorRunnable implements Runnable
  {
    private final long startTime = System.currentTimeMillis();
    private final List<DruidCoordinatorHelper> helpers;
    private final int startingLeaderCounter;

    protected CoordinatorRunnable(List<DruidCoordinatorHelper> helpers, final int startingLeaderCounter)
    {
      this.helpers = helpers;
      this.startingLeaderCounter = startingLeaderCounter;
    }

    @Override
    public void run()
    {
      ListeningExecutorService balancerExec = null;
      try {
        synchronized (lock) {
          if (!coordLeaderSelector.isLeader()) {
            log.info("LEGGO MY EGGO. [%s] is leader.", coordLeaderSelector.getCurrentLeader());
            stopBeingLeader();
            return;
          }
        }

        List<Boolean> allStarted = Arrays.asList(
            metadataSegmentManager.isStarted(),
            serverInventoryView.isStarted()
        );
        for (Boolean aBoolean : allStarted) {
          if (!aBoolean) {
            log.error("InventoryManagers not started[%s]", allStarted);
            stopBeingLeader();
            return;
          }
        }

        balancerExec = MoreExecutors.listeningDecorator(Execs.multiThreaded(
            getDynamicConfigs().getBalancerComputeThreads(),
            "coordinator-cost-balancer-%s"
        ));
        BalancerStrategy balancerStrategy = factory.createBalancerStrategy(balancerExec);

        // Do coordinator stuff.
        DruidCoordinatorRuntimeParams params =
            DruidCoordinatorRuntimeParams.newBuilder()
                                         .withStartTime(startTime)
                                         .withDataSources(metadataSegmentManager.getInventory())
                                         .withDynamicConfigs(getDynamicConfigs())
                                         .withCompactionConfig(getCompactionConfig())
                                         .withEmitter(emitter)
                                         .withBalancerStrategy(balancerStrategy)
                                         .build();
        for (DruidCoordinatorHelper helper : helpers) {
          // Don't read state and run state in the same helper otherwise racy conditions may exist
          if (coordLeaderSelector.isLeader() && startingLeaderCounter == coordLeaderSelector.localTerm()) {
            params = helper.run(params);
          }
        }
      }
      catch (Exception e) {
        log.makeAlert(e, "Caught exception, ignoring so that schedule keeps going.").emit();
      }
      finally {
        if (balancerExec != null) {
          balancerExec.shutdownNow();
        }
      }
    }
  }

  private class CoordinatorHistoricalManagerRunnable extends CoordinatorRunnable
  {
    public CoordinatorHistoricalManagerRunnable(final int startingLeaderCounter)
    {
      super(
          ImmutableList.of(
              new DruidCoordinatorSegmentInfoLoader(DruidCoordinator.this),
<<<<<<< HEAD
              new DruidCoordinatorHelper()
              {
                @Override
                public DruidCoordinatorRuntimeParams run(DruidCoordinatorRuntimeParams params)
                {
                  // Display info about all historical servers
                  Iterable<ImmutableDruidServer> servers = FunctionalIterable
                      .create(serverInventoryView.getInventory())
                      .filter(DruidServer::segmentReplicatable)
                      .transform(DruidServer::toImmutableDruidServer);

                  if (log.isDebugEnabled()) {
                    log.debug("Servers");
                    for (ImmutableDruidServer druidServer : servers) {
                      log.debug("  %s", druidServer);
                      log.debug("    -- DataSources");
                      for (ImmutableDruidDataSource druidDataSource : druidServer.getDataSources()) {
                        log.debug("    %s", druidDataSource);
                      }
=======
              params -> {
                // Display info about all historical servers
                Iterable<ImmutableDruidServer> servers = FunctionalIterable
                    .create(serverInventoryView.getInventory())
                    .filter(DruidServer::segmentReplicatable)
                    .transform(DruidServer::toImmutableDruidServer);

                if (log.isDebugEnabled()) {
                  log.debug("Servers");
                  for (ImmutableDruidServer druidServer : servers) {
                    log.debug("  %s", druidServer);
                    log.debug("    -- DataSources");
                    for (ImmutableDruidDataSource druidDataSource : druidServer.getDataSources()) {
                      log.debug("    %s", druidDataSource);
>>>>>>> 3f422555
                    }
                  }
                }

                // Find all historical servers, group them by subType and sort by ascending usage
                final DruidCluster cluster = new DruidCluster();
                for (ImmutableDruidServer server : servers) {
                  if (!loadManagementPeons.containsKey(server.getName())) {
                    LoadQueuePeon loadQueuePeon = taskMaster.giveMePeon(server);
                    loadQueuePeon.start();
                    log.info("Created LoadQueuePeon for server[%s].", server.getName());

                    loadManagementPeons.put(server.getName(), loadQueuePeon);
                  }

                  cluster.add(new ServerHolder(server, loadManagementPeons.get(server.getName())));
                }

                segmentReplicantLookup = SegmentReplicantLookup.make(cluster);

                // Stop peons for servers that aren't there anymore.
                final Set<String> disappeared = Sets.newHashSet(loadManagementPeons.keySet());
                for (ImmutableDruidServer server : servers) {
                  disappeared.remove(server.getName());
                }
                for (String name : disappeared) {
                  log.info("Removing listener for server[%s] which is no longer there.", name);
                  LoadQueuePeon peon = loadManagementPeons.remove(name);
                  peon.stop();
                }

                return params.buildFromExisting()
                             .withDruidCluster(cluster)
                             .withDatabaseRuleManager(metadataRuleManager)
                             .withLoadManagementPeons(loadManagementPeons)
                             .withSegmentReplicantLookup(segmentReplicantLookup)
                             .withBalancerReferenceTimestamp(DateTimes.nowUtc())
                             .build();
              },
              new DruidCoordinatorRuleRunner(DruidCoordinator.this),
              new DruidCoordinatorCleanupUnneeded(DruidCoordinator.this),
              new DruidCoordinatorCleanupOvershadowed(DruidCoordinator.this),
              new DruidCoordinatorBalancer(DruidCoordinator.this),
              new DruidCoordinatorLogger(DruidCoordinator.this)
          ),
          startingLeaderCounter
      );
    }
  }

  private class CoordinatorIndexingServiceRunnable extends CoordinatorRunnable
  {
    public CoordinatorIndexingServiceRunnable(List<DruidCoordinatorHelper> helpers, final int startingLeaderCounter)
    {
      super(helpers, startingLeaderCounter);
    }
  }
}
<|MERGE_RESOLUTION|>--- conflicted
+++ resolved
@@ -696,27 +696,6 @@
       super(
           ImmutableList.of(
               new DruidCoordinatorSegmentInfoLoader(DruidCoordinator.this),
-<<<<<<< HEAD
-              new DruidCoordinatorHelper()
-              {
-                @Override
-                public DruidCoordinatorRuntimeParams run(DruidCoordinatorRuntimeParams params)
-                {
-                  // Display info about all historical servers
-                  Iterable<ImmutableDruidServer> servers = FunctionalIterable
-                      .create(serverInventoryView.getInventory())
-                      .filter(DruidServer::segmentReplicatable)
-                      .transform(DruidServer::toImmutableDruidServer);
-
-                  if (log.isDebugEnabled()) {
-                    log.debug("Servers");
-                    for (ImmutableDruidServer druidServer : servers) {
-                      log.debug("  %s", druidServer);
-                      log.debug("    -- DataSources");
-                      for (ImmutableDruidDataSource druidDataSource : druidServer.getDataSources()) {
-                        log.debug("    %s", druidDataSource);
-                      }
-=======
               params -> {
                 // Display info about all historical servers
                 Iterable<ImmutableDruidServer> servers = FunctionalIterable
@@ -731,7 +710,6 @@
                     log.debug("    -- DataSources");
                     for (ImmutableDruidDataSource druidDataSource : druidServer.getDataSources()) {
                       log.debug("    %s", druidDataSource);
->>>>>>> 3f422555
                     }
                   }
                 }
