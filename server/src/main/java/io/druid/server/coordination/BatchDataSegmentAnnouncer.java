--- conflicted
+++ resolved
@@ -307,23 +307,14 @@
   private String makeServedSegmentPath()
   {
     // server.getName() is already in the zk path
-<<<<<<< HEAD
-    return makeServedSegmentPath(UUIDUtils.generateUuid(
-        server.getHost(),
-        server.getType().toString(),
-        server.getTier(),
-        new DateTime().toString()
-    ));
-=======
     return makeServedSegmentPath(
         UUIDUtils.generateUuid(
             server.getHost(),
-            server.getType(),
+            server.getType().toString(),
             server.getTier(),
             new DateTime().toString()
         )
     );
->>>>>>> daa8ef86
   }
 
   private String makeServedSegmentPath(String zNode)
