--- conflicted
+++ resolved
@@ -34,11 +34,7 @@
 import io.druid.query.DruidMetrics;
 import io.druid.query.GenericQueryMetricsFactory;
 import io.druid.query.Query;
-<<<<<<< HEAD
-import io.druid.query.QueryToolChest;
-=======
 import io.druid.query.QueryMetrics;
->>>>>>> a0f2cf05
 import io.druid.query.QueryToolChestWarehouse;
 import io.druid.server.log.RequestLogger;
 import io.druid.server.metrics.QueryCountStatsProvider;
@@ -398,22 +394,22 @@
         } else {
           failedQueryCount.incrementAndGet();
         }
-<<<<<<< HEAD
-        final QueryToolChest queryToolChest = warehouse.getToolChest(query);
-        emitter.emit(
-            DruidMetrics.makeQueryTimeMetric(
-                queryToolChest,
-                jsonMapper,
-                query,
-                req.getRemoteAddr()
-            ).build("query/time", requestTime)
-=======
+//<<<<<<< HEAD
+//        final QueryToolChest queryToolChest = warehouse.getToolChest(query);
+//        emitter.emit(
+//            DruidMetrics.makeQueryTimeMetric(
+//                queryToolChest,
+//                jsonMapper,
+//                query,
+//                req.getRemoteAddr()
+//            ).build("query/time", requestTime)
+//=======
         QueryMetrics queryMetrics = DruidMetrics.makeRequestMetrics(
             queryMetricsFactory,
             warehouse.getToolChest(query),
             query,
             req.getRemoteAddr()
->>>>>>> a0f2cf05
+//>>>>>>> a0f2cf05d5a3a7d71635d1f54dd0efdfe57e469a
         );
         queryMetrics.reportQueryTime(requestTimeNs).emit(emitter);
         requestLogger.log(
