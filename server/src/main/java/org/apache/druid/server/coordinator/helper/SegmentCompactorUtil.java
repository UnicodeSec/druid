/*
 * Licensed to the Apache Software Foundation (ASF) under one
 * or more contributor license agreements.  See the NOTICE file
 * distributed with this work for additional information
 * regarding copyright ownership.  The ASF licenses this file
 * to you under the Apache License, Version 2.0 (the
 * "License"); you may not use this file except in compliance
 * with the License.  You may obtain a copy of the License at
 *
 *   http://www.apache.org/licenses/LICENSE-2.0
 *
 * Unless required by applicable law or agreed to in writing,
 * software distributed under the License is distributed on an
 * "AS IS" BASIS, WITHOUT WARRANTIES OR CONDITIONS OF ANY
 * KIND, either express or implied.  See the License for the
 * specific language governing permissions and limitations
 * under the License.
 */

package org.apache.druid.server.coordinator.helper;

import com.google.common.base.Preconditions;
import org.apache.druid.timeline.DataSegment;
import org.joda.time.Interval;

<<<<<<< HEAD
=======
import javax.annotation.Nullable;
>>>>>>> c6f4f095
import java.util.List;

/**
 * Util class used by {@link DruidCoordinatorSegmentCompactor} and {@link CompactionSegmentSearchPolicy}.
 */
class SegmentCompactorUtil
{
<<<<<<< HEAD
  private static final double ALLOWED_MARGIN_FOR_SEGMENT_SIZE = 0.1;

  static boolean matchTargetSegmentSizeBytes(long targetCompactionSizeBytes, List<DataSegment> segments)
  {
    final double minAllowedSize = targetCompactionSizeBytes * (1 - ALLOWED_MARGIN_FOR_SEGMENT_SIZE);
    final double maxAllowedSize = targetCompactionSizeBytes * (1 + ALLOWED_MARGIN_FOR_SEGMENT_SIZE);
    return segments
        .stream()
        .allMatch(segment -> segment.getSize() >= minAllowedSize && segment.getSize() <= maxAllowedSize);
=======
  /**
   * The allowed error rate of the segment size after compaction.
   * Its value is determined experimentally.
   */
  private static final double ALLOWED_ERROR_OF_SEGMENT_SIZE = .2;

  static boolean needsCompaction(@Nullable Long targetCompactionSizeBytes, List<DataSegment> candidates)
  {
    if (targetCompactionSizeBytes == null) {
      // If targetCompactionSizeBytes is null, we have no way to check that the given segments need compaction or not.
      return true;
    }
    final double minTargetThreshold = targetCompactionSizeBytes * (1 - ALLOWED_ERROR_OF_SEGMENT_SIZE);
    final double maxTargetThreshold = targetCompactionSizeBytes * (1 + ALLOWED_ERROR_OF_SEGMENT_SIZE);

    return candidates
        .stream()
        .filter(segment -> segment.getSize() < minTargetThreshold || segment.getSize() > maxTargetThreshold)
        .count() > 1;
>>>>>>> c6f4f095
  }

  /**
   * Removes {@code smallInterval} from {@code largeInterval}.  The end of both intervals should be same.
   *
   * @return an interval of {@code largeInterval} - {@code smallInterval}.
   */
  static Interval removeIntervalFromEnd(Interval largeInterval, Interval smallInterval)
  {
    Preconditions.checkArgument(
        largeInterval.getEnd().equals(smallInterval.getEnd()),
        "end should be same. largeInterval[%s] smallInterval[%s]",
        largeInterval,
        smallInterval
    );
    return new Interval(largeInterval.getStart(), smallInterval.getStart());
  }

  private SegmentCompactorUtil()
  {
  }
}<|MERGE_RESOLUTION|>--- conflicted
+++ resolved
@@ -20,53 +20,13 @@
 package org.apache.druid.server.coordinator.helper;
 
 import com.google.common.base.Preconditions;
-import org.apache.druid.timeline.DataSegment;
 import org.joda.time.Interval;
-
-<<<<<<< HEAD
-=======
-import javax.annotation.Nullable;
->>>>>>> c6f4f095
-import java.util.List;
 
 /**
  * Util class used by {@link DruidCoordinatorSegmentCompactor} and {@link CompactionSegmentSearchPolicy}.
  */
 class SegmentCompactorUtil
 {
-<<<<<<< HEAD
-  private static final double ALLOWED_MARGIN_FOR_SEGMENT_SIZE = 0.1;
-
-  static boolean matchTargetSegmentSizeBytes(long targetCompactionSizeBytes, List<DataSegment> segments)
-  {
-    final double minAllowedSize = targetCompactionSizeBytes * (1 - ALLOWED_MARGIN_FOR_SEGMENT_SIZE);
-    final double maxAllowedSize = targetCompactionSizeBytes * (1 + ALLOWED_MARGIN_FOR_SEGMENT_SIZE);
-    return segments
-        .stream()
-        .allMatch(segment -> segment.getSize() >= minAllowedSize && segment.getSize() <= maxAllowedSize);
-=======
-  /**
-   * The allowed error rate of the segment size after compaction.
-   * Its value is determined experimentally.
-   */
-  private static final double ALLOWED_ERROR_OF_SEGMENT_SIZE = .2;
-
-  static boolean needsCompaction(@Nullable Long targetCompactionSizeBytes, List<DataSegment> candidates)
-  {
-    if (targetCompactionSizeBytes == null) {
-      // If targetCompactionSizeBytes is null, we have no way to check that the given segments need compaction or not.
-      return true;
-    }
-    final double minTargetThreshold = targetCompactionSizeBytes * (1 - ALLOWED_ERROR_OF_SEGMENT_SIZE);
-    final double maxTargetThreshold = targetCompactionSizeBytes * (1 + ALLOWED_ERROR_OF_SEGMENT_SIZE);
-
-    return candidates
-        .stream()
-        .filter(segment -> segment.getSize() < minTargetThreshold || segment.getSize() > maxTargetThreshold)
-        .count() > 1;
->>>>>>> c6f4f095
-  }
-
   /**
    * Removes {@code smallInterval} from {@code largeInterval}.  The end of both intervals should be same.
    *
