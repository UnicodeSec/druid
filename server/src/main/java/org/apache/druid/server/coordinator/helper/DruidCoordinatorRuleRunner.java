--- conflicted
+++ resolved
@@ -134,27 +134,4 @@
 
     return params.buildFromExisting().withCoordinatorStats(stats).build();
   }
-<<<<<<< HEAD
-
-  private Set<DataSegment> determineOvershadowedSegments(DruidCoordinatorRuntimeParams params)
-  {
-    Map<String, VersionedIntervalTimeline<String, DataSegment>> timelines = new HashMap<>();
-    for (DataSegment segment : params.getAvailableSegments()) {
-      timelines
-          .computeIfAbsent(segment.getDataSource(), dataSource -> new VersionedIntervalTimeline<>(Ordering.natural()))
-          .add(segment.getInterval(), segment.getMajorVersion(), segment.getShardSpec().createChunk(segment));
-    }
-
-    Set<DataSegment> overshadowed = new HashSet<>();
-    for (VersionedIntervalTimeline<String, DataSegment> timeline : timelines.values()) {
-      for (TimelineObjectHolder<String, DataSegment> holder : timeline.findFullyOvershadowed()) {
-        for (DataSegment dataSegment : holder.getObject().payloads()) {
-          overshadowed.add(dataSegment);
-        }
-      }
-    }
-    return overshadowed;
-  }
-=======
->>>>>>> 1b577c9b
 }