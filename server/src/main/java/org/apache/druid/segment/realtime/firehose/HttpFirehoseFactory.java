--- conflicted
+++ resolved
@@ -23,16 +23,9 @@
 import com.fasterxml.jackson.annotation.JsonProperty;
 import com.google.common.base.Preconditions;
 import com.google.common.base.Predicate;
-<<<<<<< HEAD
-import com.google.common.net.HttpHeaders;
-import org.apache.druid.data.input.FiniteFirehoseFactory;
-import org.apache.druid.data.input.InputSplit;
-import org.apache.druid.data.input.impl.HttpSource;
-=======
 import org.apache.druid.data.input.FiniteFirehoseFactory;
 import org.apache.druid.data.input.InputSplit;
 import org.apache.druid.data.input.impl.HttpEntity;
->>>>>>> 44581133
 import org.apache.druid.data.input.impl.StringInputRowParser;
 import org.apache.druid.data.input.impl.prefetch.PrefetchableTextFilesFirehoseFactory;
 import org.apache.druid.java.util.common.logger.Logger;
@@ -43,10 +36,6 @@
 import java.io.IOException;
 import java.io.InputStream;
 import java.net.URI;
-<<<<<<< HEAD
-import java.net.URLConnection;
-=======
->>>>>>> 44581133
 import java.util.Collection;
 import java.util.Collections;
 import java.util.List;
@@ -116,35 +105,7 @@
   @Override
   protected InputStream openObjectStream(URI object, long start) throws IOException
   {
-<<<<<<< HEAD
-    URLConnection urlConnection = HttpSource.openURLConnection(
-        object,
-        httpAuthenticationUsername,
-        httpAuthenticationPasswordProvider
-    );
-    final String acceptRanges = urlConnection.getHeaderField(HttpHeaders.ACCEPT_RANGES);
-    final boolean withRanges = "bytes".equalsIgnoreCase(acceptRanges);
-    if (withRanges && start > 0) {
-      // Set header for range request.
-      // Since we need to set only the start offset, the header is "bytes=<range-start>-".
-      // See https://tools.ietf.org/html/rfc7233#section-2.1
-      urlConnection.addRequestProperty(HttpHeaders.RANGE, StringUtils.format("bytes=%d-", start));
-      return urlConnection.getInputStream();
-    } else {
-      if (!withRanges && start > 0) {
-        log.warn(
-                "Since the input source doesn't support range requests, the object input stream is opened from the start and "
-                        + "then skipped. This may make the ingestion speed slower. Consider enabling prefetch if you see this message"
-                        + " a lot."
-        );
-      }
-      final InputStream in = urlConnection.getInputStream();
-      in.skip(start);
-      return in;
-    }
-=======
     return HttpEntity.openInputStream(object, httpAuthenticationUsername, httpAuthenticationPasswordProvider, start);
->>>>>>> 44581133
   }
 
   @Override
