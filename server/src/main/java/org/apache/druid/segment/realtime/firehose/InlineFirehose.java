/*
 * Licensed to the Apache Software Foundation (ASF) under one
 * or more contributor license agreements.  See the NOTICE file
 * distributed with this work for additional information
 * regarding copyright ownership.  The ASF licenses this file
 * to you under the Apache License, Version 2.0 (the
 * "License"); you may not use this file except in compliance
 * with the License.  You may obtain a copy of the License at
 *
 *   http://www.apache.org/licenses/LICENSE-2.0
 *
 * Unless required by applicable law or agreed to in writing,
 * software distributed under the License is distributed on an
 * "AS IS" BASIS, WITHOUT WARRANTIES OR CONDITIONS OF ANY
 * KIND, either express or implied.  See the License for the
 * specific language governing permissions and limitations
 * under the License.
 */

package org.apache.druid.segment.realtime.firehose;

import org.apache.commons.io.IOUtils;
import org.apache.commons.io.LineIterator;
import org.apache.druid.data.input.Firehose;
import org.apache.druid.data.input.InputRow;
import org.apache.druid.data.input.InputRowListPlusJson;
import org.apache.druid.data.input.impl.StringInputRowParser;
import org.apache.druid.java.util.common.parsers.ParseException;

import java.io.ByteArrayInputStream;
import java.io.IOException;
import java.io.InputStream;
import java.nio.charset.Charset;
import java.util.NoSuchElementException;

/**
 * Firehose that produces data from its own spec
 */
public class InlineFirehose implements Firehose
{
  private final StringInputRowParser parser;
  private final LineIterator lineIterator;

  InlineFirehose(String data, StringInputRowParser parser) throws IOException
  {
    this.parser = parser;

    Charset charset = Charset.forName(parser.getEncoding());
    InputStream stream = new ByteArrayInputStream(data.getBytes(charset));
    lineIterator = IOUtils.lineIterator(stream, charset);
  }

  @Override
  public boolean hasMore()
  {
    return lineIterator.hasNext();
  }

  @Override
  public InputRow nextRow()
  {
    return parser.parse(nextRaw());
  }

  private String nextRaw()
  {
    if (!hasMore()) {
      throw new NoSuchElementException();
    }

    return lineIterator.next();
  }

  @Override
<<<<<<< HEAD
  public InputRowListPlusJson nextRowWithRaw() throws IOException
=======
  public InputRowListPlusJson nextRowWithRaw()
>>>>>>> 7fa3182f
  {
    String raw = nextRaw();
    final String json = parser.toJson(raw);
    try {
<<<<<<< HEAD
      return InputRowListPlusJson.of(parser.parse(raw), json);
    }
    catch (ParseException e) {
      return InputRowListPlusJson.of(json, e);
=======
      return InputRowListPlusJson.of(parser.parse(raw), StringUtils.toUtf8(raw));
    }
    catch (ParseException e) {
      return InputRowListPlusJson.of(StringUtils.toUtf8(raw), e);
>>>>>>> 7fa3182f
    }
  }

  @Override
  public void close() throws IOException
  {
    lineIterator.close();
  }
}<|MERGE_RESOLUTION|>--- conflicted
+++ resolved
@@ -23,9 +23,7 @@
 import org.apache.commons.io.LineIterator;
 import org.apache.druid.data.input.Firehose;
 import org.apache.druid.data.input.InputRow;
-import org.apache.druid.data.input.InputRowListPlusJson;
 import org.apache.druid.data.input.impl.StringInputRowParser;
-import org.apache.druid.java.util.common.parsers.ParseException;
 
 import java.io.ByteArrayInputStream;
 import java.io.IOException;
@@ -72,30 +70,6 @@
   }
 
   @Override
-<<<<<<< HEAD
-  public InputRowListPlusJson nextRowWithRaw() throws IOException
-=======
-  public InputRowListPlusJson nextRowWithRaw()
->>>>>>> 7fa3182f
-  {
-    String raw = nextRaw();
-    final String json = parser.toJson(raw);
-    try {
-<<<<<<< HEAD
-      return InputRowListPlusJson.of(parser.parse(raw), json);
-    }
-    catch (ParseException e) {
-      return InputRowListPlusJson.of(json, e);
-=======
-      return InputRowListPlusJson.of(parser.parse(raw), StringUtils.toUtf8(raw));
-    }
-    catch (ParseException e) {
-      return InputRowListPlusJson.of(StringUtils.toUtf8(raw), e);
->>>>>>> 7fa3182f
-    }
-  }
-
-  @Override
   public void close() throws IOException
   {
     lineIterator.close();
