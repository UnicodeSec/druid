---
layout: doc_page
title: "Task Locking & Priority"
---

<!--
  ~ Licensed to the Apache Software Foundation (ASF) under one
  ~ or more contributor license agreements.  See the NOTICE file
  ~ distributed with this work for additional information
  ~ regarding copyright ownership.  The ASF licenses this file
  ~ to you under the Apache License, Version 2.0 (the
  ~ "License"); you may not use this file except in compliance
  ~ with the License.  You may obtain a copy of the License at
  ~
  ~   http://www.apache.org/licenses/LICENSE-2.0
  ~
  ~ Unless required by applicable law or agreed to in writing,
  ~ software distributed under the License is distributed on an
  ~ "AS IS" BASIS, WITHOUT WARRANTIES OR CONDITIONS OF ANY
  ~ KIND, either express or implied.  See the License for the
  ~ specific language governing permissions and limitations
  ~ under the License.
  -->

# Task Locking & Priority

This document explains the task locking system in Druid. Druid's locking system
and versioning system are tighly coupled with each other to guarantee the correctness of ingested data.

## Overshadow Relation between Segments

You can run a task to overwrite existing data. The segments created by an overwriting task _overshadows_ existing segments.
Note that the overshadow relation holds only for the same time chunk and the same data source.
These overshadowed segments are not considered in query processing to filter out stale data.

<<<<<<< HEAD
A segment `s1` can overshadow another `s2` if
=======
Each segment has a _major_ version and a _minor_ version. The major version is
represented as a timestamp in the format of [`"yyyy-MM-dd'T'hh:mm:ss"`](https://www.joda.org/joda-time/apidocs/org/joda/time/format/DateTimeFormat.html)
while the minor version is an integer number. These major and minor versions
are used to determine the overshadow relation between segments as seen below. 

A segment `s1` overshadows another `s2` if
>>>>>>> 6e31b310

- `s1` has a higher major version than `s2`.
- `s1` has the same major version and a higher minor version than `s2`.

Here are some examples.

- A segment of the major version of `2019-01-01T00:00:00.000Z` and the minor version of `0` overshadows
 another of the major version of `2018-01-01T00:00:00.000Z` and the minor version of `1`.
- A segment of the major version of `2019-01-01T00:00:00.000Z` and the minor version of `1` overshadows
 another of the major version of `2019-01-01T00:00:00.000Z` and the minor version of `0`.

## Locking

If you are running two or more [druid tasks](./tasks.html) which generate segments for the same data source and the same time chunk,
<<<<<<< HEAD
the generated segments could potentially overshadow each other which could lead to incorrect query results.

To avoid this problem, tasks should get locks first before creating any segment in Druid.
There are two types of locks, i.e., _time chunk lock_ and _segment lock_, and each task can use different types of locks.

When the time chunk lock is used, a task locks the entire time chunk of a data source where generated segments will be written.
For example, suppose we have a task ingesting data into the time chunk of `2019-01-01T00:00:00.000Z/2019-01-02T00:00:00.000Z` of the `wikipedia` data source.
With the time chunk locking, this task should lock the entire time chunk of `2019-01-01T00:00:00.000Z/2019-01-02T00:00:00.000Z` of the `wikipedia` data source
before it creates any segments. As long as it holds the lock, any other task can't create segments for the same time chunk of the same data source.
The segments created with the time chunk locking have a _higher_ major version than existing segments. Their minor version is always `0`.

When the segment lock is used, a task locks individual segments instead of the entire time chunk.
As a result, two or more tasks can create segments for the same time chunk of the same data source simultaneously
if they are reading different segments.
For example, a Kafka indexing task and a compaction task can always write segments into the same time chunk of the same data source simultaneously
because the Kafka indexing task always appends new segments while the compaction task always overwrites existing segments.
The segments created with the segment locking have the _same_ major version and a _higher_ minor version.

Lock requests can conflict with each other if two or more tasks try to get locks for the overlapped time chunks of the same data source.
Note that the lock conflict can happen between different locks types.

The behavior on lock conflicts depends on the [task priority](#priority).
If all tasks of conflicting lock requests have the same priority, then the task who requested first will get the lock.
Other tasks will wait for the task to release the lock.

If a task of a lower priority asks a lock later than another of a higher priority,
this task will also wait for the task of a higher priority to release the lock.
If a task of a higher priority asks a lock later than another of a lower priority,
then this task will _preempt_ the other task of a lower priority. The lock
of the lower-prioritized task will be revoked and the higher-prioritized task will acquire a new lock.

=======
the generated segments could potentially overshadow each other, which could lead to incorrect query results.

To avoid this problem, tasks will attempt to get locks prior to creating any segment in Druid.
There are two types of locks, i.e., _time chunk lock_ and _segment lock_.

When the time chunk lock is used, a task locks the entire time chunk of a data source where generated segments will be written.
For example, suppose we have a task ingesting data into the time chunk of `2019-01-01T00:00:00.000Z/2019-01-02T00:00:00.000Z` of the `wikipedia` data source.
With the time chunk locking, this task will lock the entire time chunk of `2019-01-01T00:00:00.000Z/2019-01-02T00:00:00.000Z` of the `wikipedia` data source
before it creates any segments. As long as it holds the lock, any other tasks will be unable to create segments for the same time chunk of the same data source.
The segments created with the time chunk locking have a _higher_ major version than existing segments. Their minor version is always `0`.

When the segment lock is used, a task locks individual segments instead of the entire time chunk.
As a result, two or more tasks can create segments for the same time chunk of the same data source simultaneously
if they are reading different segments.
For example, a Kafka indexing task and a compaction task can always write segments into the same time chunk of the same data source simultaneously.
The reason for this is because a Kafka indexing task always appends new segments, while a compaction task always overwrites existing segments.
The segments created with the segment locking have the _same_ major version and a _higher_ minor version.

To enable segment locking, you may need to set `forceTimeChunkLock` to `false` in the [task context](#task-context).
Once `forceTimeChunkLock` is unset, the task will choose a proper lock type to use automatically.
Please note that segment lock is not always available. The most common use case where time chunk lock is enforced is
when an overwriting task changes the segment granularity.
Also, the segment locking is supported by only native indexing tasks and Kafka/Kinesis indexing tasks.
The Hadoop indexing tasks and realtime indexing tasks (with [Tranquility](./stream-push.html)) don't support it yet.

`forceTimeChunkLock` in the task context is only applied to individual tasks.
If you want to unset it for all tasks, you would want to set `druid.indexer.tasklock.forceTimeChunkLock` to false in the [overlord configuration](../configuration/index.html#overlord-operations).

Lock requests can conflict with each other if two or more tasks try to get locks for the overlapped time chunks of the same data source.
Note that the lock conflict can happen between different locks types.

The behavior on lock conflicts depends on the [task priority](#task-lock-priority).
If all tasks of conflicting lock requests have the same priority, then the task who requested first will get the lock.
Other tasks will wait for the task to release the lock.

If a task of a lower priority asks a lock later than another of a higher priority,
this task will also wait for the task of a higher priority to release the lock.
If a task of a higher priority asks a lock later than another of a lower priority,
then this task will _preempt_ the other task of a lower priority. The lock
of the lower-prioritized task will be revoked and the higher-prioritized task will acquire a new lock.

>>>>>>> 6e31b310
This lock preemption can happen at any time while a task is running except
when it is _publishing segments_ in a critical section. Its locks become preemptable again once publishing segments is finished.

Note that locks are shared by the tasks of the same groupId.
For example, Kafka indexing tasks of the same supervisor have the same groupId and share all locks with each other.
<<<<<<< HEAD

## Priority

Each task has a priority which is used for lock acquisition.
A lock of a higher priority can preempt another lock of a lower-priority if they conflict with each other.

Tasks can have different default priorities depening on their types. Here is a list of default priorities. Higher the number, higher the priority.
=======

## Task Lock Priority

Each task type has a different default lock priority. The below table shows the default priorities of different task types. Higher the number, higher the priority.
>>>>>>> 6e31b310

|task type|default priority|
|---------|----------------|
|Realtime index task|75|
|Batch index task|50|
|Merge/Append/Compaction task|25|
|Other tasks|0|

You can override the task priority by setting your priority in the task context as below.

```json
"context" : {
  "priority" : 100
}
```

## Task Context

The task context is used for various individual task configuration. The following parameters apply to all task types.

|property|default|description|
|--------|-------|-----------|
|taskLockTimeout|300000|task lock timeout in millisecond. For more details, see [Locking](#locking).|
|forceTimeChunkLock|true|Force to always use time chunk lock. If not set, each task automatically chooses a lock type to use. If this set, it will overwrite the `druid.indexer.tasklock.forceTimeChunkLock` [configuration for the overlord](../configuration/index.html#overlord-operations). See [Locking](#locking) for more details.|
|priority|Different based on task types. See [Priority](#priority).|Task priority|

<div class="note caution">
When a task acquires a lock, it sends a request via HTTP and awaits until it receives a response containing the lock acquisition result.
As a result, an HTTP timeout error can occur if `taskLockTimeout` is greater than `druid.server.http.maxIdleTime` of Overlords.
</div><|MERGE_RESOLUTION|>--- conflicted
+++ resolved
@@ -33,16 +33,12 @@
 Note that the overshadow relation holds only for the same time chunk and the same data source.
 These overshadowed segments are not considered in query processing to filter out stale data.
 
-<<<<<<< HEAD
-A segment `s1` can overshadow another `s2` if
-=======
 Each segment has a _major_ version and a _minor_ version. The major version is
 represented as a timestamp in the format of [`"yyyy-MM-dd'T'hh:mm:ss"`](https://www.joda.org/joda-time/apidocs/org/joda/time/format/DateTimeFormat.html)
 while the minor version is an integer number. These major and minor versions
 are used to determine the overshadow relation between segments as seen below. 
 
 A segment `s1` overshadows another `s2` if
->>>>>>> 6e31b310
 
 - `s1` has a higher major version than `s2`.
 - `s1` has the same major version and a higher minor version than `s2`.
@@ -57,39 +53,6 @@
 ## Locking
 
 If you are running two or more [druid tasks](./tasks.html) which generate segments for the same data source and the same time chunk,
-<<<<<<< HEAD
-the generated segments could potentially overshadow each other which could lead to incorrect query results.
-
-To avoid this problem, tasks should get locks first before creating any segment in Druid.
-There are two types of locks, i.e., _time chunk lock_ and _segment lock_, and each task can use different types of locks.
-
-When the time chunk lock is used, a task locks the entire time chunk of a data source where generated segments will be written.
-For example, suppose we have a task ingesting data into the time chunk of `2019-01-01T00:00:00.000Z/2019-01-02T00:00:00.000Z` of the `wikipedia` data source.
-With the time chunk locking, this task should lock the entire time chunk of `2019-01-01T00:00:00.000Z/2019-01-02T00:00:00.000Z` of the `wikipedia` data source
-before it creates any segments. As long as it holds the lock, any other task can't create segments for the same time chunk of the same data source.
-The segments created with the time chunk locking have a _higher_ major version than existing segments. Their minor version is always `0`.
-
-When the segment lock is used, a task locks individual segments instead of the entire time chunk.
-As a result, two or more tasks can create segments for the same time chunk of the same data source simultaneously
-if they are reading different segments.
-For example, a Kafka indexing task and a compaction task can always write segments into the same time chunk of the same data source simultaneously
-because the Kafka indexing task always appends new segments while the compaction task always overwrites existing segments.
-The segments created with the segment locking have the _same_ major version and a _higher_ minor version.
-
-Lock requests can conflict with each other if two or more tasks try to get locks for the overlapped time chunks of the same data source.
-Note that the lock conflict can happen between different locks types.
-
-The behavior on lock conflicts depends on the [task priority](#priority).
-If all tasks of conflicting lock requests have the same priority, then the task who requested first will get the lock.
-Other tasks will wait for the task to release the lock.
-
-If a task of a lower priority asks a lock later than another of a higher priority,
-this task will also wait for the task of a higher priority to release the lock.
-If a task of a higher priority asks a lock later than another of a lower priority,
-then this task will _preempt_ the other task of a lower priority. The lock
-of the lower-prioritized task will be revoked and the higher-prioritized task will acquire a new lock.
-
-=======
 the generated segments could potentially overshadow each other, which could lead to incorrect query results.
 
 To avoid this problem, tasks will attempt to get locks prior to creating any segment in Druid.
@@ -131,26 +94,15 @@
 then this task will _preempt_ the other task of a lower priority. The lock
 of the lower-prioritized task will be revoked and the higher-prioritized task will acquire a new lock.
 
->>>>>>> 6e31b310
 This lock preemption can happen at any time while a task is running except
 when it is _publishing segments_ in a critical section. Its locks become preemptable again once publishing segments is finished.
 
 Note that locks are shared by the tasks of the same groupId.
 For example, Kafka indexing tasks of the same supervisor have the same groupId and share all locks with each other.
-<<<<<<< HEAD
-
-## Priority
-
-Each task has a priority which is used for lock acquisition.
-A lock of a higher priority can preempt another lock of a lower-priority if they conflict with each other.
-
-Tasks can have different default priorities depening on their types. Here is a list of default priorities. Higher the number, higher the priority.
-=======
 
 ## Task Lock Priority
 
 Each task type has a different default lock priority. The below table shows the default priorities of different task types. Higher the number, higher the priority.
->>>>>>> 6e31b310
 
 |task type|default priority|
 |---------|----------------|
