--- conflicted
+++ resolved
@@ -103,12 +103,7 @@
     "dimensionsSpec" <custom dimensionsSpec>,
     "metricsSpec" <custom metricsSpec>,
     "segmentGranularity": <segment granularity after compaction>,
-<<<<<<< HEAD
-    "targetCompactionSizeBytes": <target size of compacted segments>
     "tuningConfig" <parallel indexing task tuningConfig>,
-=======
-    "tuningConfig" <index task tuningConfig>,
->>>>>>> 8b2afa5c
     "context": <task context>
 }
 ```
@@ -122,12 +117,7 @@
 |`dimensionsSpec`|Custom dimensionsSpec. Compaction task will use this dimensionsSpec if exist instead of generating one. See below for more details.|No|
 |`metricsSpec`|Custom metricsSpec. Compaction task will use this metricsSpec if specified rather than generating one.|No|
 |`segmentGranularity`|If this is set, compactionTask will change the segment granularity for the given interval. See `segmentGranularity` of [`granularitySpec`](index.md#granularityspec) for more details. See the below table for the behavior.|No|
-<<<<<<< HEAD
-|`targetCompactionSizeBytes`|Target segment size after compaction. Cannot be used with `maxRowsPerSegment`, `maxTotalRows`, and `numShards` in tuningConfig.|No|
 |`tuningConfig`|[Parallel indexing task tuningConfig](../ingestion/native-batch.md#tuningconfig)|No|
-=======
-|`tuningConfig`|[Index task tuningConfig](../ingestion/native-batch.md#tuningconfig)|No|
->>>>>>> 8b2afa5c
 |`context`|[Task context](../ingestion/tasks.md#context)|No|
 
 
