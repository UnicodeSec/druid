/*
 * Licensed to Metamarkets Group Inc. (Metamarkets) under one
 * or more contributor license agreements. See the NOTICE file
 * distributed with this work for additional information
 * regarding copyright ownership. Metamarkets licenses this file
 * to you under the Apache License, Version 2.0 (the
 * "License"); you may not use this file except in compliance
 * with the License. You may obtain a copy of the License at
 *
 * http://www.apache.org/licenses/LICENSE-2.0
 *
 * Unless required by applicable law or agreed to in writing,
 * software distributed under the License is distributed on an
 * "AS IS" BASIS, WITHOUT WARRANTIES OR CONDITIONS OF ANY
 * KIND, either express or implied. See the License for the
 * specific language governing permissions and limitations
 * under the License.
 */

package io.druid.indexer.hadoop;

import com.fasterxml.jackson.core.type.TypeReference;
import com.google.common.annotations.VisibleForTesting;
import com.google.common.base.Supplier;
import io.druid.data.input.InputRow;
import io.druid.indexer.HadoopDruidIndexerConfig;
import io.druid.indexer.JobHelper;
import io.druid.java.util.common.ISE;
import io.druid.java.util.common.StringUtils;
import io.druid.java.util.common.logger.Logger;
import org.apache.hadoop.fs.FileStatus;
import org.apache.hadoop.fs.FileSystem;
import org.apache.hadoop.fs.Path;
import org.apache.hadoop.io.NullWritable;
import org.apache.hadoop.mapred.FileInputFormat;
import org.apache.hadoop.mapred.JobConf;
import org.apache.hadoop.mapred.TextInputFormat;
import org.apache.hadoop.mapreduce.InputFormat;
import org.apache.hadoop.mapreduce.InputSplit;
import org.apache.hadoop.mapreduce.JobContext;
import org.apache.hadoop.mapreduce.RecordReader;
import org.apache.hadoop.mapreduce.TaskAttemptContext;

import java.io.IOException;
import java.util.ArrayList;
import java.util.Arrays;
import java.util.Collections;
import java.util.Comparator;
import java.util.List;
import java.util.Map;
import java.util.stream.Collectors;
import java.util.stream.Stream;

public class DatasourceInputFormat extends InputFormat<NullWritable, InputRow>
{
  private static final Logger logger = new Logger(DatasourceInputFormat.class);

  private static final String CONF_DATASOURCES = "druid.datasource.input.datasources";
  private static final String CONF_SCHEMA = "druid.datasource.input.schema";
  private static final String CONF_SEGMENTS = "druid.datasource.input.segments";
  private static final String CONF_MAX_SPLIT_SIZE = "druid.datasource.input.split.max.size";

  @Override
  public List<InputSplit> getSplits(JobContext context) throws IOException, InterruptedException
  {
    JobConf conf = new JobConf(context.getConfiguration());

    List<String> dataSources = getDataSources(conf);
    List<InputSplit> splits = new ArrayList<>();

    for (String dataSource : dataSources) {
      List<WindowedDataSegment> segments = getSegments(conf, dataSource);
      if (segments == null || segments.size() == 0) {
        throw new ISE("No segments found to read for dataSource[%s]", dataSource);
      }

      // Note: Each segment is logged separately to avoid creating a huge String if we are loading lots of segments.
      for (int i = 0; i < segments.size(); i++) {
        final WindowedDataSegment segment = segments.get(i);
        logger.info(
            "Segment %,d/%,d for dataSource[%s] has identifier[%s], interval[%s]",
            i,
            segments.size(),
            dataSource,
            segment.getSegment().getIdentifier(),
            segment.getInterval()
        );
      }
<<<<<<< HEAD
      int mapTask = conf.getNumMapTasks();
      if (mapTask > 0) {
        maxSize = totalSize / mapTask;
=======

      long maxSize = getMaxSplitSize(conf, dataSource);
      if (maxSize < 0) {
        long totalSize = 0;
        for (WindowedDataSegment segment : segments) {
          totalSize += segment.getSegment().getSize();
        }
        int mapTask = conf.getNumMapTasks();
        if (mapTask > 0) {
          maxSize = totalSize / mapTask;
        }
>>>>>>> 26a8aeeb
      }

      if (maxSize > 0) {
        //combining is to happen, let us sort the segments list by size so that they
        //are combined appropriately
        segments.sort(Comparator.comparingLong(s -> s.getSegment().getSize()));
      }

      List<WindowedDataSegment> list = new ArrayList<>();
      long size = 0;

      org.apache.hadoop.mapred.InputFormat fio = supplier.get();
      for (WindowedDataSegment segment : segments) {
        if (size + segment.getSegment().getSize() > maxSize && size > 0) {
          splits.add(toDataSourceSplit(list, fio, conf));
          list = new ArrayList<>();
          size = 0;
        }

<<<<<<< HEAD
    org.apache.hadoop.mapred.InputFormat fio = supplier.get();
    for (WindowedDataSegment segment : segments) {
      if (size + segment.getSegment().getSize() > maxSize && size > 0) {
        splits.add(toDataSourceSplit(list, fio, conf));
        list = Lists.newArrayList();
        size = 0;
      }

      list.add(segment);
      size += segment.getSegment().getSize();
    }

    if (list.size() > 0) {
      splits.add(toDataSourceSplit(list, fio, conf));
=======
        list.add(segment);
        size += segment.getSegment().getSize();
      }

      if (list.size() > 0) {
        splits.add(toDataSourceSplit(list, fio, conf));
      }
>>>>>>> 26a8aeeb
    }

    logger.info("Number of splits [%d]", splits.size());
    return splits;
  }

  @Override
  public RecordReader<NullWritable, InputRow> createRecordReader(
      InputSplit split,
      TaskAttemptContext context
  ) throws IOException, InterruptedException
  {
    return new DatasourceRecordReader();
  }

  private Supplier<org.apache.hadoop.mapred.InputFormat> supplier = new Supplier<org.apache.hadoop.mapred.InputFormat>()
  {
    @Override
    public org.apache.hadoop.mapred.InputFormat get()
    {
      return new TextInputFormat()
      {
        //Always consider non-splittable as we only want to get location of blocks for the segment
        //and not consider the splitting.
        //also without this, isSplitable(..) fails with NPE because compressionCodecs is not properly setup.
        @Override
        protected boolean isSplitable(FileSystem fs, Path file)
        {
          return false;
        }

        @Override
        protected FileStatus[] listStatus(JobConf job) throws IOException
        {
          // to avoid globbing which needs input path should be hadoop-compatible (':' is not acceptable in path, etc.)
          List<FileStatus> statusList = new ArrayList<>();
          for (Path path : FileInputFormat.getInputPaths(job)) {
            // load spec in segment points specifically zip file itself
            statusList.add(path.getFileSystem(job).getFileStatus(path));
          }
          return statusList.toArray(new FileStatus[statusList.size()]);
        }
      };
    }
  };

  @VisibleForTesting
  DatasourceInputFormat setSupplier(Supplier<org.apache.hadoop.mapred.InputFormat> supplier)
  {
    this.supplier = supplier;
    return this;
  }

  private DatasourceInputSplit toDataSourceSplit(
      List<WindowedDataSegment> segments,
      org.apache.hadoop.mapred.InputFormat fio,
      JobConf conf
  )
  {
    String[] locations = getFrequentLocations(getLocations(segments, fio, conf));

    return new DatasourceInputSplit(segments, locations);
  }

  @VisibleForTesting
  static Stream<String> getLocations(
      final List<WindowedDataSegment> segments,
      final org.apache.hadoop.mapred.InputFormat fio,
      final JobConf conf
  )
  {
    return segments.stream().sequential().flatMap(
        (final WindowedDataSegment segment) -> {
          FileInputFormat.setInputPaths(
              conf,
              new Path(JobHelper.getURIFromSegment(segment.getSegment()))
          );
          try {
            return Arrays.stream(fio.getSplits(conf, 1)).flatMap(
                (final org.apache.hadoop.mapred.InputSplit split) -> {
                  try {
                    return Arrays.stream(split.getLocations());
                  }
                  catch (final Exception e) {
                    logger.error(e, "Exception getting locations");
                    return Stream.empty();
                  }
                }
            );
          }
          catch (final Exception e) {
            logger.error(e, "Exception getting splits");
            return Stream.empty();
          }
        }
    );
  }

  @VisibleForTesting
  static String[] getFrequentLocations(final Stream<String> locations)
  {
    final Map<String, Long> locationCountMap = locations.collect(
        Collectors.groupingBy(location -> location, Collectors.counting())
    );

    final Comparator<Map.Entry<String, Long>> valueComparator =
        Map.Entry.comparingByValue(Comparator.reverseOrder());

    final Comparator<Map.Entry<String, Long>> keyComparator =
        Map.Entry.comparingByKey();

    return locationCountMap
        .entrySet().stream()
        .sorted(valueComparator.thenComparing(keyComparator))
        .limit(3)
        .map(Map.Entry::getKey)
        .toArray(String[]::new);
  }

  public static List<String> getDataSources(final Configuration conf) throws IOException
  {
    final String currentDatasources = conf.get(CONF_DATASOURCES);

    if (currentDatasources == null) {
      return Collections.emptyList();
    }

    return HadoopDruidIndexerConfig.JSON_MAPPER.readValue(
        currentDatasources,
        new TypeReference<List<String>>() {}
    );
  }

  public static DatasourceIngestionSpec getIngestionSpec(final Configuration conf, final String dataSource)
      throws IOException
  {
    final String specString = conf.get(StringUtils.format("%s.%s", CONF_SCHEMA, dataSource));
    if (specString == null) {
      throw new NullPointerException(StringUtils.format("null spec for dataSource[%s]", dataSource));
    }

    final DatasourceIngestionSpec spec = HadoopDruidIndexerConfig.JSON_MAPPER.readValue(
        specString,
        DatasourceIngestionSpec.class
    );

    if (spec.getDimensions() == null || spec.getDimensions().size() == 0) {
      throw new ISE("load schema does not have dimensions");
    }

    if (spec.getMetrics() == null || spec.getMetrics().size() == 0) {
      throw new ISE("load schema does not have metrics");
    }

    return spec;
  }

  public static List<WindowedDataSegment> getSegments(final Configuration conf, final String dataSource)
      throws IOException
  {
    return HadoopDruidIndexerConfig.JSON_MAPPER.readValue(
        conf.get(StringUtils.format("%s.%s", CONF_SEGMENTS, dataSource)),
        new TypeReference<List<WindowedDataSegment>>() {}
    );
  }

  public static long getMaxSplitSize(final Configuration conf, final String dataSource)
  {
    return conf.getLong(StringUtils.format("%s.%s", CONF_MAX_SPLIT_SIZE, dataSource), 0L);
  }

  public static void addDataSource(
      final Configuration conf,
      final DatasourceIngestionSpec spec,
      final List<WindowedDataSegment> segments,
      final long maxSplitSize
  ) throws IOException
  {
    final List<String> dataSources = getDataSources(conf);

    if (dataSources.contains(spec.getDataSource())) {
      throw new ISE("Oops, cannot load the same dataSource twice!");
    }

    final List<String> newDataSources = new ArrayList<>(dataSources);
    newDataSources.add(spec.getDataSource());

    conf.set(CONF_DATASOURCES, HadoopDruidIndexerConfig.JSON_MAPPER.writeValueAsString(newDataSources));

    conf.set(
        StringUtils.format("%s.%s", CONF_SCHEMA, spec.getDataSource()),
        HadoopDruidIndexerConfig.JSON_MAPPER.writeValueAsString(spec)
    );

    conf.set(
        StringUtils.format("%s.%s", CONF_SEGMENTS, spec.getDataSource()),
        HadoopDruidIndexerConfig.JSON_MAPPER.writeValueAsString(segments)
    );

    conf.set(
        StringUtils.format("%s.%s", CONF_MAX_SPLIT_SIZE, spec.getDataSource()),
        String.valueOf(maxSplitSize)
    );
  }
}<|MERGE_RESOLUTION|>--- conflicted
+++ resolved
@@ -28,6 +28,7 @@
 import io.druid.java.util.common.ISE;
 import io.druid.java.util.common.StringUtils;
 import io.druid.java.util.common.logger.Logger;
+import org.apache.hadoop.conf.Configuration;
 import org.apache.hadoop.fs.FileStatus;
 import org.apache.hadoop.fs.FileSystem;
 import org.apache.hadoop.fs.Path;
@@ -86,11 +87,6 @@
             segment.getInterval()
         );
       }
-<<<<<<< HEAD
-      int mapTask = conf.getNumMapTasks();
-      if (mapTask > 0) {
-        maxSize = totalSize / mapTask;
-=======
 
       long maxSize = getMaxSplitSize(conf, dataSource);
       if (maxSize < 0) {
@@ -102,7 +98,6 @@
         if (mapTask > 0) {
           maxSize = totalSize / mapTask;
         }
->>>>>>> 26a8aeeb
       }
 
       if (maxSize > 0) {
@@ -122,22 +117,6 @@
           size = 0;
         }
 
-<<<<<<< HEAD
-    org.apache.hadoop.mapred.InputFormat fio = supplier.get();
-    for (WindowedDataSegment segment : segments) {
-      if (size + segment.getSegment().getSize() > maxSize && size > 0) {
-        splits.add(toDataSourceSplit(list, fio, conf));
-        list = Lists.newArrayList();
-        size = 0;
-      }
-
-      list.add(segment);
-      size += segment.getSegment().getSize();
-    }
-
-    if (list.size() > 0) {
-      splits.add(toDataSourceSplit(list, fio, conf));
-=======
         list.add(segment);
         size += segment.getSegment().getSize();
       }
@@ -145,7 +124,6 @@
       if (list.size() > 0) {
         splits.add(toDataSourceSplit(list, fio, conf));
       }
->>>>>>> 26a8aeeb
     }
 
     logger.info("Number of splits [%d]", splits.size());
