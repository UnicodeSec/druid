/*
 * Licensed to Metamarkets Group Inc. (Metamarkets) under one
 * or more contributor license agreements. See the NOTICE file
 * distributed with this work for additional information
 * regarding copyright ownership. Metamarkets licenses this file
 * to you under the Apache License, Version 2.0 (the
 * "License"); you may not use this file except in compliance
 * with the License. You may obtain a copy of the License at
 *
 * http://www.apache.org/licenses/LICENSE-2.0
 *
 * Unless required by applicable law or agreed to in writing,
 * software distributed under the License is distributed on an
 * "AS IS" BASIS, WITHOUT WARRANTIES OR CONDITIONS OF ANY
 * KIND, either express or implied. See the License for the
 * specific language governing permissions and limitations
 * under the License.
 */

package io.druid.indexer;

import com.fasterxml.jackson.annotation.JsonCreator;
import com.fasterxml.jackson.annotation.JsonProperty;
import com.fasterxml.jackson.annotation.JsonTypeName;
import com.google.common.base.Preconditions;
import com.google.common.collect.ImmutableList;
import com.google.common.collect.ImmutableMap;
import io.druid.indexer.partitions.HashedPartitionsSpec;
import io.druid.indexer.partitions.PartitionsSpec;
import io.druid.segment.IndexSpec;
import io.druid.segment.indexing.TuningConfig;
import org.joda.time.DateTime;
import org.joda.time.Period;

import java.util.List;
import java.util.Map;

/**
 */
@JsonTypeName("hadoop")
public class HadoopTuningConfig implements TuningConfig
{
  private static final PartitionsSpec DEFAULT_PARTITIONS_SPEC = HashedPartitionsSpec.makeDefaultHashedPartitionsSpec();
  private static final Map<Long, List<HadoopyShardSpec>> DEFAULT_SHARD_SPECS = ImmutableMap.of();
  private static final IndexSpec DEFAULT_INDEX_SPEC = new IndexSpec();
  private static final int DEFAULT_ROW_FLUSH_BOUNDARY = 75000;
  private static final boolean DEFAULT_USE_COMBINER = false;
  private static final int DEFAULT_NUM_BACKGROUND_PERSIST_THREADS = 0;
  private static final Period DEFAULT_LOCK_TIMEOUT = new Period("PT5m");

  public static HadoopTuningConfig makeDefaultTuningConfig()
  {
    return new HadoopTuningConfig(
        null,
        new DateTime().toString(),
        DEFAULT_PARTITIONS_SPEC,
        DEFAULT_SHARD_SPECS,
        DEFAULT_INDEX_SPEC,
        DEFAULT_ROW_FLUSH_BOUNDARY,
        false,
        true,
        false,
        false,
        null,
        false,
        false,
        null,
        true,
        DEFAULT_NUM_BACKGROUND_PERSIST_THREADS,
        false,
        false,
        null,
        DEFAULT_LOCK_TIMEOUT
    );
  }

  private final String workingPath;
  private final String version;
  private final PartitionsSpec partitionsSpec;
  private final Map<Long, List<HadoopyShardSpec>> shardSpecs;
  private final IndexSpec indexSpec;
  private final int rowFlushBoundary;
  private final boolean leaveIntermediate;
  private final Boolean cleanupOnFailure;
  private final boolean overwriteFiles;
  private final boolean ignoreInvalidRows;
  private final Map<String, String> jobProperties;
  private final boolean combineText;
  private final boolean useCombiner;
  private final int numBackgroundPersistThreads;
  private final boolean forceExtendableShardSpecs;
  private final boolean useExplicitVersion;
  private final List<String> allowedHadoopPrefix;
  private final Period lockTimeout;

  @JsonCreator
  public HadoopTuningConfig(
      final @JsonProperty("workingPath") String workingPath,
      final @JsonProperty("version") String version,
      final @JsonProperty("partitionsSpec") PartitionsSpec partitionsSpec,
      final @JsonProperty("shardSpecs") Map<Long, List<HadoopyShardSpec>> shardSpecs,
      final @JsonProperty("indexSpec") IndexSpec indexSpec,
      final @JsonProperty("maxRowsInMemory") Integer maxRowsInMemory,
      final @JsonProperty("leaveIntermediate") boolean leaveIntermediate,
      final @JsonProperty("cleanupOnFailure") Boolean cleanupOnFailure,
      final @JsonProperty("overwriteFiles") boolean overwriteFiles,
      final @JsonProperty("ignoreInvalidRows") boolean ignoreInvalidRows,
      final @JsonProperty("jobProperties") Map<String, String> jobProperties,
      final @JsonProperty("combineText") boolean combineText,
      final @JsonProperty("useCombiner") Boolean useCombiner,
      // See https://github.com/druid-io/druid/pull/1922
      final @JsonProperty("rowFlushBoundary") Integer maxRowsInMemoryCOMPAT,
      // This parameter is left for compatibility when reading existing configs, to be removed in Druid 0.12.
      final @JsonProperty("buildV9Directly") Boolean buildV9Directly,
      final @JsonProperty("numBackgroundPersistThreads") Integer numBackgroundPersistThreads,
      final @JsonProperty("forceExtendableShardSpecs") boolean forceExtendableShardSpecs,
      final @JsonProperty("useExplicitVersion") boolean useExplicitVersion,
      final @JsonProperty("allowedHadoopPrefix") List<String> allowedHadoopPrefix,
      final @JsonProperty("lockTimeout") Period lockTimeout
  )
  {
    this.workingPath = workingPath;
    this.version = version == null ? new DateTime().toString() : version;
    this.partitionsSpec = partitionsSpec == null ? DEFAULT_PARTITIONS_SPEC : partitionsSpec;
    this.shardSpecs = shardSpecs == null ? DEFAULT_SHARD_SPECS : shardSpecs;
    this.indexSpec = indexSpec == null ? DEFAULT_INDEX_SPEC : indexSpec;
    this.rowFlushBoundary = maxRowsInMemory == null ? maxRowsInMemoryCOMPAT == null
                                                      ? DEFAULT_ROW_FLUSH_BOUNDARY
                                                      : maxRowsInMemoryCOMPAT : maxRowsInMemory;
    this.leaveIntermediate = leaveIntermediate;
    this.cleanupOnFailure = cleanupOnFailure == null ? true : cleanupOnFailure;
    this.overwriteFiles = overwriteFiles;
    this.ignoreInvalidRows = ignoreInvalidRows;
    this.jobProperties = (jobProperties == null
                          ? ImmutableMap.<String, String>of()
                          : ImmutableMap.copyOf(jobProperties));
    this.combineText = combineText;
    this.useCombiner = useCombiner == null ? DEFAULT_USE_COMBINER : useCombiner.booleanValue();
    this.numBackgroundPersistThreads = numBackgroundPersistThreads == null
                                       ? DEFAULT_NUM_BACKGROUND_PERSIST_THREADS
                                       : numBackgroundPersistThreads;
    this.forceExtendableShardSpecs = forceExtendableShardSpecs;
    Preconditions.checkArgument(this.numBackgroundPersistThreads >= 0, "Not support persistBackgroundCount < 0");
    this.useExplicitVersion = useExplicitVersion;
<<<<<<< HEAD
    this.allowedHadoopPrefix = allowedHadoopPrefix == null
                               ? ImmutableList.of("druid.storage.", "druid.javascript.")
                               : allowedHadoopPrefix;
    this.lockTimeout = lockTimeout == null ? DEFAULT_LOCK_TIMEOUT : lockTimeout;
=======
    this.allowedHadoopPrefix = allowedHadoopPrefix == null ? ImmutableList.of() : allowedHadoopPrefix;
>>>>>>> 441ee56b
  }

  @JsonProperty
  public String getWorkingPath()
  {
    return workingPath;
  }

  @JsonProperty
  public String getVersion()
  {
    return version;
  }

  @JsonProperty
  public PartitionsSpec getPartitionsSpec()
  {
    return partitionsSpec;
  }

  @JsonProperty
  public Map<Long, List<HadoopyShardSpec>> getShardSpecs()
  {
    return shardSpecs;
  }

  @JsonProperty
  public IndexSpec getIndexSpec()
  {
    return indexSpec;
  }

  @JsonProperty("maxRowsInMemory")
  public int getRowFlushBoundary()
  {
    return rowFlushBoundary;
  }

  @JsonProperty
  public boolean isLeaveIntermediate()
  {
    return leaveIntermediate;
  }

  @JsonProperty
  public Boolean isCleanupOnFailure()
  {
    return cleanupOnFailure;
  }

  @JsonProperty
  public boolean isOverwriteFiles()
  {
    return overwriteFiles;
  }

  @JsonProperty
  public boolean isIgnoreInvalidRows()
  {
    return ignoreInvalidRows;
  }

  @JsonProperty
  public Map<String, String> getJobProperties()
  {
    return jobProperties;
  }

  @JsonProperty
  public boolean isCombineText()
  {
    return combineText;
  }

  @JsonProperty
  public boolean getUseCombiner()
  {
    return useCombiner;
  }

  /**
   * Always returns true, doesn't affect the version being built.
   */
  @Deprecated
  @JsonProperty
  public Boolean getBuildV9Directly()
  {
    return true;
  }

  @JsonProperty
  public int getNumBackgroundPersistThreads()
  {
    return numBackgroundPersistThreads;
  }

  @JsonProperty
  public boolean isForceExtendableShardSpecs()
  {
    return forceExtendableShardSpecs;
  }

  @JsonProperty
  public boolean isUseExplicitVersion()
  {
    return useExplicitVersion;
  }

  @JsonProperty
  public List<String> getAllowedHadoopPrefix()
  {
    return allowedHadoopPrefix;
  }

  @JsonProperty
  public Period getLockTimeout()
  {
    return lockTimeout;
  }

  public HadoopTuningConfig withWorkingPath(String path)
  {
    return new HadoopTuningConfig(
        path,
        version,
        partitionsSpec,
        shardSpecs,
        indexSpec,
        rowFlushBoundary,
        leaveIntermediate,
        cleanupOnFailure,
        overwriteFiles,
        ignoreInvalidRows,
        jobProperties,
        combineText,
        useCombiner,
        null,
        true,
        numBackgroundPersistThreads,
        forceExtendableShardSpecs,
        useExplicitVersion,
        allowedHadoopPrefix,
        lockTimeout
    );
  }

  public HadoopTuningConfig withVersion(String ver)
  {
    return new HadoopTuningConfig(
        workingPath,
        ver,
        partitionsSpec,
        shardSpecs,
        indexSpec,
        rowFlushBoundary,
        leaveIntermediate,
        cleanupOnFailure,
        overwriteFiles,
        ignoreInvalidRows,
        jobProperties,
        combineText,
        useCombiner,
        null,
        true,
        numBackgroundPersistThreads,
        forceExtendableShardSpecs,
        useExplicitVersion,
        allowedHadoopPrefix,
        lockTimeout
    );
  }

  public HadoopTuningConfig withShardSpecs(Map<Long, List<HadoopyShardSpec>> specs)
  {
    return new HadoopTuningConfig(
        workingPath,
        version,
        partitionsSpec,
        specs,
        indexSpec,
        rowFlushBoundary,
        leaveIntermediate,
        cleanupOnFailure,
        overwriteFiles,
        ignoreInvalidRows,
        jobProperties,
        combineText,
        useCombiner,
        null,
        true,
        numBackgroundPersistThreads,
        forceExtendableShardSpecs,
        useExplicitVersion,
        allowedHadoopPrefix,
        lockTimeout
    );
  }
<<<<<<< HEAD
=======

  @JsonProperty("allowedHadoopPrefix")
  public List<String> getUserAllowedHadoopPrefix()
  {
    // Just the user-specified list. More are added in HadoopDruidIndexerConfig.
    return allowedHadoopPrefix;
  }
>>>>>>> 441ee56b
}<|MERGE_RESOLUTION|>--- conflicted
+++ resolved
@@ -142,14 +142,8 @@
     this.forceExtendableShardSpecs = forceExtendableShardSpecs;
     Preconditions.checkArgument(this.numBackgroundPersistThreads >= 0, "Not support persistBackgroundCount < 0");
     this.useExplicitVersion = useExplicitVersion;
-<<<<<<< HEAD
-    this.allowedHadoopPrefix = allowedHadoopPrefix == null
-                               ? ImmutableList.of("druid.storage.", "druid.javascript.")
-                               : allowedHadoopPrefix;
+    this.allowedHadoopPrefix = allowedHadoopPrefix == null ? ImmutableList.of() : allowedHadoopPrefix;
     this.lockTimeout = lockTimeout == null ? DEFAULT_LOCK_TIMEOUT : lockTimeout;
-=======
-    this.allowedHadoopPrefix = allowedHadoopPrefix == null ? ImmutableList.of() : allowedHadoopPrefix;
->>>>>>> 441ee56b
   }
 
   @JsonProperty
@@ -259,15 +253,16 @@
   }
 
   @JsonProperty
-  public List<String> getAllowedHadoopPrefix()
-  {
+  public Period getLockTimeout()
+  {
+    return lockTimeout;
+  }
+
+  @JsonProperty("allowedHadoopPrefix")
+  public List<String> getUserAllowedHadoopPrefix()
+  {
+    // Just the user-specified list. More are added in HadoopDruidIndexerConfig.
     return allowedHadoopPrefix;
-  }
-
-  @JsonProperty
-  public Period getLockTimeout()
-  {
-    return lockTimeout;
   }
 
   public HadoopTuningConfig withWorkingPath(String path)
@@ -347,14 +342,4 @@
         lockTimeout
     );
   }
-<<<<<<< HEAD
-=======
-
-  @JsonProperty("allowedHadoopPrefix")
-  public List<String> getUserAllowedHadoopPrefix()
-  {
-    // Just the user-specified list. More are added in HadoopDruidIndexerConfig.
-    return allowedHadoopPrefix;
-  }
->>>>>>> 441ee56b
 }