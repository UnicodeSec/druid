/*
 * Licensed to Metamarkets Group Inc. (Metamarkets) under one
 * or more contributor license agreements. See the NOTICE file
 * distributed with this work for additional information
 * regarding copyright ownership. Metamarkets licenses this file
 * to you under the Apache License, Version 2.0 (the
 * "License"); you may not use this file except in compliance
 * with the License. You may obtain a copy of the License at
 *
 * http://www.apache.org/licenses/LICENSE-2.0
 *
 * Unless required by applicable law or agreed to in writing,
 * software distributed under the License is distributed on an
 * "AS IS" BASIS, WITHOUT WARRANTIES OR CONDITIONS OF ANY
 * KIND, either express or implied. See the License for the
 * specific language governing permissions and limitations
 * under the License.
 */

package io.druid.indexer;

import com.fasterxml.jackson.databind.InjectableValues;
import com.fasterxml.jackson.databind.ObjectMapper;
import com.fasterxml.jackson.databind.jsontype.NamedType;
import com.google.common.base.Throwables;
import com.google.common.collect.ImmutableList;
import com.google.common.collect.ImmutableMap;
import com.google.common.collect.Iterables;
import com.google.common.collect.Lists;
import io.druid.data.input.Firehose;
import io.druid.data.input.InputRow;
import io.druid.data.input.impl.CSVParseSpec;
import io.druid.data.input.impl.DimensionsSpec;
import io.druid.data.input.impl.StringInputRowParser;
import io.druid.data.input.impl.TimestampSpec;
import io.druid.indexer.hadoop.WindowedDataSegment;
import io.druid.jackson.DefaultObjectMapper;
import io.druid.java.util.common.granularity.Granularities;
import io.druid.query.aggregation.AggregatorFactory;
import io.druid.query.aggregation.LongSumAggregatorFactory;
import io.druid.query.aggregation.hyperloglog.HyperUniquesAggregatorFactory;
import io.druid.segment.IndexIO;
import io.druid.segment.QueryableIndex;
import io.druid.segment.QueryableIndexStorageAdapter;
import io.druid.segment.StorageAdapter;
import io.druid.segment.indexing.DataSchema;
import io.druid.segment.indexing.granularity.UniformGranularitySpec;
import io.druid.segment.loading.LocalDataSegmentPuller;
import io.druid.segment.realtime.firehose.IngestSegmentFirehose;
import io.druid.segment.realtime.firehose.WindowedStorageAdapter;
import io.druid.timeline.DataSegment;
import io.druid.timeline.partition.HashBasedNumberedShardSpec;
import org.apache.commons.io.FileUtils;
import org.joda.time.DateTime;
import org.joda.time.Interval;
import org.junit.Assert;
import org.junit.Rule;
import org.junit.Test;
import org.junit.rules.TemporaryFolder;

import java.io.File;
import java.io.IOException;
import java.util.List;
import java.util.Map;

public class BatchDeltaIngestionTest
{
  @Rule
  public final TemporaryFolder temporaryFolder = new TemporaryFolder();

  private static final ObjectMapper MAPPER;
  private static final IndexIO INDEX_IO;
  private static final Interval INTERVAL_FULL = new Interval("2014-10-22T00:00:00Z/P1D");
  private static final Interval INTERVAL_PARTIAL = new Interval("2014-10-22T00:00:00Z/PT2H");
  private static final DataSegment SEGMENT;

  static {
    MAPPER = new DefaultObjectMapper();
    MAPPER.registerSubtypes(new NamedType(HashBasedNumberedShardSpec.class, "hashed"));
    InjectableValues inject = new InjectableValues.Std().addValue(ObjectMapper.class, MAPPER);
    MAPPER.setInjectableValues(inject);
    INDEX_IO = HadoopDruidIndexerConfig.INDEX_IO;

    try {
      SEGMENT = new DefaultObjectMapper()
          .readValue(
              BatchDeltaIngestionTest.class.getClassLoader().getResource("test-segment/descriptor.json"),
              DataSegment.class
          )
          .withLoadSpec(
              ImmutableMap.<String, Object>of(
                  "type",
                  "local",
                  "path",
                  BatchDeltaIngestionTest.class.getClassLoader().getResource("test-segment/index.zip").getPath()
              )
          );
    }
    catch (IOException e) {
      throw Throwables.propagate(e);
    }
  }

  @Test
  public void testReindexing() throws Exception
  {
    List<WindowedDataSegment> segments = ImmutableList.of(new WindowedDataSegment(SEGMENT, INTERVAL_FULL));

    HadoopDruidIndexerConfig config = makeHadoopDruidIndexerConfig(
        ImmutableMap.<String, Object>of(
            "type",
            "dataSource",
            "ingestionSpec",
            ImmutableMap.of(
                "dataSource",
                "xyz",
                "interval",
                INTERVAL_FULL
            ),
            "segments",
            segments
        ),
        temporaryFolder.newFolder()
    );

    List<ImmutableMap<String, Object>> expectedRows = ImmutableList.of(
        ImmutableMap.<String, Object>of(
            "time", DateTime.parse("2014-10-22T00:00:00.000Z"),
            "host", ImmutableList.of("a.example.com"),
            "visited_sum", 100L,
            "unique_hosts", 1.0d
        ),
        ImmutableMap.<String, Object>of(
            "time", DateTime.parse("2014-10-22T01:00:00.000Z"),
            "host", ImmutableList.of("b.example.com"),
            "visited_sum", 150L,
            "unique_hosts", 1.0d
        ),
        ImmutableMap.<String, Object>of(
            "time", DateTime.parse("2014-10-22T02:00:00.000Z"),
            "host", ImmutableList.of("c.example.com"),
            "visited_sum", 200L,
            "unique_hosts", 1.0d
        )
    );

    testIngestion(config, expectedRows, Iterables.getOnlyElement(segments));
  }

  @Test
  public void testReindexingWithPartialWindow() throws Exception
  {
    List<WindowedDataSegment> segments = ImmutableList.of(new WindowedDataSegment(SEGMENT, INTERVAL_PARTIAL));

    HadoopDruidIndexerConfig config = makeHadoopDruidIndexerConfig(
        ImmutableMap.<String, Object>of(
            "type",
            "dataSource",
            "ingestionSpec",
            ImmutableMap.of(
                "dataSource",
                "xyz",
                "interval",
                INTERVAL_FULL
            ),
            "segments",
            segments
        ),
        temporaryFolder.newFolder()
    );

    List<ImmutableMap<String, Object>> expectedRows = ImmutableList.of(
        ImmutableMap.<String, Object>of(
            "time", DateTime.parse("2014-10-22T00:00:00.000Z"),
            "host", ImmutableList.of("a.example.com"),
            "visited_sum", 100L,
            "unique_hosts", 1.0d
        ),
        ImmutableMap.<String, Object>of(
            "time", DateTime.parse("2014-10-22T01:00:00.000Z"),
            "host", ImmutableList.of("b.example.com"),
            "visited_sum", 150L,
            "unique_hosts", 1.0d
        )
    );

    testIngestion(config, expectedRows, Iterables.getOnlyElement(segments));
  }

  @Test
  public void testDeltaIngestion() throws Exception
  {
    File tmpDir = temporaryFolder.newFolder();

    File dataFile1 = new File(tmpDir, "data1");
    FileUtils.writeLines(
        dataFile1,
        ImmutableList.of(
            "2014102200,a.example.com,a.example.com,90",
            "2014102201,b.example.com,b.example.com,25"
        )
    );

    File dataFile2 = new File(tmpDir, "data2");
    FileUtils.writeLines(
        dataFile2,
        ImmutableList.of(
            "2014102202,c.example.com,c.example.com,70"
        )
    );

    //using a hadoop glob path to test that it continues to work with hadoop MultipleInputs usage and not
    //affected by
    //https://issues.apache.org/jira/browse/MAPREDUCE-5061
    String inputPath = tmpDir.getPath() + "/{data1,data2}";

    List<WindowedDataSegment> segments = ImmutableList.of(new WindowedDataSegment(SEGMENT, INTERVAL_FULL));

    HadoopDruidIndexerConfig config = makeHadoopDruidIndexerConfig(
        ImmutableMap.<String, Object>of(
            "type",
            "multi",
            "children",
            ImmutableList.of(
                ImmutableMap.<String, Object>of(
                    "type",
                    "dataSource",
                    "ingestionSpec",
                    ImmutableMap.of(
                        "dataSource",
                        "xyz",
                        "interval",
                        INTERVAL_FULL
                    ),
                    "segments",
                    segments
                ),
                ImmutableMap.<String, Object>of(
                    "type",
                    "static",
                    "paths",
                    inputPath
                )
            )
        ),
        temporaryFolder.newFolder()
    );

    List<ImmutableMap<String, Object>> expectedRows = ImmutableList.of(
        ImmutableMap.<String, Object>of(
            "time", DateTime.parse("2014-10-22T00:00:00.000Z"),
            "host", ImmutableList.of("a.example.com"),
            "visited_sum", 190L,
            "unique_hosts", 1.0d
        ),
        ImmutableMap.<String, Object>of(
            "time", DateTime.parse("2014-10-22T01:00:00.000Z"),
            "host", ImmutableList.of("b.example.com"),
            "visited_sum", 175L,
            "unique_hosts", 1.0d
        ),
        ImmutableMap.<String, Object>of(
            "time", DateTime.parse("2014-10-22T02:00:00.000Z"),
            "host", ImmutableList.of("c.example.com"),
            "visited_sum", 270L,
            "unique_hosts", 1.0d
        )
    );

    testIngestion(config, expectedRows, Iterables.getOnlyElement(segments));
  }

  private void testIngestion(
      HadoopDruidIndexerConfig config,
      List<ImmutableMap<String, Object>> expectedRowsGenerated,
      WindowedDataSegment windowedDataSegment
  ) throws Exception
  {
    IndexGeneratorJob job = new IndexGeneratorJob(config);
    JobHelper.runJobs(ImmutableList.<Jobby>of(job), config);

    File segmentFolder = new File(
        String.format(
            "%s/%s/%s_%s/%s/0",
            config.getSchema().getIOConfig().getSegmentOutputPath(),
            config.getSchema().getDataSchema().getDataSource(),
            INTERVAL_FULL.getStart().toString(),
            INTERVAL_FULL.getEnd().toString(),
            config.getSchema().getTuningConfig().getVersion()
        )
    );

    Assert.assertTrue(segmentFolder.exists());

    File descriptor = new File(segmentFolder, "descriptor.json");
    File indexZip = new File(segmentFolder, "index.zip");
    Assert.assertTrue(descriptor.exists());
    Assert.assertTrue(indexZip.exists());

    DataSegment dataSegment = MAPPER.readValue(descriptor, DataSegment.class);
    Assert.assertEquals("website", dataSegment.getDataSource());
    Assert.assertEquals(config.getSchema().getTuningConfig().getVersion(), dataSegment.getVersion());
    Assert.assertEquals(INTERVAL_FULL, dataSegment.getInterval());
    Assert.assertEquals("local", dataSegment.getLoadSpec().get("type"));
    Assert.assertEquals(indexZip.getCanonicalPath(), dataSegment.getLoadSpec().get("path"));
    Assert.assertEquals("host", dataSegment.getDimensions().get(0));
    Assert.assertEquals("visited_sum", dataSegment.getMetrics().get(0));
    Assert.assertEquals("unique_hosts", dataSegment.getMetrics().get(1));
    Assert.assertEquals(Integer.valueOf(9), dataSegment.getBinaryVersion());

    HashBasedNumberedShardSpec spec = (HashBasedNumberedShardSpec) dataSegment.getShardSpec();
    Assert.assertEquals(0, spec.getPartitionNum());
    Assert.assertEquals(1, spec.getPartitions());

    File tmpUnzippedSegmentDir = temporaryFolder.newFolder();
    new LocalDataSegmentPuller().getSegmentFiles(dataSegment, tmpUnzippedSegmentDir);

    QueryableIndex index = INDEX_IO.loadIndex(tmpUnzippedSegmentDir);
    StorageAdapter adapter = new QueryableIndexStorageAdapter(index);

    Firehose firehose = new IngestSegmentFirehose(
        ImmutableList.of(new WindowedStorageAdapter(adapter, windowedDataSegment.getInterval())),
        ImmutableList.of("host"),
        ImmutableList.of("visited_sum", "unique_hosts"),
        null
    );

    List<InputRow> rows = Lists.newArrayList();
    while (firehose.hasMore()) {
      rows.add(firehose.nextRow());
    }

    verifyRows(expectedRowsGenerated, rows);
  }

  private HadoopDruidIndexerConfig makeHadoopDruidIndexerConfig(Map<String, Object> inputSpec, File tmpDir)
      throws Exception
  {
    HadoopDruidIndexerConfig config = new HadoopDruidIndexerConfig(
        new HadoopIngestionSpec(
            new DataSchema(
                "website",
                MAPPER.convertValue(
                    new StringInputRowParser(
                        new CSVParseSpec(
                            new TimestampSpec("timestamp", "yyyyMMddHH", null),
                            new DimensionsSpec(DimensionsSpec.getDefaultSchemas(ImmutableList.of("host")), null, null),
                            null,
                            ImmutableList.of("timestamp", "host", "host2", "visited_num"),
<<<<<<< HEAD
                            0
=======
                            false
>>>>>>> 6ad82f59
                        ),
                        null
                    ),
                    Map.class
                ),
                new AggregatorFactory[]{
                    new LongSumAggregatorFactory("visited_sum", "visited_num"),
                    new HyperUniquesAggregatorFactory("unique_hosts", "host2")
                },
                new UniformGranularitySpec(
                    Granularities.DAY, Granularities.NONE, ImmutableList.of(INTERVAL_FULL)
                ),
                MAPPER
            ),
            new HadoopIOConfig(
                inputSpec,
                null,
                tmpDir.getCanonicalPath()
            ),
            new HadoopTuningConfig(
                tmpDir.getCanonicalPath(),
                null,
                null,
                null,
                null,
                null,
                false,
                false,
                false,
                false,
                null,
                false,
                false,
                null,
                null,
                null,
                false,
                false
            )
        )
    );

    config.setShardSpecs(
        ImmutableMap.<Long, List<HadoopyShardSpec>>of(
            INTERVAL_FULL.getStartMillis(),
            ImmutableList.of(
                new HadoopyShardSpec(
                    new HashBasedNumberedShardSpec(0, 1, null, HadoopDruidIndexerConfig.JSON_MAPPER),
                    0
                )
            )
        )
    );
    config = HadoopDruidIndexerConfig.fromSpec(config.getSchema());
    return config;
  }

  private void verifyRows(List<ImmutableMap<String, Object>> expectedRows, List<InputRow> actualRows)
  {
    System.out.println("actualRows = " + actualRows);
    Assert.assertEquals(expectedRows.size(), actualRows.size());

    for (int i = 0; i < expectedRows.size(); i++) {
      Map<String, Object> expected = expectedRows.get(i);
      InputRow actual = actualRows.get(i);

      Assert.assertEquals(ImmutableList.of("host"), actual.getDimensions());

      Assert.assertEquals(expected.get("time"), actual.getTimestamp());
      Assert.assertEquals(expected.get("host"), actual.getDimension("host"));
      Assert.assertEquals(expected.get("visited_sum"), actual.getLongMetric("visited_sum"));
      Assert.assertEquals(
          (Double) expected.get("unique_hosts"),
          (Double) HyperUniquesAggregatorFactory.estimateCardinality(actual.getRaw("unique_hosts")),
          0.001
      );
    }
  }
}<|MERGE_RESOLUTION|>--- conflicted
+++ resolved
@@ -347,11 +347,8 @@
                             new DimensionsSpec(DimensionsSpec.getDefaultSchemas(ImmutableList.of("host")), null, null),
                             null,
                             ImmutableList.of("timestamp", "host", "host2", "visited_num"),
-<<<<<<< HEAD
+                            false,
                             0
-=======
-                            false
->>>>>>> 6ad82f59
                         ),
                         null
                     ),
