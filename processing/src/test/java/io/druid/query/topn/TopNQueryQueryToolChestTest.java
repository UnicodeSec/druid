--- conflicted
+++ resolved
@@ -67,14 +67,6 @@
     doTestCacheStrategy(ValueType.FLOAT, 2.1f);
     doTestCacheStrategy(ValueType.DOUBLE, 2.1d);
     doTestCacheStrategy(ValueType.LONG, 2L);
-<<<<<<< HEAD
-  }
-
-  @Test
-  public void testCacheStrategyWithFloatDimension() throws Exception
-  {
-=======
->>>>>>> 3f422555
   }
 
   @Test
