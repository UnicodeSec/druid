--- conflicted
+++ resolved
@@ -24,12 +24,8 @@
 import com.google.common.collect.Lists;
 import com.google.common.primitives.Longs;
 import com.google.common.util.concurrent.MoreExecutors;
-<<<<<<< HEAD
 import io.druid.collections.ResourceHolder;
 import io.druid.jackson.DefaultObjectMapper;
-=======
-import io.druid.java.util.common.concurrent.Execs;
->>>>>>> dc7cb117
 import io.druid.java.util.common.IAE;
 import io.druid.java.util.common.parsers.CloseableIterator;
 import io.druid.query.aggregation.AggregatorFactory;
@@ -330,60 +326,5 @@
     {
       return null;
     }
-<<<<<<< HEAD
-
-    @Override
-    public DoubleColumnSelector makeDoubleColumnSelector(String columnName)
-    {
-      return null;
-    }
-=======
-  };
-
-  @Test(timeout = 5000L)
-  public void testAggregate() throws InterruptedException, ExecutionException
-  {
-    final ConcurrentGrouper<Long> grouper = new ConcurrentGrouper<>(
-        bufferSupplier,
-        keySerdeFactory,
-        null_factory,
-        new AggregatorFactory[]{new CountAggregatorFactory("cnt")},
-        24,
-        0.7f,
-        1,
-        null,
-        null,
-        8,
-        null,
-        false,
-        MoreExecutors.listeningDecorator(Execs.multiThreaded(4, "concurrent-grouper-test-%d")),
-        0,
-        false,
-        0,
-        BYTE_BUFFER_SIZE
-    );
-
-    Future<?>[] futures = new Future[8];
-
-    for (int i = 0; i < 8; i++) {
-      futures[i] = service.submit(new Runnable()
-      {
-        @Override
-        public void run()
-        {
-          grouper.init();
-          for (long i = 0; i < 100; i++) {
-            grouper.aggregate(0L);
-          }
-        }
-      });
-    }
-
-    for (Future eachFuture : futures) {
-      eachFuture.get();
-    }
-
-    grouper.close();
->>>>>>> dc7cb117
   }
 }