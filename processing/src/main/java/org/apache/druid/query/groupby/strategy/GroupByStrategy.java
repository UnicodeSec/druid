/*
 * Licensed to the Apache Software Foundation (ASF) under one
 * or more contributor license agreements.  See the NOTICE file
 * distributed with this work for additional information
 * regarding copyright ownership.  The ASF licenses this file
 * to you under the Apache License, Version 2.0 (the
 * "License"); you may not use this file except in compliance
 * with the License.  You may obtain a copy of the License at
 *
 *   http://www.apache.org/licenses/LICENSE-2.0
 *
 * Unless required by applicable law or agreed to in writing,
 * software distributed under the License is distributed on an
 * "AS IS" BASIS, WITHOUT WARRANTIES OR CONDITIONS OF ANY
 * KIND, either express or implied.  See the License for the
 * specific language governing permissions and limitations
 * under the License.
 */

package org.apache.druid.query.groupby.strategy;

import com.google.common.util.concurrent.ListeningExecutorService;
import org.apache.druid.data.input.Row;
import org.apache.druid.java.util.common.guava.Sequence;
import org.apache.druid.java.util.common.guava.nary.BinaryFn;
import org.apache.druid.query.IntervalChunkingQueryRunnerDecorator;
import org.apache.druid.query.Query;
import org.apache.druid.query.QueryRunner;
import org.apache.druid.query.QueryRunnerFactory;
import org.apache.druid.query.groupby.GroupByQuery;
import org.apache.druid.query.groupby.GroupByQueryQueryToolChest;
import org.apache.druid.query.groupby.resource.GroupByQueryResource;
import org.apache.druid.segment.StorageAdapter;

import java.util.Map;
import java.util.concurrent.ExecutorService;

public interface GroupByStrategy
{
  /**
   * Initializes resources required for a broker to process the given query.
   *
   * @param query a groupBy query to be processed
   * @return broker resource
   */
  GroupByQueryResource prepareResource(GroupByQuery query, boolean willMergeRunners);

  /**
   * Indicates this strategy is cacheable or not.
   * The {@code willMergeRunners} parameter can be used for distinguishing the caller is a broker or a data node.
   *
   * @param willMergeRunners indicates that {@link QueryRunnerFactory#mergeRunners(ExecutorService, Iterable)} will be
   *                         called on the cached by-segment results
   * @return true if this strategy is cacheable, otherwise false.
   */
  boolean isCacheable(boolean willMergeRunners);

  /**
   * Indicates if this query should undergo "mergeResults" or not.
   */
  boolean doMergeResults(GroupByQuery query);

  /**
   * Decorate a runner with an interval chunking decorator.
   */
  QueryRunner<Row> createIntervalChunkingRunner(
      IntervalChunkingQueryRunnerDecorator decorator,
      QueryRunner<Row> runner,
      GroupByQueryQueryToolChest toolChest
  );

<<<<<<< HEAD
  default BinaryFn<Row, Row, Row> createMergeFn(Query<Row> query)
  {
    return null;
  }

  Sequence<Row> mergeResults(
      QueryRunner<Row> baseRunner,
      GroupByQuery query,
      Map<String, Object> responseContext
  );
=======
  Sequence<Row> mergeResults(QueryRunner<Row> baseRunner, GroupByQuery query, Map<String, Object> responseContext);
>>>>>>> 0a90b3d5

  Sequence<Row> applyPostProcessing(Sequence<Row> results, GroupByQuery query);

  Sequence<Row> processSubqueryResult(
      GroupByQuery subquery,
      GroupByQuery query,
      GroupByQueryResource resource,
      Sequence<Row> subqueryResult,
      boolean wasQueryPushedDown
  );

  Sequence<Row> processSubtotalsSpec(GroupByQuery query, GroupByQueryResource resource, Sequence<Row> queryResult);

  QueryRunner<Row> mergeRunners(ListeningExecutorService exec, Iterable<QueryRunner<Row>> queryRunners);

  Sequence<Row> process(GroupByQuery query, StorageAdapter storageAdapter);

  boolean supportsNestedQueryPushDown();
}<|MERGE_RESOLUTION|>--- conflicted
+++ resolved
@@ -32,6 +32,7 @@
 import org.apache.druid.query.groupby.resource.GroupByQueryResource;
 import org.apache.druid.segment.StorageAdapter;
 
+import javax.annotation.Nullable;
 import java.util.Map;
 import java.util.concurrent.ExecutorService;
 
@@ -69,20 +70,13 @@
       GroupByQueryQueryToolChest toolChest
   );
 
-<<<<<<< HEAD
+  @Nullable
   default BinaryFn<Row, Row, Row> createMergeFn(Query<Row> query)
   {
     return null;
   }
 
-  Sequence<Row> mergeResults(
-      QueryRunner<Row> baseRunner,
-      GroupByQuery query,
-      Map<String, Object> responseContext
-  );
-=======
   Sequence<Row> mergeResults(QueryRunner<Row> baseRunner, GroupByQuery query, Map<String, Object> responseContext);
->>>>>>> 0a90b3d5
 
   Sequence<Row> applyPostProcessing(Sequence<Row> results, GroupByQuery query);
 
