/*
 * Licensed to the Apache Software Foundation (ASF) under one
 * or more contributor license agreements.  See the NOTICE file
 * distributed with this work for additional information
 * regarding copyright ownership.  The ASF licenses this file
 * to you under the Apache License, Version 2.0 (the
 * "License"); you may not use this file except in compliance
 * with the License.  You may obtain a copy of the License at
 *
 *   http://www.apache.org/licenses/LICENSE-2.0
 *
 * Unless required by applicable law or agreed to in writing,
 * software distributed under the License is distributed on an
 * "AS IS" BASIS, WITHOUT WARRANTIES OR CONDITIONS OF ANY
 * KIND, either express or implied.  See the License for the
 * specific language governing permissions and limitations
 * under the License.
 */

package org.apache.druid.query.groupby;

import com.fasterxml.jackson.annotation.JsonProperty;
import org.apache.druid.query.QueryContexts;
import org.apache.druid.query.groupby.strategy.GroupByStrategySelector;

/**
 */
public class GroupByQueryConfig
{
  public static final String CTX_KEY_STRATEGY = "groupByStrategy";
  public static final String CTX_KEY_FORCE_LIMIT_PUSH_DOWN = "forceLimitPushDown";
  public static final String CTX_KEY_APPLY_LIMIT_PUSH_DOWN = "applyLimitPushDown";
  public static final String CTX_KEY_APPLY_LIMIT_PUSH_DOWN_TO_SEGMENT = "applyLimitPushDownToSegment";
  public static final String CTX_KEY_FORCE_PUSH_DOWN_NESTED_QUERY = "forcePushDownNestedQuery";
  public static final String CTX_KEY_EXECUTING_NESTED_QUERY = "executingNestedQuery";
  public static final String CTX_KEY_ARRAY_RESULT_ROWS = "resultAsArray";
  private static final String CTX_KEY_IS_SINGLE_THREADED = "groupByIsSingleThreaded";
  private static final String CTX_KEY_MAX_INTERMEDIATE_ROWS = "maxIntermediateRows";
  private static final String CTX_KEY_MAX_RESULTS = "maxResults";
  private static final String CTX_KEY_BUFFER_GROUPER_INITIAL_BUCKETS = "bufferGrouperInitialBuckets";
  private static final String CTX_KEY_BUFFER_GROUPER_MAX_LOAD_FACTOR = "bufferGrouperMaxLoadFactor";
  private static final String CTX_KEY_BUFFER_GROUPER_MAX_SIZE = "bufferGrouperMaxSize";
  private static final String CTX_KEY_MAX_ON_DISK_STORAGE = "maxOnDiskStorage";
  private static final String CTX_KEY_MAX_MERGING_DICTIONARY_SIZE = "maxMergingDictionarySize";
  private static final String CTX_KEY_FORCE_HASH_AGGREGATION = "forceHashAggregation";
  private static final String CTX_KEY_INTERMEDIATE_COMBINE_DEGREE = "intermediateCombineDegree";
  private static final String CTX_KEY_NUM_PARALLEL_COMBINE_THREADS = "numParallelCombineThreads";
<<<<<<< HEAD
  public static final String CTX_KEY_VECTORIZE = "vectorize";
  public static final String CTX_KEY_EARLY_DICT_MERGE = "earlyDictMerge";
=======
>>>>>>> d057c514

  @JsonProperty
  private String defaultStrategy = GroupByStrategySelector.STRATEGY_V2;

  @JsonProperty
  private boolean singleThreaded = false;

  @JsonProperty
  private int maxIntermediateRows = 50000;

  @JsonProperty
  private int maxResults = 500000;

  @JsonProperty
  // Not documented, only used for tests to force spilling
  private int bufferGrouperMaxSize = Integer.MAX_VALUE;

  @JsonProperty
  private float bufferGrouperMaxLoadFactor = 0;

  @JsonProperty
  private int bufferGrouperInitialBuckets = 0;

  @JsonProperty
  // Size of on-heap string dictionary for merging, per-query; when exceeded, partial results will be spilled to disk
  private long maxMergingDictionarySize = 100_000_000L;

  @JsonProperty
  // Max on-disk temporary storage, per-query; when exceeded, the query fails
  private long maxOnDiskStorage = 0L;

  @JsonProperty
  private boolean forcePushDownLimit = false;

  @JsonProperty
  private boolean applyLimitPushDownToSegment = false;

  @JsonProperty
  private boolean forcePushDownNestedQuery = false;

  @JsonProperty
  private boolean forceHashAggregation = false;

  @JsonProperty
  private int intermediateCombineDegree = 8;

  @JsonProperty
  private int numParallelCombineThreads = 1;

  @JsonProperty
  private boolean vectorize = true;

  @JsonProperty
  private boolean earlyDictMerge = true;

  public String getDefaultStrategy()
  {
    return defaultStrategy;
  }

  public boolean isSingleThreaded()
  {
    return singleThreaded;
  }

  public void setSingleThreaded(boolean singleThreaded)
  {
    this.singleThreaded = singleThreaded;
  }

  public int getMaxIntermediateRows()
  {
    return maxIntermediateRows;
  }

  public void setMaxIntermediateRows(int maxIntermediateRows)
  {
    this.maxIntermediateRows = maxIntermediateRows;
  }

  public int getMaxResults()
  {
    return maxResults;
  }

  public void setMaxResults(int maxResults)
  {
    this.maxResults = maxResults;
  }

  public int getBufferGrouperMaxSize()
  {
    return bufferGrouperMaxSize;
  }

  public float getBufferGrouperMaxLoadFactor()
  {
    return bufferGrouperMaxLoadFactor;
  }

  public int getBufferGrouperInitialBuckets()
  {
    return bufferGrouperInitialBuckets;
  }

  public long getMaxMergingDictionarySize()
  {
    return maxMergingDictionarySize;
  }

  public long getMaxOnDiskStorage()
  {
    return maxOnDiskStorage;
  }

  public boolean isForcePushDownLimit()
  {
    return forcePushDownLimit;
  }

  public boolean isApplyLimitPushDownToSegment()
  {
    return applyLimitPushDownToSegment;
  }

  public boolean isForceHashAggregation()
  {
    return forceHashAggregation;
  }

  public int getIntermediateCombineDegree()
  {
    return intermediateCombineDegree;
  }

  public int getNumParallelCombineThreads()
  {
    return numParallelCombineThreads;
  }

  public boolean isVectorize()
  {
    return vectorize;
  }

  public boolean isForcePushDownNestedQuery()
  {
    return forcePushDownNestedQuery;
  }

  public boolean isEarlyDictMerge()
  {
    return earlyDictMerge;
  }

  public GroupByQueryConfig withOverrides(final GroupByQuery query)
  {
    final GroupByQueryConfig newConfig = new GroupByQueryConfig();
    newConfig.defaultStrategy = query.getContextValue(CTX_KEY_STRATEGY, getDefaultStrategy());
    newConfig.singleThreaded = query.getContextBoolean(CTX_KEY_IS_SINGLE_THREADED, isSingleThreaded());
    newConfig.maxIntermediateRows = Math.min(
        query.getContextValue(CTX_KEY_MAX_INTERMEDIATE_ROWS, getMaxIntermediateRows()),
        getMaxIntermediateRows()
    );
    newConfig.maxResults = Math.min(
        query.getContextValue(CTX_KEY_MAX_RESULTS, getMaxResults()),
        getMaxResults()
    );
    newConfig.bufferGrouperMaxSize = Math.min(
        query.getContextValue(CTX_KEY_BUFFER_GROUPER_MAX_SIZE, getBufferGrouperMaxSize()),
        getBufferGrouperMaxSize()
    );
    newConfig.bufferGrouperMaxLoadFactor = query.getContextValue(
        CTX_KEY_BUFFER_GROUPER_MAX_LOAD_FACTOR,
        getBufferGrouperMaxLoadFactor()
    );
    newConfig.bufferGrouperInitialBuckets = query.getContextValue(
        CTX_KEY_BUFFER_GROUPER_INITIAL_BUCKETS,
        getBufferGrouperInitialBuckets()
    );
    newConfig.maxOnDiskStorage = Math.min(
        ((Number) query.getContextValue(CTX_KEY_MAX_ON_DISK_STORAGE, getMaxOnDiskStorage())).longValue(),
        getMaxOnDiskStorage()
    );
    newConfig.maxMergingDictionarySize = Math.min(
        ((Number) query.getContextValue(
            CTX_KEY_MAX_MERGING_DICTIONARY_SIZE,
            getMaxMergingDictionarySize()
        )).longValue(),
        getMaxMergingDictionarySize()
    );
    newConfig.forcePushDownLimit = query.getContextBoolean(CTX_KEY_FORCE_LIMIT_PUSH_DOWN, isForcePushDownLimit());
    newConfig.applyLimitPushDownToSegment = query.getContextBoolean(
        CTX_KEY_APPLY_LIMIT_PUSH_DOWN_TO_SEGMENT,
        isApplyLimitPushDownToSegment()
    );
    newConfig.forceHashAggregation = query.getContextBoolean(CTX_KEY_FORCE_HASH_AGGREGATION, isForceHashAggregation());
    newConfig.forcePushDownNestedQuery = query.getContextBoolean(CTX_KEY_FORCE_PUSH_DOWN_NESTED_QUERY, isForcePushDownNestedQuery());
    newConfig.intermediateCombineDegree = query.getContextValue(
        CTX_KEY_INTERMEDIATE_COMBINE_DEGREE,
        getIntermediateCombineDegree()
    );
    newConfig.numParallelCombineThreads = query.getContextValue(
        CTX_KEY_NUM_PARALLEL_COMBINE_THREADS,
        getNumParallelCombineThreads()
    );
<<<<<<< HEAD
    newConfig.vectorize = query.getContextBoolean(CTX_KEY_VECTORIZE, isVectorize());
    newConfig.earlyDictMerge = query.getContextBoolean(CTX_KEY_EARLY_DICT_MERGE, isEarlyDictMerge());
=======
    newConfig.vectorize = query.getContextBoolean(QueryContexts.VECTORIZE_KEY, isVectorize());
>>>>>>> d057c514
    return newConfig;
  }

  @Override
  public String toString()
  {
    return "GroupByQueryConfig{" +
           "defaultStrategy='" + defaultStrategy + '\'' +
           ", singleThreaded=" + singleThreaded +
           ", maxIntermediateRows=" + maxIntermediateRows +
           ", maxResults=" + maxResults +
           ", bufferGrouperMaxSize=" + bufferGrouperMaxSize +
           ", bufferGrouperMaxLoadFactor=" + bufferGrouperMaxLoadFactor +
           ", bufferGrouperInitialBuckets=" + bufferGrouperInitialBuckets +
           ", maxMergingDictionarySize=" + maxMergingDictionarySize +
           ", maxOnDiskStorage=" + maxOnDiskStorage +
           ", forcePushDownLimit=" + forcePushDownLimit +
           ", forceHashAggregation=" + forceHashAggregation +
           ", intermediateCombineDegree=" + intermediateCombineDegree +
           ", numParallelCombineThreads=" + numParallelCombineThreads +
           ", vectorize=" + vectorize +
           ", forcePushDownNestedQuery=" + forcePushDownNestedQuery +
           ", earlyDictMerge=" + earlyDictMerge +
           '}';
  }
}<|MERGE_RESOLUTION|>--- conflicted
+++ resolved
@@ -45,11 +45,7 @@
   private static final String CTX_KEY_FORCE_HASH_AGGREGATION = "forceHashAggregation";
   private static final String CTX_KEY_INTERMEDIATE_COMBINE_DEGREE = "intermediateCombineDegree";
   private static final String CTX_KEY_NUM_PARALLEL_COMBINE_THREADS = "numParallelCombineThreads";
-<<<<<<< HEAD
-  public static final String CTX_KEY_VECTORIZE = "vectorize";
   public static final String CTX_KEY_EARLY_DICT_MERGE = "earlyDictMerge";
-=======
->>>>>>> d057c514
 
   @JsonProperty
   private String defaultStrategy = GroupByStrategySelector.STRATEGY_V2;
@@ -256,12 +252,8 @@
         CTX_KEY_NUM_PARALLEL_COMBINE_THREADS,
         getNumParallelCombineThreads()
     );
-<<<<<<< HEAD
-    newConfig.vectorize = query.getContextBoolean(CTX_KEY_VECTORIZE, isVectorize());
+    newConfig.vectorize = query.getContextBoolean(QueryContexts.VECTORIZE_KEY, isVectorize());
     newConfig.earlyDictMerge = query.getContextBoolean(CTX_KEY_EARLY_DICT_MERGE, isEarlyDictMerge());
-=======
-    newConfig.vectorize = query.getContextBoolean(QueryContexts.VECTORIZE_KEY, isVectorize());
->>>>>>> d057c514
     return newConfig;
   }
 
