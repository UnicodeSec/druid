--- conflicted
+++ resolved
@@ -216,16 +216,11 @@
                     );
                     try {
                       queryWatcher.registerQuery(query, future);
-<<<<<<< HEAD
-                      final Number timeout = query.getContextValue(QueryContexts.TIMEOUT, (Number) null);
-                      return timeout == null ? future.get() : future.get(timeout.longValue(), TimeUnit.MILLISECONDS);
-=======
                       if (QueryContexts.hasTimeout(query)) {
                         return future.get(QueryContexts.getTimeout(query), TimeUnit.MILLISECONDS);
                       } else {
                         return future.get();
                       }
->>>>>>> 723a855a
                     }
                     catch (InterruptedException e) {
                       log.warn(e, "Query interrupted, cancelling pending results, query id [%s]", query.getId());
