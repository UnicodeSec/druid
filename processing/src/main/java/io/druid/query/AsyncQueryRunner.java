/*
 * Licensed to Metamarkets Group Inc. (Metamarkets) under one
 * or more contributor license agreements. See the NOTICE file
 * distributed with this work for additional information
 * regarding copyright ownership. Metamarkets licenses this file
 * to you under the Apache License, Version 2.0 (the
 * "License"); you may not use this file except in compliance
 * with the License. You may obtain a copy of the License at
 *
 * http://www.apache.org/licenses/LICENSE-2.0
 *
 * Unless required by applicable law or agreed to in writing,
 * software distributed under the License is distributed on an
 * "AS IS" BASIS, WITHOUT WARRANTIES OR CONDITIONS OF ANY
 * KIND, either express or implied. See the License for the
 * specific language governing permissions and limitations
 * under the License.
 */

package io.druid.query;

import com.google.common.base.Supplier;
import com.google.common.base.Throwables;
import com.google.common.util.concurrent.ListenableFuture;
import com.google.common.util.concurrent.ListeningExecutorService;
import com.google.common.util.concurrent.MoreExecutors;
import io.druid.java.util.common.guava.LazySequence;
import io.druid.java.util.common.guava.Sequence;

import java.util.Map;
import java.util.concurrent.ExecutionException;
import java.util.concurrent.ExecutorService;
import java.util.concurrent.TimeUnit;
import java.util.concurrent.TimeoutException;

public class AsyncQueryRunner<T> implements QueryRunner<T>
{

  private final QueryRunner<T> baseRunner;
  private final ListeningExecutorService executor;
  private final QueryWatcher queryWatcher;

  public AsyncQueryRunner(QueryRunner<T> baseRunner, ExecutorService executor, QueryWatcher queryWatcher) {
    this.baseRunner = baseRunner;
    this.executor = MoreExecutors.listeningDecorator(executor);
    this.queryWatcher = queryWatcher;
  }

  @Override
  public Sequence<T> run(final Query<T> query, final Map<String, Object> responseContext)
  {
    final int priority = QueryContexts.getPriority(query);
    final ListenableFuture<Sequence<T>> future = executor.submit(new AbstractPrioritizedCallable<Sequence<T>>(priority)
        {
          @Override
          public Sequence<T> call() throws Exception
          {
            //Note: this is assumed that baseRunner does most of the work eagerly on call to the
            //run() method and resulting sequence accumulate/yield is fast.
            return baseRunner.run(query, responseContext);
          }
        });
    queryWatcher.registerQuery(query, future);
    
    return new LazySequence<>(new Supplier<Sequence<T>>()
    {
      @Override
      public Sequence<T> get()
      {
        try {
<<<<<<< HEAD
          Number timeout = query.getContextValue(QueryContexts.TIMEOUT);
          if (timeout == null) {
            return future.get();
=======
          if (QueryContexts.hasTimeout(query)) {
            return future.get(QueryContexts.getTimeout(query), TimeUnit.MILLISECONDS);
>>>>>>> 723a855a
          } else {
            return future.get();
          }
        } catch (ExecutionException | InterruptedException | TimeoutException ex) {
          throw Throwables.propagate(ex);
        }
      }
    });
  }
}<|MERGE_RESOLUTION|>--- conflicted
+++ resolved
@@ -68,14 +68,8 @@
       public Sequence<T> get()
       {
         try {
-<<<<<<< HEAD
-          Number timeout = query.getContextValue(QueryContexts.TIMEOUT);
-          if (timeout == null) {
-            return future.get();
-=======
           if (QueryContexts.hasTimeout(query)) {
             return future.get(QueryContexts.getTimeout(query), TimeUnit.MILLISECONDS);
->>>>>>> 723a855a
           } else {
             return future.get();
           }
