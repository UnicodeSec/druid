--- conflicted
+++ resolved
@@ -141,19 +141,12 @@
       } else if (requiredMergeBufferNum == 0) {
         return new GroupByQueryResource();
       } else {
-<<<<<<< HEAD
-        final Number timeout = query.getContextValue(QueryContexts.TIMEOUT, JodaUtils.MAX_INSTANT);
-        final ResourceHolder<List<ByteBuffer>> mergeBufferHolders = mergeBufferPool.takeBatch(
-            requiredMergeBufferNum, timeout.longValue()
-        );
-=======
         final ResourceHolder<List<ByteBuffer>> mergeBufferHolders;
         if (QueryContexts.hasTimeout(query)) {
           mergeBufferHolders = mergeBufferPool.takeBatch(requiredMergeBufferNum, QueryContexts.getTimeout(query));
         } else {
           mergeBufferHolders = mergeBufferPool.takeBatch(requiredMergeBufferNum);
         }
->>>>>>> 723a855a
         if (mergeBufferHolders == null) {
           throw new InsufficientResourcesException("Cannot acquire enough merge buffers");
         } else {
