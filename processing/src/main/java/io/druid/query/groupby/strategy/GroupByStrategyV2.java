/*
 * Licensed to Metamarkets Group Inc. (Metamarkets) under one
 * or more contributor license agreements. See the NOTICE file
 * distributed with this work for additional information
 * regarding copyright ownership. Metamarkets licenses this file
 * to you under the Apache License, Version 2.0 (the
 * "License"); you may not use this file except in compliance
 * with the License. You may obtain a copy of the License at
 *
 * http://www.apache.org/licenses/LICENSE-2.0
 *
 * Unless required by applicable law or agreed to in writing,
 * software distributed under the License is distributed on an
 * "AS IS" BASIS, WITHOUT WARRANTIES OR CONDITIONS OF ANY
 * KIND, either express or implied. See the License for the
 * specific language governing permissions and limitations
 * under the License.
 */

package io.druid.query.groupby.strategy;

import com.fasterxml.jackson.databind.ObjectMapper;
import com.google.common.base.Function;
import com.google.common.base.Supplier;
import com.google.common.collect.ImmutableList;
import com.google.common.collect.ImmutableMap;
import com.google.common.collect.Maps;
import com.google.common.collect.Ordering;
import com.google.common.util.concurrent.ListeningExecutorService;
import com.google.inject.Inject;
import io.druid.collections.BlockingPool;
import io.druid.collections.ResourceHolder;
import io.druid.collections.StupidPool;
import io.druid.common.utils.JodaUtils;
import io.druid.data.input.MapBasedRow;
import io.druid.data.input.Row;
import io.druid.granularity.QueryGranularities;
import io.druid.granularity.QueryGranularity;
import io.druid.guice.annotations.Global;
import io.druid.guice.annotations.Merging;
import io.druid.guice.annotations.Smile;
import io.druid.java.util.common.guava.Sequence;
import io.druid.java.util.common.guava.Sequences;
import io.druid.java.util.common.guava.nary.BinaryFn;
import io.druid.query.DataSource;
import io.druid.query.DruidProcessingConfig;
import io.druid.query.Query;
import io.druid.query.QueryContextKeys;
import io.druid.query.QueryDataSource;
import io.druid.query.QueryInterruptedException;
import io.druid.query.QueryRunner;
import io.druid.query.QueryWatcher;
import io.druid.query.ResourceLimitExceededException;
import io.druid.query.ResultMergeQueryRunner;
import io.druid.query.aggregation.PostAggregator;
import io.druid.query.groupby.GroupByQuery;
import io.druid.query.groupby.GroupByQueryConfig;
import io.druid.query.groupby.GroupByQueryHelper;
import io.druid.query.groupby.epinephelinae.GroupByBinaryFnV2;
import io.druid.query.groupby.epinephelinae.GroupByMergingQueryRunnerV2;
import io.druid.query.groupby.epinephelinae.GroupByQueryEngineV2;
import io.druid.query.groupby.epinephelinae.GroupByRowProcessor;
import io.druid.query.groupby.resource.GroupByQueryBrokerResource;
import io.druid.segment.StorageAdapter;
import org.joda.time.DateTime;

import java.nio.ByteBuffer;
import java.util.List;
import java.util.Map;
import java.util.concurrent.TimeoutException;

public class GroupByStrategyV2 implements GroupByStrategy
{
  public static final String CTX_KEY_FUDGE_TIMESTAMP = "fudgeTimestamp";
  public static final String CTX_KEY_OUTERMOST = "groupByOutermost";

  private final DruidProcessingConfig processingConfig;
  private final Supplier<GroupByQueryConfig> configSupplier;
  private final StupidPool<ByteBuffer> bufferPool;
  private final BlockingPool<ByteBuffer> mergeBufferPool;
  private final ObjectMapper spillMapper;
  private final QueryWatcher queryWatcher;

  @Inject
  public GroupByStrategyV2(
      DruidProcessingConfig processingConfig,
      Supplier<GroupByQueryConfig> configSupplier,
      @Global StupidPool<ByteBuffer> bufferPool,
      @Merging BlockingPool<ByteBuffer> mergeBufferPool,
      @Smile ObjectMapper spillMapper,
      QueryWatcher queryWatcher
  )
  {
    this.processingConfig = processingConfig;
    this.configSupplier = configSupplier;
    this.bufferPool = bufferPool;
    this.mergeBufferPool = mergeBufferPool;
    this.spillMapper = spillMapper;
    this.queryWatcher = queryWatcher;
  }

  /**
   * If "query" has a single universal timestamp, return it. Otherwise return null. This is useful
   * for keeping timestamps in sync across partial queries that may have different intervals.
   *
   * @param query the query
   *
   * @return universal timestamp, or null
   */
  public static DateTime getUniversalTimestamp(final GroupByQuery query)
  {
    final QueryGranularity gran = query.getGranularity();
    final String timestampStringFromContext = query.getContextValue(CTX_KEY_FUDGE_TIMESTAMP, "");

    if (!timestampStringFromContext.isEmpty()) {
      return new DateTime(Long.parseLong(timestampStringFromContext));
    } else if (QueryGranularities.ALL.equals(gran)) {
      final long timeStart = query.getIntervals().get(0).getStartMillis();
      return new DateTime(gran.iterable(timeStart, timeStart + 1).iterator().next());
    } else {
      return null;
    }
  }

  @Override
<<<<<<< HEAD
  public GroupByQueryBrokerResource prepareBrokerResource(GroupByQuery query)
  {
    // Note: A broker requires merge buffers for processing the groupBy layers beyond the inner-most one.
    // For example, the number of required merge buffers for a nested groupBy (groupBy -> groupBy -> table) is 1.
    // If the broker processes an outer groupBy which reads input from an inner groupBy,
    // it requires two merge buffers for inner and outer groupBys to keep the intermediate result of inner groupBy
    // until the outer groupBy processing completes.
    // This is same for subsequent groupBy layers, and thus the maximum number of required merge buffers becomes 2.
    final int requiredMergeBufferNum = countRequiredMergeBufferNum(query, 2, 1);

    if (requiredMergeBufferNum > mergeBufferPool.maxSize()) {
      throw new ResourceLimitExceededException(
          "Query needs " + requiredMergeBufferNum + " merge buffers, but only "
          + mergeBufferPool.maxSize() + " merge buffers are configured"
      );
    } else if (requiredMergeBufferNum == 0) {
      return new GroupByQueryBrokerResource();
    } else {
      final Number timeout = query.getContextValue(QueryContextKeys.TIMEOUT, JodaUtils.MAX_INSTANT);
      final ResourceHolder<List<ByteBuffer>> mergeBufferHolders;

      try {
        mergeBufferHolders = mergeBufferPool.drain(requiredMergeBufferNum, timeout.longValue());
        if (mergeBufferHolders.get().size() < requiredMergeBufferNum) {
          mergeBufferHolders.close();
          throw new TimeoutException("Cannot acquire enough merge buffers");
        } else {
          return new GroupByQueryBrokerResource(mergeBufferHolders);
        }
      }
      catch (Exception e) {
        throw new QueryInterruptedException(e);
      }
    }
  }

  private static int countRequiredMergeBufferNum(Query query, int maxBufferNum, int foundNum)
  {
    final DataSource dataSource = query.getDataSource();
    if (foundNum == maxBufferNum + 1 || !(dataSource instanceof QueryDataSource)) {
      return foundNum - 1;
    } else {
      return countRequiredMergeBufferNum(((QueryDataSource) dataSource).getQuery(), maxBufferNum, foundNum + 1);
    }
=======
  public boolean isCacheable(boolean willMergeRunners)
  {
    return willMergeRunners;
>>>>>>> f910c050
  }

  @Override
  public Sequence<Row> mergeResults(
      final QueryRunner<Row> baseRunner,
      final GroupByQuery query,
      final Map<String, Object> responseContext
  )
  {
    // Merge streams using ResultMergeQueryRunner, then apply postaggregators, then apply limit (which may
    // involve materialization)

    final ResultMergeQueryRunner<Row> mergingQueryRunner = new ResultMergeQueryRunner<Row>(baseRunner)
    {
      @Override
      protected Ordering<Row> makeOrdering(Query<Row> queryParam)
      {
        return ((GroupByQuery) queryParam).getRowOrdering(true);
      }

      @Override
      protected BinaryFn<Row, Row, Row> createMergeFn(Query<Row> queryParam)
      {
        return new GroupByBinaryFnV2((GroupByQuery) queryParam);
      }
    };

    // Fudge timestamp, maybe.
    final DateTime fudgeTimestamp = getUniversalTimestamp(query);

    return query.applyLimit(
        Sequences.map(
            mergingQueryRunner.run(
                new GroupByQuery(
                    query.getDataSource(),
                    query.getQuerySegmentSpec(),
                    query.getDimFilter(),
                    query.getGranularity(),
                    query.getDimensions(),
                    query.getAggregatorSpecs(),
                    // Don't do post aggs until the end of this method.
                    ImmutableList.<PostAggregator>of(),
                    // Don't do "having" clause until the end of this method.
                    null,
                    null,
                    query.getContext()
                ).withOverriddenContext(
                    ImmutableMap.<String, Object>of(
                        "finalize", false,
                        GroupByQueryConfig.CTX_KEY_STRATEGY, GroupByStrategySelector.STRATEGY_V2,
                        CTX_KEY_FUDGE_TIMESTAMP, fudgeTimestamp == null ? "" : String.valueOf(fudgeTimestamp.getMillis()),
                        CTX_KEY_OUTERMOST, false
                    )
                ),
                responseContext
            ),
            new Function<Row, Row>()
            {
              @Override
              public Row apply(final Row row)
              {
                // Apply postAggregators and fudgeTimestamp if present and if this is the outermost mergeResults.

                if (!query.getContextBoolean(CTX_KEY_OUTERMOST, true)) {
                  return row;
                }

                if (query.getPostAggregatorSpecs().isEmpty() && fudgeTimestamp == null) {
                  return row;
                }

                final Map<String, Object> newMap;

                if (query.getPostAggregatorSpecs().isEmpty()) {
                  newMap = ((MapBasedRow) row).getEvent();
                } else {
                  newMap = Maps.newLinkedHashMap(((MapBasedRow) row).getEvent());

                  for (PostAggregator postAggregator : query.getPostAggregatorSpecs()) {
                    newMap.put(postAggregator.getName(), postAggregator.compute(newMap));
                  }
                }

                return new MapBasedRow(fudgeTimestamp != null ? fudgeTimestamp : row.getTimestamp(), newMap);
              }
            }
        )
    );
  }

  @Override
  public Sequence<Row> processSubqueryResult(
      GroupByQuery subquery,
      GroupByQuery query,
      GroupByQueryBrokerResource resource,
      Sequence<Row> subqueryResult
  )
  {
    final Sequence<Row> results = GroupByRowProcessor.process(
        query,
        subqueryResult,
        GroupByQueryHelper.rowSignatureFor(subquery),
        configSupplier.get(),
        resource,
        spillMapper,
        processingConfig.getTmpDir()
    );
    return mergeResults(new QueryRunner<Row>()
    {
      @Override
      public Sequence<Row> run(Query<Row> query, Map<String, Object> responseContext)
      {
        return results;
      }
    }, query, null);
  }

  @Override
  public QueryRunner<Row> mergeRunners(
      ListeningExecutorService exec,
      Iterable<QueryRunner<Row>> queryRunners
  )
  {
    return new GroupByMergingQueryRunnerV2(
        configSupplier.get(),
        exec,
        queryWatcher,
        queryRunners,
        processingConfig.getNumThreads(),
        mergeBufferPool,
        spillMapper,
        processingConfig.getTmpDir()
    );
  }

  @Override
  public Sequence<Row> process(
      GroupByQuery query,
      StorageAdapter storageAdapter
  )
  {
    return GroupByQueryEngineV2.process(query, storageAdapter, bufferPool, configSupplier.get());
  }
}<|MERGE_RESOLUTION|>--- conflicted
+++ resolved
@@ -123,40 +123,43 @@
   }
 
   @Override
-<<<<<<< HEAD
-  public GroupByQueryBrokerResource prepareBrokerResource(GroupByQuery query)
-  {
-    // Note: A broker requires merge buffers for processing the groupBy layers beyond the inner-most one.
-    // For example, the number of required merge buffers for a nested groupBy (groupBy -> groupBy -> table) is 1.
-    // If the broker processes an outer groupBy which reads input from an inner groupBy,
-    // it requires two merge buffers for inner and outer groupBys to keep the intermediate result of inner groupBy
-    // until the outer groupBy processing completes.
-    // This is same for subsequent groupBy layers, and thus the maximum number of required merge buffers becomes 2.
-    final int requiredMergeBufferNum = countRequiredMergeBufferNum(query, 2, 1);
-
-    if (requiredMergeBufferNum > mergeBufferPool.maxSize()) {
-      throw new ResourceLimitExceededException(
-          "Query needs " + requiredMergeBufferNum + " merge buffers, but only "
-          + mergeBufferPool.maxSize() + " merge buffers are configured"
-      );
-    } else if (requiredMergeBufferNum == 0) {
-      return new GroupByQueryBrokerResource();
-    } else {
-      final Number timeout = query.getContextValue(QueryContextKeys.TIMEOUT, JodaUtils.MAX_INSTANT);
-      final ResourceHolder<List<ByteBuffer>> mergeBufferHolders;
-
-      try {
-        mergeBufferHolders = mergeBufferPool.drain(requiredMergeBufferNum, timeout.longValue());
-        if (mergeBufferHolders.get().size() < requiredMergeBufferNum) {
-          mergeBufferHolders.close();
-          throw new TimeoutException("Cannot acquire enough merge buffers");
-        } else {
-          return new GroupByQueryBrokerResource(mergeBufferHolders);
+  public GroupByQueryBrokerResource prepareResource(GroupByQuery query, boolean willMergeRunners)
+  {
+    if (willMergeRunners) {
+      // Note: A broker requires merge buffers for processing the groupBy layers beyond the inner-most one.
+      // For example, the number of required merge buffers for a nested groupBy (groupBy -> groupBy -> table) is 1.
+      // If the broker processes an outer groupBy which reads input from an inner groupBy,
+      // it requires two merge buffers for inner and outer groupBys to keep the intermediate result of inner groupBy
+      // until the outer groupBy processing completes.
+      // This is same for subsequent groupBy layers, and thus the maximum number of required merge buffers becomes 2.
+      final int requiredMergeBufferNum = countRequiredMergeBufferNum(query, 2, 1);
+
+      if (requiredMergeBufferNum > mergeBufferPool.maxSize()) {
+        throw new ResourceLimitExceededException(
+            "Query needs " + requiredMergeBufferNum + " merge buffers, but only "
+            + mergeBufferPool.maxSize() + " merge buffers are configured"
+        );
+      } else if (requiredMergeBufferNum == 0) {
+        return new GroupByQueryBrokerResource();
+      } else {
+        final Number timeout = query.getContextValue(QueryContextKeys.TIMEOUT, JodaUtils.MAX_INSTANT);
+        final ResourceHolder<List<ByteBuffer>> mergeBufferHolders;
+
+        try {
+          mergeBufferHolders = mergeBufferPool.drain(requiredMergeBufferNum, timeout.longValue());
+          if (mergeBufferHolders.get().size() < requiredMergeBufferNum) {
+            mergeBufferHolders.close();
+            throw new TimeoutException("Cannot acquire enough merge buffers");
+          } else {
+            return new GroupByQueryBrokerResource(mergeBufferHolders);
+          }
+        }
+        catch (Exception e) {
+          throw new QueryInterruptedException(e);
         }
       }
-      catch (Exception e) {
-        throw new QueryInterruptedException(e);
-      }
+    } else {
+      return new GroupByQueryBrokerResource();
     }
   }
 
@@ -168,11 +171,12 @@
     } else {
       return countRequiredMergeBufferNum(((QueryDataSource) dataSource).getQuery(), maxBufferNum, foundNum + 1);
     }
-=======
+  }
+
+  @Override
   public boolean isCacheable(boolean willMergeRunners)
   {
     return willMergeRunners;
->>>>>>> f910c050
   }
 
   @Override
