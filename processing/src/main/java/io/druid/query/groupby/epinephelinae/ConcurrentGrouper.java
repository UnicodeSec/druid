/*
 * Licensed to Metamarkets Group Inc. (Metamarkets) under one
 * or more contributor license agreements. See the NOTICE file
 * distributed with this work for additional information
 * regarding copyright ownership. Metamarkets licenses this file
 * to you under the Apache License, Version 2.0 (the
 * "License"); you may not use this file except in compliance
 * with the License. You may obtain a copy of the License at
 *
 * http://www.apache.org/licenses/LICENSE-2.0
 *
 * Unless required by applicable law or agreed to in writing,
 * software distributed under the License is distributed on an
 * "AS IS" BASIS, WITHOUT WARRANTIES OR CONDITIONS OF ANY
 * KIND, either express or implied. See the License for the
 * specific language governing permissions and limitations
 * under the License.
 */

package io.druid.query.groupby.epinephelinae;

import com.fasterxml.jackson.databind.ObjectMapper;
import com.google.common.base.Preconditions;
import com.google.common.base.Supplier;
import com.google.common.base.Suppliers;
import com.google.common.collect.ImmutableList;
import com.google.common.util.concurrent.Futures;
import com.google.common.util.concurrent.ListenableFuture;
import com.google.common.util.concurrent.ListeningExecutorService;
import io.druid.collections.ResourceHolder;
import io.druid.java.util.common.CloseableIterators;
import io.druid.java.util.common.ISE;
import io.druid.java.util.common.parsers.CloseableIterator;
import io.druid.query.AbstractPrioritizedCallable;
import io.druid.query.QueryInterruptedException;
import io.druid.query.aggregation.AggregatorFactory;
<<<<<<< HEAD
import io.druid.query.dimension.DimensionSpec;
=======
import io.druid.query.groupby.GroupByQueryConfig;
>>>>>>> 7b8b0a96
import io.druid.query.groupby.orderby.DefaultLimitSpec;
import io.druid.query.monomorphicprocessing.RuntimeShapeInspector;
import io.druid.segment.ColumnSelectorFactory;
import io.druid.segment.DimensionSelector;
import io.druid.segment.DoubleColumnSelector;
import io.druid.segment.FloatColumnSelector;
import io.druid.segment.LongColumnSelector;
import io.druid.segment.ObjectColumnSelector;
import io.druid.segment.column.ColumnCapabilities;

import javax.annotation.Nullable;
import java.nio.ByteBuffer;
import java.util.ArrayList;
import java.util.Arrays;
import java.util.Comparator;
<<<<<<< HEAD
import java.util.HashMap;
import java.util.Iterator;
import java.util.List;
import java.util.Map;
=======
import java.util.HashSet;
import java.util.List;
import java.util.Set;
>>>>>>> 7b8b0a96
import java.util.concurrent.CancellationException;
import java.util.concurrent.ExecutionException;
import java.util.concurrent.Future;
import java.util.concurrent.TimeUnit;
import java.util.concurrent.TimeoutException;
import java.util.concurrent.atomic.AtomicInteger;
import java.util.stream.Collectors;

/**
 * Grouper based around a set of underlying {@link SpillingGrouper} instances. Thread-safe.
 * <p>
 * The passed-in buffer is cut up into concurrencyHint slices, and each slice is passed to a different underlying
 * grouper. Access to each slice is separately synchronized. As long as the result set fits in memory, keys are
 * partitioned between buffers based on their hash, and multiple threads can write into the same buffer. When
 * it becomes clear that the result set does not fit in memory, the table switches to a mode where each thread
 * gets its own buffer and its own spill files on disk.
 */
public class ConcurrentGrouper<KeyType> implements Grouper<KeyType>
{
  private final List<SpillingGrouper<KeyType>> groupers;
  private final ThreadLocal<SpillingGrouper<KeyType>> threadLocalGrouper;
//  private final ThreadLocal<List<SpillingGrouper<KeyType>>> threadLocalGroupers;
  private final AtomicInteger threadNumber = new AtomicInteger();
  private volatile boolean spilling = false;
  private volatile boolean closed = false;

  private final ByteBuffer processingBuffer;
  private final Supplier<ByteBuffer> bufferSupplier;
  private final ColumnSelectorFactory columnSelectorFactory;
  private final AggregatorFactory[] aggregatorFactories;
  private final int bufferGrouperMaxSize;
  private final float bufferGrouperMaxLoadFactor;
  private final int bufferGrouperInitialBuckets;
  private final LimitedTemporaryStorage temporaryStorage;
  private final ObjectMapper spillMapper;
  private final int concurrencyHint;
  private final KeySerdeFactory<KeyType> keySerdeFactory;
  private final DefaultLimitSpec limitSpec;
  private final boolean sortHasNonGroupingFields;
  private final Comparator<Grouper.Entry<KeyType>> keyObjComparator;
  private final ListeningExecutorService executor;
  private final int priority;
  private final boolean hasQueryTimeout;
  private final long queryTimeoutAt;
  private final long maxDictionarySizeForCombiner;
  @Nullable
  private final ParallelCombiner<KeyType> parallelCombiner;

  private volatile boolean initialized = false;

  public ConcurrentGrouper(
<<<<<<< HEAD
      final ByteBuffer processingBuffer,
=======
      final GroupByQueryConfig groupByQueryConfig,
>>>>>>> 7b8b0a96
      final Supplier<ByteBuffer> bufferSupplier,
      final Supplier<ResourceHolder<ByteBuffer>> combineBufferSupplier,
      final KeySerdeFactory<KeyType> keySerdeFactory,
      final KeySerdeFactory<KeyType> combineKeySerdeFactory,
      final ColumnSelectorFactory columnSelectorFactory,
      final AggregatorFactory[] aggregatorFactories,
      final LimitedTemporaryStorage temporaryStorage,
      final ObjectMapper spillMapper,
      final int concurrencyHint,
      final DefaultLimitSpec limitSpec,
      final boolean sortHasNonGroupingFields,
      final ListeningExecutorService executor,
      final int priority,
      final boolean hasQueryTimeout,
      final long queryTimeoutAt
  )
  {
    this(
        bufferSupplier,
        combineBufferSupplier,
        keySerdeFactory,
        combineKeySerdeFactory,
        columnSelectorFactory,
        aggregatorFactories,
        groupByQueryConfig.getBufferGrouperMaxSize(),
        groupByQueryConfig.getBufferGrouperMaxLoadFactor(),
        groupByQueryConfig.getBufferGrouperInitialBuckets(),
        temporaryStorage,
        spillMapper,
        concurrencyHint,
        limitSpec,
        sortHasNonGroupingFields,
        executor,
        priority,
        hasQueryTimeout,
        queryTimeoutAt,
        groupByQueryConfig.getIntermediateCombineDegree(),
        groupByQueryConfig.getNumParallelCombineThreads()
    );
  }

  ConcurrentGrouper(
      final Supplier<ByteBuffer> bufferSupplier,
      final Supplier<ResourceHolder<ByteBuffer>> combineBufferSupplier,
      final KeySerdeFactory<KeyType> keySerdeFactory,
      final KeySerdeFactory<KeyType> combineKeySerdeFactory,
      final ColumnSelectorFactory columnSelectorFactory,
      final AggregatorFactory[] aggregatorFactories,
      final int bufferGrouperMaxSize,
      final float bufferGrouperMaxLoadFactor,
      final int bufferGrouperInitialBuckets,
      final LimitedTemporaryStorage temporaryStorage,
      final ObjectMapper spillMapper,
      final int concurrencyHint,
      final DefaultLimitSpec limitSpec,
      final boolean sortHasNonGroupingFields,
      final ListeningExecutorService executor,
      final int priority,
      final boolean hasQueryTimeout,
      final long queryTimeoutAt,
      final int intermediateCombineDegree,
      final int numParallelCombineThreads
  )
  {
    Preconditions.checkArgument(concurrencyHint > 0, "concurrencyHint > 0");
    Preconditions.checkArgument(
        concurrencyHint >= numParallelCombineThreads,
        "numParallelCombineThreads[%s] cannot larger than concurrencyHint[%s]",
        numParallelCombineThreads,
        concurrencyHint
    );

    this.groupers = new ArrayList<>(concurrencyHint);
    this.threadLocalGrouper = ThreadLocal.withInitial(() -> groupers.get(threadNumber.getAndIncrement()));

    this.processingBuffer = processingBuffer;
//    this.groupers = new ArrayList<>(concurrencyHint * concurrencyHint);
//    this.threadLocalGroupers = new ThreadLocal<List<SpillingGrouper<KeyType>>>()
//    {
//      @Override
//      protected List<SpillingGrouper<KeyType>> initialValue()
//      {
//        final int start = threadNumber.getAndIncrement() * concurrencyHint;
//        return groupers.subList(start, start + concurrencyHint);
//      }
//    };

    this.bufferSupplier = bufferSupplier;
    this.columnSelectorFactory = columnSelectorFactory;
    this.aggregatorFactories = aggregatorFactories;
    this.bufferGrouperMaxSize = bufferGrouperMaxSize;
    this.bufferGrouperMaxLoadFactor = bufferGrouperMaxLoadFactor;
    this.bufferGrouperInitialBuckets = bufferGrouperInitialBuckets;
    this.temporaryStorage = temporaryStorage;
    this.spillMapper = spillMapper;
    this.concurrencyHint = concurrencyHint;
    this.keySerdeFactory = keySerdeFactory;
    this.limitSpec = limitSpec;
    this.sortHasNonGroupingFields = sortHasNonGroupingFields;
    this.keyObjComparator = keySerdeFactory.objectComparator(sortHasNonGroupingFields);
    this.executor = Preconditions.checkNotNull(executor);
    this.priority = priority;
    this.hasQueryTimeout = hasQueryTimeout;
    this.queryTimeoutAt = queryTimeoutAt;
    this.maxDictionarySizeForCombiner = combineKeySerdeFactory.getMaxDictionarySize();

    if (numParallelCombineThreads > 1) {
      this.parallelCombiner = new ParallelCombiner<>(
          combineBufferSupplier,
          getCombiningFactories(aggregatorFactories),
          combineKeySerdeFactory,
          executor,
          sortHasNonGroupingFields,
          Math.min(numParallelCombineThreads, concurrencyHint),
          priority,
          queryTimeoutAt,
          intermediateCombineDegree
      );
    } else {
      this.parallelCombiner = null;
    }
  }

  @Override
  public void init()
  {
    if (!initialized) {
      synchronized (bufferSupplier) {
        if (!initialized) {
          final ByteBuffer buffer = bufferSupplier.get();
//          final int numSlices = concurrencyHint * concurrencyHint;
          final int sliceSize = (buffer.capacity() / concurrencyHint);

          for (int i = 0; i < concurrencyHint; i++) {
<<<<<<< HEAD

//          final int sliceSize = (buffer.capacity() / numSlices);
//          for (int i = 0; i < numSlices; i++) {
            final ByteBuffer slice = buffer.duplicate();
            slice.position(sliceSize * i);
            slice.limit(slice.position() + sliceSize);
=======
            final ByteBuffer slice = Groupers.getSlice(buffer, sliceSize, i);
>>>>>>> 7b8b0a96
            final SpillingGrouper<KeyType> grouper = new SpillingGrouper<>(
                Suppliers.ofInstance(slice),
                keySerdeFactory,
                columnSelectorFactory,
                aggregatorFactories,
                bufferGrouperMaxSize,
                bufferGrouperMaxLoadFactor,
                bufferGrouperInitialBuckets,
                temporaryStorage,
                spillMapper,
                false,
                limitSpec,
                sortHasNonGroupingFields,
                sliceSize
            );
            grouper.init();
            groupers.add(grouper);
          }

          initialized = true;
        }
      }
    }
  }

  @Override
  public boolean isInitialized()
  {
    return initialized;
  }

  @Override
  public AggregateResult aggregate(KeyType key, int keyHash)
  {
    if (!initialized) {
      throw new ISE("Grouper is not initialized");
    }

    if (closed) {
      throw new ISE("Grouper is closed");
    }

    if (!spilling) {
      final SpillingGrouper<KeyType> hashBasedGrouper = groupers.get(grouperNumberForKeyHash(keyHash, groupers));

      synchronized (hashBasedGrouper) {
        if (!spilling) {
          if (hashBasedGrouper.aggregate(key, keyHash).isOk()) {
            return AggregateResult.ok();
          } else {
            spilling = true;
          }
        }
      }
    }

    // At this point we know spilling = true
    final SpillingGrouper<KeyType> tlGrouper = threadLocalGrouper.get();

    synchronized (tlGrouper) {
      tlGrouper.setSpillingAllowed(true);
      return tlGrouper.aggregate(key, keyHash);
    }

//    final SpillingGrouper<KeyType> tlGrouper = threadLocalGrouper.get();
//    return tlGrouper.aggregate(key, keyHash);

//    final List<SpillingGrouper<KeyType>> tlGroupers = threadLocalGroupers.get();
//    final SpillingGrouper<KeyType> hashBasedGrouper = tlGroupers.get(grouperNumberForKeyHash(keyHash, tlGroupers));
//    return hashBasedGrouper.aggregate(key, keyHash);
  }

  @Override
  public void reset()
  {
    if (!initialized) {
      throw new ISE("Grouper is not initialized");
    }

    if (closed) {
      throw new ISE("Grouper is closed");
    }

    groupers.forEach(Grouper::reset);
  }

  @Override
  public CloseableIterator<Entry<KeyType>> iterator(final boolean sorted)
  {
    if (!initialized) {
      throw new ISE("Grouper is not initialized");
    }

    if (closed) {
      throw new ISE("Grouper is closed");
    }

<<<<<<< HEAD
    if (!spilling) {
      return Groupers.mergeIterators(
          sorted && isParallelSortAvailable() ? parallelSortAndGetGroupersIterator() : getGroupersIterator(sorted),
          sorted ? keyObjComparator : null
      );
    } else {
      return parallelCombine(
          sorted && isParallelSortAvailable() ? parallelSortAndGetGroupersIterator() : getGroupersIterator(sorted),
          sorted
      );
    }
  }

  private Iterator<Entry<KeyType>> parallelCombine(List<Iterator<Entry<KeyType>>> sortedIterators, boolean sorted)
  {
    final List<ListenableFuture<Iterator<Entry<KeyType>>>> mergedIterators = new ArrayList<>();

    final int mergeDegree = 2;
    final int mergeThreadNum = concurrencyHint / mergeDegree;
    final int sliceSize = processingBuffer.capacity() / mergeThreadNum;

//    final int sliceSize = (processingBuffer.capacity() / concurrencyHint);

    for (int i = 0; i < mergeThreadNum; i++) {
//    for (int i = 0; i < concurrencyHint; i ++) {
//      final List<Iterator<Entry<KeyType>>> subIters = new ArrayList<>(concurrencyHint);

//      for (int j = 0; j < concurrencyHint; j++) {
//        subIters.add(sortedIterators.get(j * concurrencyHint + i));
//      }

//      final Iterator<Entry<KeyType>> subIter = Groupers.mergeIterators(
//          subIters,
//          sorted ? keyObjComparator : null
//      );

      final Iterator<Entry<KeyType>> subIter = Groupers.mergeIterators(
          sortedIterators.subList(i * mergeDegree, Math.min(sortedIterators.size(), (i + 1) * mergeDegree)),
          sorted ? keyObjComparator : null
      );

      final ByteBuffer slice = processingBuffer.duplicate();
      slice.position(sliceSize * i);
      slice.limit(slice.position() + sliceSize);

      mergedIterators.add(
          grouperSorter.submit(() -> {
            final SettableColumnSelectorFactory settableColumnSelectorFactory = new SettableColumnSelectorFactory(aggregatorFactories);
            final SpillingGrouper<KeyType> mergeGrouper = new SpillingGrouper<>(
                keySerdeFactory,
                aggregatorFactories,
                temporaryStorage,
                spillMapper,
                true,
                new MergeSortedGrouper<>(
                    Suppliers.ofInstance(slice.slice()),
                    keySerdeFactory.factorize(),
                    settableColumnSelectorFactory,
                    aggregatorFactories
                )
            );
            mergeGrouper.setSpillingAllowed(true);
            mergeGrouper.init();

            while (subIter.hasNext()) {
              final Entry<KeyType> next = subIter.next();

              settableColumnSelectorFactory.set(next.values);
              mergeGrouper.aggregate(next.key);
              settableColumnSelectorFactory.set(null);
            }

            return mergeGrouper.iterator(true);
          })
      );
    }

    final Future<List<Iterator<Entry<KeyType>>>> allFuture = Futures.allAsList(mergedIterators);
    final Iterator<Entry<KeyType>> mergedIterator;
    try {
      mergedIterator = Groupers.mergeIterators(allFuture.get(), sorted ? keyObjComparator : null);
    }
    catch (InterruptedException | ExecutionException e) {
      throw new RuntimeException(e);
    }

    final SettableColumnSelectorFactory settableColumnSelectorFactory = new SettableColumnSelectorFactory(aggregatorFactories);
    final SpillingGrouper<KeyType> mergeGrouper = new SpillingGrouper<>(
        keySerdeFactory,
        aggregatorFactories,
        temporaryStorage,
        spillMapper,
        true,
        new MergeSortedGrouper<>(
            bufferSupplier,
            keySerdeFactory.factorize(),
            settableColumnSelectorFactory,
            aggregatorFactories
        )
    );
    mergeGrouper.setSpillingAllowed(true);
    mergeGrouper.init();

    while (mergedIterator.hasNext()) {
      final Entry<KeyType> next = mergedIterator.next();

      settableColumnSelectorFactory.set(next.values);
      mergeGrouper.aggregate(next.getKey());
      settableColumnSelectorFactory.set(null);
    }

    return mergeGrouper.iterator(true);
=======
    final List<CloseableIterator<Entry<KeyType>>> sortedIterators = sorted && isParallelizable() ?
                                                                    parallelSortAndGetGroupersIterator() :
                                                                    getGroupersIterator(sorted);

    // Parallel combine is used only when data is spilled. This is because ConcurrentGrouper uses two different modes
    // depending on data is spilled or not. If data is not spilled, all inputs are completely aggregated and no more
    // aggregation is required.
    if (sorted && spilling && parallelCombiner != null) {
      // First try to merge dictionaries generated by all underlying groupers. If it is merged successfully, the same
      // merged dictionary is used for all combining threads
      final List<String> dictionary = tryMergeDictionary();
      if (dictionary != null) {
        return parallelCombiner.combine(sortedIterators, dictionary);
      }
    }

    return sorted ?
           CloseableIterators.mergeSorted(sortedIterators, keyObjComparator) :
           CloseableIterators.concat(sortedIterators);
>>>>>>> 7b8b0a96
  }

  private boolean isParallelizable()
  {
    return concurrencyHint > 1;
  }

  private List<CloseableIterator<Entry<KeyType>>> parallelSortAndGetGroupersIterator()
  {
<<<<<<< HEAD
    // The number of groupers is same with the number of processing threads in grouperSorter =? TODO wrong
    final ListenableFuture<List<Iterator<Entry<KeyType>>>> future = Futures.allAsList(
=======
    // The number of groupers is same with the number of processing threads in the executor
    final ListenableFuture<List<CloseableIterator<Entry<KeyType>>>> future = Futures.allAsList(
>>>>>>> 7b8b0a96
        groupers.stream()
                .map(grouper ->
                         executor.submit(
                             new AbstractPrioritizedCallable<CloseableIterator<Entry<KeyType>>>(priority)
                             {
                               @Override
                               public CloseableIterator<Entry<KeyType>> call() throws Exception
                               {
                                 return grouper.iterator(true);
                               }
                             }
                         )
                )
                .collect(Collectors.toList())
    );

    try {
      final long timeout = queryTimeoutAt - System.currentTimeMillis();
      return hasQueryTimeout ? future.get(timeout, TimeUnit.MILLISECONDS) : future.get();
    }
    catch (InterruptedException | TimeoutException e) {
      future.cancel(true);
      throw new QueryInterruptedException(e);
    }
    catch (CancellationException e) {
      throw new QueryInterruptedException(e);
    }
    catch (ExecutionException e) {
      throw new RuntimeException(e.getCause());
    }
  }

  private List<CloseableIterator<Entry<KeyType>>> getGroupersIterator(boolean sorted)
  {
    return groupers.stream()
                   .map(grouper -> grouper.iterator(sorted))
                   .collect(Collectors.toList());
  }

  /**
   * Merge dictionaries of {@link Grouper.KeySerde}s of {@link Grouper}s.  The result dictionary contains unique string
   * keys.
   *
   * @return merged dictionary if its size does not exceed max dictionary size.  Otherwise null.
   */
  @Nullable
  private List<String> tryMergeDictionary()
  {
    final Set<String> mergedDictionary = new HashSet<>();
    long totalDictionarySize = 0L;

    for (SpillingGrouper<KeyType> grouper : groupers) {
      final List<String> dictionary = grouper.mergeAndGetDictionary();

      for (String key : dictionary) {
        if (mergedDictionary.add(key)) {
          totalDictionarySize += RowBasedGrouperHelper.estimateStringKeySize(key);
          if (totalDictionarySize > maxDictionarySizeForCombiner) {
            return null;
          }
        }
      }
    }

    return ImmutableList.copyOf(mergedDictionary);
  }

  @Override
  public void close()
  {
    if (!closed) {
      closed = true;
      groupers.forEach(Grouper::close);
    }
  }

  private int grouperNumberForKeyHash(int keyHash, List<SpillingGrouper<KeyType>> groupers)
  {
    return keyHash % groupers.size();
  }

<<<<<<< HEAD
  private static class SettableColumnSelectorFactory implements ColumnSelectorFactory
  {
    private final Map<String, Integer> columnIndexMap;

    private Object[] values;

    SettableColumnSelectorFactory(AggregatorFactory[] aggregatorFactories)
    {
      columnIndexMap = new HashMap<>(aggregatorFactories.length);
      for (int i = 0; i < aggregatorFactories.length; i++) {
        columnIndexMap.put(aggregatorFactories[i].getName(), i);
      }
    }

    public void set(Object[] values)
    {
      this.values = values;
    }

    @Override
    public DimensionSelector makeDimensionSelector(DimensionSpec dimensionSpec)
    {
      throw new UnsupportedOperationException();
    }

    @Override
    public FloatColumnSelector makeFloatColumnSelector(String columnName)
    {
      return new FloatColumnSelector()
      {
        @Override
        public float getFloat()
        {
          return ((Number) values[columnIndexMap.get(columnName)]).floatValue();
        }

        @Override
        public void inspectRuntimeShape(RuntimeShapeInspector inspector)
        {

        }
      };
    }

    @Override
    public LongColumnSelector makeLongColumnSelector(String columnName)
    {
      return new LongColumnSelector()
      {
        @Override
        public long getLong()
        {
          return ((Number) values[columnIndexMap.get(columnName)]).longValue();
        }

        @Override
        public void inspectRuntimeShape(RuntimeShapeInspector inspector)
        {

        }
      };
    }

    @Override
    public DoubleColumnSelector makeDoubleColumnSelector(String columnName)
    {
      return new DoubleColumnSelector()
      {
        @Override
        public double getDouble()
        {
          return ((Number) values[columnIndexMap.get(columnName)]).doubleValue();
        }

        @Override
        public void inspectRuntimeShape(RuntimeShapeInspector inspector)
        {

        }
      };
    }

    @Nullable
    @Override
    public ObjectColumnSelector makeObjectColumnSelector(String columnName)
    {
      return new ObjectColumnSelector()
      {
        @Override
        public Class classOfObject()
        {
          return Object.class;
        }

        @Override
        public Object get()
        {
          return values[columnIndexMap.get(columnName)];
        }
      };
    }

    @Nullable
    @Override
    public ColumnCapabilities getColumnCapabilities(String column)
    {
      throw new UnsupportedOperationException();
    }
=======
  private AggregatorFactory[] getCombiningFactories(AggregatorFactory[] aggregatorFactories)
  {
    final AggregatorFactory[] combiningFactories = new AggregatorFactory[aggregatorFactories.length];
    Arrays.setAll(combiningFactories, i -> aggregatorFactories[i].getCombiningFactory());
    return combiningFactories;
>>>>>>> 7b8b0a96
  }
}<|MERGE_RESOLUTION|>--- conflicted
+++ resolved
@@ -34,39 +34,20 @@
 import io.druid.query.AbstractPrioritizedCallable;
 import io.druid.query.QueryInterruptedException;
 import io.druid.query.aggregation.AggregatorFactory;
-<<<<<<< HEAD
-import io.druid.query.dimension.DimensionSpec;
-=======
 import io.druid.query.groupby.GroupByQueryConfig;
->>>>>>> 7b8b0a96
 import io.druid.query.groupby.orderby.DefaultLimitSpec;
-import io.druid.query.monomorphicprocessing.RuntimeShapeInspector;
 import io.druid.segment.ColumnSelectorFactory;
-import io.druid.segment.DimensionSelector;
-import io.druid.segment.DoubleColumnSelector;
-import io.druid.segment.FloatColumnSelector;
-import io.druid.segment.LongColumnSelector;
-import io.druid.segment.ObjectColumnSelector;
-import io.druid.segment.column.ColumnCapabilities;
 
 import javax.annotation.Nullable;
 import java.nio.ByteBuffer;
 import java.util.ArrayList;
 import java.util.Arrays;
 import java.util.Comparator;
-<<<<<<< HEAD
-import java.util.HashMap;
-import java.util.Iterator;
-import java.util.List;
-import java.util.Map;
-=======
 import java.util.HashSet;
 import java.util.List;
 import java.util.Set;
->>>>>>> 7b8b0a96
 import java.util.concurrent.CancellationException;
 import java.util.concurrent.ExecutionException;
-import java.util.concurrent.Future;
 import java.util.concurrent.TimeUnit;
 import java.util.concurrent.TimeoutException;
 import java.util.concurrent.atomic.AtomicInteger;
@@ -90,7 +71,6 @@
   private volatile boolean spilling = false;
   private volatile boolean closed = false;
 
-  private final ByteBuffer processingBuffer;
   private final Supplier<ByteBuffer> bufferSupplier;
   private final ColumnSelectorFactory columnSelectorFactory;
   private final AggregatorFactory[] aggregatorFactories;
@@ -115,11 +95,7 @@
   private volatile boolean initialized = false;
 
   public ConcurrentGrouper(
-<<<<<<< HEAD
-      final ByteBuffer processingBuffer,
-=======
       final GroupByQueryConfig groupByQueryConfig,
->>>>>>> 7b8b0a96
       final Supplier<ByteBuffer> bufferSupplier,
       final Supplier<ResourceHolder<ByteBuffer>> combineBufferSupplier,
       final KeySerdeFactory<KeyType> keySerdeFactory,
@@ -195,7 +171,6 @@
     this.groupers = new ArrayList<>(concurrencyHint);
     this.threadLocalGrouper = ThreadLocal.withInitial(() -> groupers.get(threadNumber.getAndIncrement()));
 
-    this.processingBuffer = processingBuffer;
 //    this.groupers = new ArrayList<>(concurrencyHint * concurrencyHint);
 //    this.threadLocalGroupers = new ThreadLocal<List<SpillingGrouper<KeyType>>>()
 //    {
@@ -254,16 +229,10 @@
           final int sliceSize = (buffer.capacity() / concurrencyHint);
 
           for (int i = 0; i < concurrencyHint; i++) {
-<<<<<<< HEAD
 
 //          final int sliceSize = (buffer.capacity() / numSlices);
 //          for (int i = 0; i < numSlices; i++) {
-            final ByteBuffer slice = buffer.duplicate();
-            slice.position(sliceSize * i);
-            slice.limit(slice.position() + sliceSize);
-=======
             final ByteBuffer slice = Groupers.getSlice(buffer, sliceSize, i);
->>>>>>> 7b8b0a96
             final SpillingGrouper<KeyType> grouper = new SpillingGrouper<>(
                 Suppliers.ofInstance(slice),
                 keySerdeFactory,
@@ -361,120 +330,6 @@
       throw new ISE("Grouper is closed");
     }
 
-<<<<<<< HEAD
-    if (!spilling) {
-      return Groupers.mergeIterators(
-          sorted && isParallelSortAvailable() ? parallelSortAndGetGroupersIterator() : getGroupersIterator(sorted),
-          sorted ? keyObjComparator : null
-      );
-    } else {
-      return parallelCombine(
-          sorted && isParallelSortAvailable() ? parallelSortAndGetGroupersIterator() : getGroupersIterator(sorted),
-          sorted
-      );
-    }
-  }
-
-  private Iterator<Entry<KeyType>> parallelCombine(List<Iterator<Entry<KeyType>>> sortedIterators, boolean sorted)
-  {
-    final List<ListenableFuture<Iterator<Entry<KeyType>>>> mergedIterators = new ArrayList<>();
-
-    final int mergeDegree = 2;
-    final int mergeThreadNum = concurrencyHint / mergeDegree;
-    final int sliceSize = processingBuffer.capacity() / mergeThreadNum;
-
-//    final int sliceSize = (processingBuffer.capacity() / concurrencyHint);
-
-    for (int i = 0; i < mergeThreadNum; i++) {
-//    for (int i = 0; i < concurrencyHint; i ++) {
-//      final List<Iterator<Entry<KeyType>>> subIters = new ArrayList<>(concurrencyHint);
-
-//      for (int j = 0; j < concurrencyHint; j++) {
-//        subIters.add(sortedIterators.get(j * concurrencyHint + i));
-//      }
-
-//      final Iterator<Entry<KeyType>> subIter = Groupers.mergeIterators(
-//          subIters,
-//          sorted ? keyObjComparator : null
-//      );
-
-      final Iterator<Entry<KeyType>> subIter = Groupers.mergeIterators(
-          sortedIterators.subList(i * mergeDegree, Math.min(sortedIterators.size(), (i + 1) * mergeDegree)),
-          sorted ? keyObjComparator : null
-      );
-
-      final ByteBuffer slice = processingBuffer.duplicate();
-      slice.position(sliceSize * i);
-      slice.limit(slice.position() + sliceSize);
-
-      mergedIterators.add(
-          grouperSorter.submit(() -> {
-            final SettableColumnSelectorFactory settableColumnSelectorFactory = new SettableColumnSelectorFactory(aggregatorFactories);
-            final SpillingGrouper<KeyType> mergeGrouper = new SpillingGrouper<>(
-                keySerdeFactory,
-                aggregatorFactories,
-                temporaryStorage,
-                spillMapper,
-                true,
-                new MergeSortedGrouper<>(
-                    Suppliers.ofInstance(slice.slice()),
-                    keySerdeFactory.factorize(),
-                    settableColumnSelectorFactory,
-                    aggregatorFactories
-                )
-            );
-            mergeGrouper.setSpillingAllowed(true);
-            mergeGrouper.init();
-
-            while (subIter.hasNext()) {
-              final Entry<KeyType> next = subIter.next();
-
-              settableColumnSelectorFactory.set(next.values);
-              mergeGrouper.aggregate(next.key);
-              settableColumnSelectorFactory.set(null);
-            }
-
-            return mergeGrouper.iterator(true);
-          })
-      );
-    }
-
-    final Future<List<Iterator<Entry<KeyType>>>> allFuture = Futures.allAsList(mergedIterators);
-    final Iterator<Entry<KeyType>> mergedIterator;
-    try {
-      mergedIterator = Groupers.mergeIterators(allFuture.get(), sorted ? keyObjComparator : null);
-    }
-    catch (InterruptedException | ExecutionException e) {
-      throw new RuntimeException(e);
-    }
-
-    final SettableColumnSelectorFactory settableColumnSelectorFactory = new SettableColumnSelectorFactory(aggregatorFactories);
-    final SpillingGrouper<KeyType> mergeGrouper = new SpillingGrouper<>(
-        keySerdeFactory,
-        aggregatorFactories,
-        temporaryStorage,
-        spillMapper,
-        true,
-        new MergeSortedGrouper<>(
-            bufferSupplier,
-            keySerdeFactory.factorize(),
-            settableColumnSelectorFactory,
-            aggregatorFactories
-        )
-    );
-    mergeGrouper.setSpillingAllowed(true);
-    mergeGrouper.init();
-
-    while (mergedIterator.hasNext()) {
-      final Entry<KeyType> next = mergedIterator.next();
-
-      settableColumnSelectorFactory.set(next.values);
-      mergeGrouper.aggregate(next.getKey());
-      settableColumnSelectorFactory.set(null);
-    }
-
-    return mergeGrouper.iterator(true);
-=======
     final List<CloseableIterator<Entry<KeyType>>> sortedIterators = sorted && isParallelizable() ?
                                                                     parallelSortAndGetGroupersIterator() :
                                                                     getGroupersIterator(sorted);
@@ -494,7 +349,6 @@
     return sorted ?
            CloseableIterators.mergeSorted(sortedIterators, keyObjComparator) :
            CloseableIterators.concat(sortedIterators);
->>>>>>> 7b8b0a96
   }
 
   private boolean isParallelizable()
@@ -504,13 +358,8 @@
 
   private List<CloseableIterator<Entry<KeyType>>> parallelSortAndGetGroupersIterator()
   {
-<<<<<<< HEAD
-    // The number of groupers is same with the number of processing threads in grouperSorter =? TODO wrong
-    final ListenableFuture<List<Iterator<Entry<KeyType>>>> future = Futures.allAsList(
-=======
     // The number of groupers is same with the number of processing threads in the executor
     final ListenableFuture<List<CloseableIterator<Entry<KeyType>>>> future = Futures.allAsList(
->>>>>>> 7b8b0a96
         groupers.stream()
                 .map(grouper ->
                          executor.submit(
@@ -592,121 +441,10 @@
     return keyHash % groupers.size();
   }
 
-<<<<<<< HEAD
-  private static class SettableColumnSelectorFactory implements ColumnSelectorFactory
-  {
-    private final Map<String, Integer> columnIndexMap;
-
-    private Object[] values;
-
-    SettableColumnSelectorFactory(AggregatorFactory[] aggregatorFactories)
-    {
-      columnIndexMap = new HashMap<>(aggregatorFactories.length);
-      for (int i = 0; i < aggregatorFactories.length; i++) {
-        columnIndexMap.put(aggregatorFactories[i].getName(), i);
-      }
-    }
-
-    public void set(Object[] values)
-    {
-      this.values = values;
-    }
-
-    @Override
-    public DimensionSelector makeDimensionSelector(DimensionSpec dimensionSpec)
-    {
-      throw new UnsupportedOperationException();
-    }
-
-    @Override
-    public FloatColumnSelector makeFloatColumnSelector(String columnName)
-    {
-      return new FloatColumnSelector()
-      {
-        @Override
-        public float getFloat()
-        {
-          return ((Number) values[columnIndexMap.get(columnName)]).floatValue();
-        }
-
-        @Override
-        public void inspectRuntimeShape(RuntimeShapeInspector inspector)
-        {
-
-        }
-      };
-    }
-
-    @Override
-    public LongColumnSelector makeLongColumnSelector(String columnName)
-    {
-      return new LongColumnSelector()
-      {
-        @Override
-        public long getLong()
-        {
-          return ((Number) values[columnIndexMap.get(columnName)]).longValue();
-        }
-
-        @Override
-        public void inspectRuntimeShape(RuntimeShapeInspector inspector)
-        {
-
-        }
-      };
-    }
-
-    @Override
-    public DoubleColumnSelector makeDoubleColumnSelector(String columnName)
-    {
-      return new DoubleColumnSelector()
-      {
-        @Override
-        public double getDouble()
-        {
-          return ((Number) values[columnIndexMap.get(columnName)]).doubleValue();
-        }
-
-        @Override
-        public void inspectRuntimeShape(RuntimeShapeInspector inspector)
-        {
-
-        }
-      };
-    }
-
-    @Nullable
-    @Override
-    public ObjectColumnSelector makeObjectColumnSelector(String columnName)
-    {
-      return new ObjectColumnSelector()
-      {
-        @Override
-        public Class classOfObject()
-        {
-          return Object.class;
-        }
-
-        @Override
-        public Object get()
-        {
-          return values[columnIndexMap.get(columnName)];
-        }
-      };
-    }
-
-    @Nullable
-    @Override
-    public ColumnCapabilities getColumnCapabilities(String column)
-    {
-      throw new UnsupportedOperationException();
-    }
-=======
   private AggregatorFactory[] getCombiningFactories(AggregatorFactory[] aggregatorFactories)
   {
     final AggregatorFactory[] combiningFactories = new AggregatorFactory[aggregatorFactories.length];
     Arrays.setAll(combiningFactories, i -> aggregatorFactories[i].getCombiningFactory());
     return combiningFactories;
->>>>>>> 7b8b0a96
   }
 }