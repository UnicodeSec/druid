--- conflicted
+++ resolved
@@ -78,7 +78,6 @@
 import java.util.ArrayList;
 import java.util.Arrays;
 import java.util.Comparator;
-import java.util.HashMap;
 import java.util.HashSet;
 import java.util.List;
 import java.util.Map;
@@ -126,11 +125,7 @@
         UNKNOWN_THREAD_PRIORITY,
         false,
         UNKNOWN_TIMEOUT,
-<<<<<<< HEAD
-        null
-=======
         mergeBufferSize
->>>>>>> 7b8b0a96
     );
   }
 
@@ -154,11 +149,7 @@
       final int priority,
       final boolean hasQueryTimeout,
       final long queryTimeoutAt,
-<<<<<<< HEAD
-      final ByteBuffer processingBuffer
-=======
       final int mergeBufferSize
->>>>>>> 7b8b0a96
   )
   {
     // concurrencyHint >= 1 for concurrent groupers, -1 for single-threaded
@@ -226,11 +217,7 @@
       );
 
       grouper = new ConcurrentGrouper<>(
-<<<<<<< HEAD
-          processingBuffer,
-=======
           querySpecificConfig,
->>>>>>> 7b8b0a96
           bufferSupplier,
           combineBufferSupplier,
           keySerdeFactory,
@@ -966,14 +953,8 @@
     private final int dimCount;
     private final int keySize;
     private final ByteBuffer keyBuffer;
-<<<<<<< HEAD
-    private final List<String> dictionary = new ArrayList<>(10000);
-    private final Map<String, Integer> reverseDictionary = new HashMap<>(10000);
-    private final List<RowBasedKeySerdeHelper> serdeHelpers;
-=======
     private final RowBasedKeySerdeHelper[] serdeHelpers;
     private final BufferComparator[] serdeHelperComparators;
->>>>>>> 7b8b0a96
     private final DefaultLimitSpec limitSpec;
     private final List<ValueType> valueTypes;
 
@@ -1121,32 +1102,8 @@
     @Override
     public Grouper.BufferComparator bufferComparator()
     {
-<<<<<<< HEAD
-      if (sortableIds == null) {
-//        Map<String, Integer> sortedMap = Maps.newTreeMap();
-//        for (int id = 0; id < dictionary.size(); id++) {
-//          sortedMap.put(dictionary.get(id), id);
-//        }
-
-        final Pair<String, Integer>[] clone = new Pair[dictionary.size()];
-        for (int i = 0; i < dictionary.size(); i++) {
-          clone[i] = new Pair<>(dictionary.get(i), i);
-        }
-        Arrays.sort(clone, Comparator.comparing(p -> p.lhs));
-
-        sortableIds = new int[dictionary.size()];
-//        int index = 0;
-//        for (final Integer id : sortedMap.values()) {
-//          sortableIds[id] = index++;
-//        }
-        int index = 0;
-        for (Pair<String, Integer> pair : clone) {
-          sortableIds[pair.rhs] = index++;
-        }
-=======
       if (rankOfDictionaryIds == null) {
         initializeRankOfDictionaryIds();
->>>>>>> 7b8b0a96
       }
 
       if (includeTimestamp) {
