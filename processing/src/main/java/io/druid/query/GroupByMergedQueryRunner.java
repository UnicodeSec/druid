--- conflicted
+++ resolved
@@ -178,14 +178,8 @@
   {
     try {
       queryWatcher.registerQuery(query, future);
-<<<<<<< HEAD
-      final Number timeout = query.getContextValue(QueryContexts.TIMEOUT, (Number) null);
-      if (timeout == null) {
-        future.get();
-=======
       if (QueryContexts.hasTimeout(query)) {
         future.get(QueryContexts.getTimeout(query), TimeUnit.MILLISECONDS);
->>>>>>> 723a855a
       } else {
         future.get();
       }
