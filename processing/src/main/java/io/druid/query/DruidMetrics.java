--- conflicted
+++ resolved
@@ -20,13 +20,6 @@
 package io.druid.query;
 
 import com.fasterxml.jackson.core.JsonProcessingException;
-<<<<<<< HEAD
-import com.fasterxml.jackson.databind.ObjectMapper;
-import com.google.common.base.Strings;
-import com.google.common.collect.ImmutableMap;
-import com.metamx.emitter.service.ServiceMetricEvent;
-=======
->>>>>>> a0f2cf05
 import io.druid.query.aggregation.AggregatorFactory;
 
 import java.util.List;
@@ -61,37 +54,37 @@
     return retVal;
   }
 
-<<<<<<< HEAD
-  public static <T> ServiceMetricEvent.Builder makePartialQueryTimeMetric(Query<T> query)
-  {
-    return new ServiceMetricEvent.Builder()
-        .setDimension(DATASOURCE, DataSourceUtil.getMetricName(query.getDataSources()))
-        .setDimension(TYPE, query.getType())
-//        .setDimension(
-//            INTERVAL,
-//            Lists.transform(
-//                query.getIntervals(),
-//                new Function<Interval, String>()
-//                {
-//                  @Override
-//                  public String apply(Interval input)
-//                  {
-//                    return input.toString();
-//                  }
-//                }
-//            ).toArray(new String[query.getIntervals().size()])
-//        )
-        .setDimension("hasFilters", String.valueOf(query.hasFilters()))
-//        .setDimension("duration", query.getDuration().toString())
-        .setDimension("duration", query.getTotalDuration().toString())
-        .setDimension(ID, Strings.nullToEmpty(query.getId()));
-  }
-
-  public static <T> ServiceMetricEvent.Builder makeQueryTimeMetric(
-=======
+//<<<<<<< HEAD
+//  public static <T> ServiceMetricEvent.Builder makePartialQueryTimeMetric(Query<T> query)
+//  {
+//    return new ServiceMetricEvent.Builder()
+//        .setDimension(DATASOURCE, DataSourceUtil.getMetricName(query.getDataSources()))
+//        .setDimension(TYPE, query.getType())
+////        .setDimension(
+////            INTERVAL,
+////            Lists.transform(
+////                query.getIntervals(),
+////                new Function<Interval, String>()
+////                {
+////                  @Override
+////                  public String apply(Interval input)
+////                  {
+////                    return input.toString();
+////                  }
+////                }
+////            ).toArray(new String[query.getIntervals().size()])
+////        )
+//        .setDimension("hasFilters", String.valueOf(query.hasFilters()))
+////        .setDimension("duration", query.getDuration().toString())
+//        .setDimension("duration", query.getTotalDuration().toString())
+//        .setDimension(ID, Strings.nullToEmpty(query.getId()));
+//  }
+//
+//  public static <T> ServiceMetricEvent.Builder makeQueryTimeMetric(
+//=======
   public static <T> QueryMetrics<?> makeRequestMetrics(
       final GenericQueryMetricsFactory queryMetricsFactory,
->>>>>>> a0f2cf05
+//>>>>>>> a0f2cf05d5a3a7d71635d1f54dd0efdfe57e469a
       final QueryToolChest<T, Query<T>> toolChest,
       final Query<T> query,
       final String remoteAddr
