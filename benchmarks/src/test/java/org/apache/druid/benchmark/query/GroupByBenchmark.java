/*
 * Licensed to the Apache Software Foundation (ASF) under one
 * or more contributor license agreements.  See the NOTICE file
 * distributed with this work for additional information
 * regarding copyright ownership.  The ASF licenses this file
 * to you under the Apache License, Version 2.0 (the
 * "License"); you may not use this file except in compliance
 * with the License.  You may obtain a copy of the License at
 *
 *   http://www.apache.org/licenses/LICENSE-2.0
 *
 * Unless required by applicable law or agreed to in writing,
 * software distributed under the License is distributed on an
 * "AS IS" BASIS, WITHOUT WARRANTIES OR CONDITIONS OF ANY
 * KIND, either express or implied.  See the License for the
 * specific language governing permissions and limitations
 * under the License.
 */

package org.apache.druid.benchmark.query;

import com.fasterxml.jackson.databind.InjectableValues;
import com.fasterxml.jackson.databind.ObjectMapper;
import com.fasterxml.jackson.dataformat.smile.SmileFactory;
import com.google.common.base.Supplier;
import com.google.common.base.Suppliers;
import com.google.common.collect.ImmutableList;
import com.google.common.collect.ImmutableMap;
import org.apache.druid.collections.BlockingPool;
import org.apache.druid.collections.DefaultBlockingPool;
import org.apache.druid.collections.NonBlockingPool;
import org.apache.druid.collections.StupidPool;
import org.apache.druid.common.config.NullHandling;
import org.apache.druid.data.input.InputRow;
import org.apache.druid.jackson.DefaultObjectMapper;
import org.apache.druid.java.util.common.FileUtils;
import org.apache.druid.java.util.common.concurrent.Execs;
import org.apache.druid.java.util.common.granularity.Granularities;
import org.apache.druid.java.util.common.granularity.Granularity;
import org.apache.druid.java.util.common.guava.Sequence;
import org.apache.druid.java.util.common.guava.Yielder;
import org.apache.druid.java.util.common.guava.Yielders;
import org.apache.druid.java.util.common.logger.Logger;
import org.apache.druid.math.expr.ExprMacroTable;
import org.apache.druid.offheap.OffheapBufferGenerator;
import org.apache.druid.query.DictionaryConversion;
import org.apache.druid.query.DictionaryMergingQueryRunnerFactory;
import org.apache.druid.query.DruidProcessingConfig;
import org.apache.druid.query.FinalizeResultsQueryRunner;
import org.apache.druid.query.Query;
import org.apache.druid.query.QueryPlus;
import org.apache.druid.query.QueryRunner;
import org.apache.druid.query.QueryRunnerFactory;
import org.apache.druid.query.QueryToolChest;
import org.apache.druid.query.SegmentIdMapper;
import org.apache.druid.query.aggregation.AggregatorFactory;
import org.apache.druid.query.aggregation.CountAggregatorFactory;
import org.apache.druid.query.aggregation.DoubleMinAggregatorFactory;
import org.apache.druid.query.aggregation.DoubleSumAggregatorFactory;
import org.apache.druid.query.aggregation.LongSumAggregatorFactory;
import org.apache.druid.query.aggregation.hyperloglog.HyperUniquesSerde;
import org.apache.druid.query.context.ResponseContext;
import org.apache.druid.query.dimension.DefaultDimensionSpec;
import org.apache.druid.query.expression.TestExprMacroTable;
import org.apache.druid.query.filter.BoundDimFilter;
import org.apache.druid.query.groupby.GroupByQuery;
import org.apache.druid.query.groupby.GroupByQueryConfig;
import org.apache.druid.query.groupby.GroupByQueryEngine;
import org.apache.druid.query.groupby.GroupByQueryQueryToolChest;
import org.apache.druid.query.groupby.GroupByQueryRunnerFactory;
import org.apache.druid.query.groupby.ResultRow;
import org.apache.druid.query.groupby.orderby.DefaultLimitSpec;
import org.apache.druid.query.groupby.orderby.OrderByColumnSpec;
import org.apache.druid.query.groupby.strategy.GroupByStrategySelector;
import org.apache.druid.query.groupby.strategy.GroupByStrategyV1;
import org.apache.druid.query.groupby.strategy.GroupByStrategyV2;
import org.apache.druid.query.ordering.StringComparators;
import org.apache.druid.query.spec.MultipleIntervalSegmentSpec;
import org.apache.druid.query.spec.QuerySegmentSpec;
import org.apache.druid.segment.IncrementalIndexSegment;
import org.apache.druid.segment.IndexIO;
import org.apache.druid.segment.IndexMergerV9;
import org.apache.druid.segment.IndexSpec;
import org.apache.druid.segment.QueryableIndex;
import org.apache.druid.segment.QueryableIndexSegment;
import org.apache.druid.segment.column.ColumnConfig;
import org.apache.druid.segment.column.ValueType;
import org.apache.druid.segment.generator.DataGenerator;
import org.apache.druid.segment.generator.GeneratorBasicSchemas;
import org.apache.druid.segment.generator.GeneratorSchemaInfo;
import org.apache.druid.segment.incremental.IncrementalIndex;
import org.apache.druid.segment.incremental.IncrementalIndexSchema;
import org.apache.druid.segment.serde.ComplexMetrics;
import org.apache.druid.segment.writeout.OffHeapMemorySegmentWriteOutMediumFactory;
import org.apache.druid.timeline.SegmentId;
import org.openjdk.jmh.annotations.Benchmark;
import org.openjdk.jmh.annotations.BenchmarkMode;
import org.openjdk.jmh.annotations.Fork;
import org.openjdk.jmh.annotations.Level;
import org.openjdk.jmh.annotations.Measurement;
import org.openjdk.jmh.annotations.Mode;
import org.openjdk.jmh.annotations.OutputTimeUnit;
import org.openjdk.jmh.annotations.Param;
import org.openjdk.jmh.annotations.Scope;
import org.openjdk.jmh.annotations.Setup;
import org.openjdk.jmh.annotations.State;
import org.openjdk.jmh.annotations.TearDown;
import org.openjdk.jmh.annotations.Warmup;
import org.openjdk.jmh.infra.Blackhole;

import java.io.File;
import java.io.IOException;
import java.nio.ByteBuffer;
import java.util.ArrayList;
import java.util.Collections;
import java.util.Iterator;
import java.util.LinkedHashMap;
import java.util.List;
import java.util.Map;
import java.util.concurrent.ExecutorService;
import java.util.concurrent.TimeUnit;

@State(Scope.Benchmark)
@Fork(value = 1, jvmArgsAppend = "-XX:+UseG1GC")
@Warmup(iterations = 5)
@Measurement(iterations = 5)
public class GroupByBenchmark
{
  @Param({"16"})
  private int numSegments;

  @Param({
//      "2",
//      "4",
//      "5",
//      "6",
//      "7",
//      "8",
      "16"
  })
  private int numProcessingThreads;

//  @Param({
//      "4"
//  })
//  private int parallelMergeParallelism;

  @Param({"-1"})
  private int initialBuckets;

  @Param({"100000"})
  private int rowsPerSegment;

  @Param({
      "basic.A",
//      "basic.nested",
//      "basic.sorted2"
  })
  private String schemaAndQuery;

  @Param({
//      "v1",
      "v2"
  })
  private String defaultStrategy;

  @Param({
      "all",
//      "day"
  })
  private String queryGranularity;

  @Param({
      "force",
//      "false"
  })
  private String vectorize;

  @Param({
      "true",
//      "false"
  })
  private String earlyDictMerge;

  private static final Logger log = new Logger(GroupByBenchmark.class);
  private static final int RNG_SEED = 9999;
  private static final IndexMergerV9 INDEX_MERGER_V9;
  private static final IndexIO INDEX_IO;
  public static final ObjectMapper JSON_MAPPER;

  static {
    NullHandling.initializeForTests();
  }

  private File tmpDir;
  private IncrementalIndex anIncrementalIndex;
  private List<QueryableIndex> queryableIndexes;

  private QueryRunnerFactory<ResultRow, GroupByQuery> factory;

  private GeneratorSchemaInfo schemaInfo;
  private GroupByQuery query;

  private ExecutorService executorService;

  static {
    JSON_MAPPER = new DefaultObjectMapper();
    INDEX_IO = new IndexIO(
        JSON_MAPPER.setInjectableValues(
            new InjectableValues.Std()
                .addValue(ExprMacroTable.class.getName(), TestExprMacroTable.INSTANCE)
                .addValue(ObjectMapper.class.getName(), JSON_MAPPER)
        ),
        new ColumnConfig()
        {
          @Override
          public int columnCacheSizeBytes()
          {
            return 0;
          }
        }
    );
    INDEX_MERGER_V9 = new IndexMergerV9(JSON_MAPPER, INDEX_IO, OffHeapMemorySegmentWriteOutMediumFactory.instance());
  }

  private static final Map<String, Map<String, GroupByQuery>> SCHEMA_QUERY_MAP = new LinkedHashMap<>();

  private void setupQueries()
  {
    final int parallelMergeParallelism = numProcessingThreads;
    // queries for the basic schema
    Map<String, GroupByQuery> basicQueries = new LinkedHashMap<>();
    GeneratorSchemaInfo basicSchema = GeneratorBasicSchemas.SCHEMA_MAP.get("basic");

    { // basic.A
      QuerySegmentSpec intervalSpec = new MultipleIntervalSegmentSpec(Collections.singletonList(basicSchema.getDataInterval()));
      List<AggregatorFactory> queryAggs = new ArrayList<>();
      queryAggs.add(new CountAggregatorFactory("cnt"));
      queryAggs.add(new LongSumAggregatorFactory("sumLongSequential", "sumLongSequential"));
      GroupByQuery queryA = GroupByQuery
          .builder()
          .setDataSource("blah")
          .setQuerySegmentSpec(intervalSpec)
          .setDimensions(new DefaultDimensionSpec("dimSequential", null), new DefaultDimensionSpec("dimZipf", null))
          .setAggregatorSpecs(queryAggs)
          .setGranularity(Granularity.fromString(queryGranularity))
          .setContext(ImmutableMap.of("vectorize", vectorize, "earlyDictMerge", earlyDictMerge, "parallelMergeParallelism", parallelMergeParallelism))
          .build();

      basicQueries.put("A", queryA);
    }

    { // basic.A
      QuerySegmentSpec intervalSpec = new MultipleIntervalSegmentSpec(Collections.singletonList(basicSchema.getDataInterval()));
      List<AggregatorFactory> queryAggs = new ArrayList<>();
      queryAggs.add(new CountAggregatorFactory("cnt"));
      queryAggs.add(new LongSumAggregatorFactory("sumLongSequential", "sumLongSequential"));
      GroupByQuery queryA = GroupByQuery
          .builder()
          .setDataSource("blah")
          .setQuerySegmentSpec(intervalSpec)
          .setDimensions(new DefaultDimensionSpec("dimHyperUnique", null), new DefaultDimensionSpec("dimUniform", null))
          .setAggregatorSpecs(queryAggs)
          .setGranularity(Granularity.fromString(queryGranularity))
          .setContext(ImmutableMap.of("vectorize", vectorize, "earlyDictMerge", earlyDictMerge, "parallelMergeParallelism", parallelMergeParallelism))
          .build();

      basicQueries.put("B", queryA);
    }

    { // basic.sorted
      QuerySegmentSpec intervalSpec = new MultipleIntervalSegmentSpec(Collections.singletonList(basicSchema.getDataInterval()));
      List<AggregatorFactory> queryAggs = new ArrayList<>();
      queryAggs.add(new LongSumAggregatorFactory("sumLongSequential", "sumLongSequential"));
      GroupByQuery queryA = GroupByQuery
          .builder()
          .setDataSource("blah")
          .setQuerySegmentSpec(intervalSpec)
          .setDimensions(new DefaultDimensionSpec("dimSequential", null), new DefaultDimensionSpec("dimZipf", null))
          .setAggregatorSpecs(queryAggs)
          .setGranularity(Granularity.fromString(queryGranularity))
          .setLimitSpec(
              new DefaultLimitSpec(
                  Collections.singletonList(
                      new OrderByColumnSpec(
                          "sumLongSequential",
                          OrderByColumnSpec.Direction.DESCENDING,
                          StringComparators.NUMERIC
                      )
                  ),
                  100
              )
          )
          .setContext(ImmutableMap.of("vectorize", vectorize, "earlyDictMerge", earlyDictMerge))
          .build();

      basicQueries.put("sorted", queryA);
    }

    { // basic.sorted2
      QuerySegmentSpec intervalSpec = new MultipleIntervalSegmentSpec(Collections.singletonList(basicSchema.getDataInterval()));
      List<AggregatorFactory> queryAggs = new ArrayList<>();
      queryAggs.add(new LongSumAggregatorFactory("sumLongSequential", "sumLongSequential"));
      GroupByQuery queryA = GroupByQuery
          .builder()
          .setDataSource("blah")
          .setQuerySegmentSpec(intervalSpec)
          .setDimensions(new DefaultDimensionSpec("dimHyperUnique", null), new DefaultDimensionSpec("dimUniform", null))
          .setAggregatorSpecs(queryAggs)
          .setGranularity(Granularity.fromString(queryGranularity))
          .setLimitSpec(
              new DefaultLimitSpec(
                  Collections.emptyList(),
                  100
              )
          )
          .setContext(ImmutableMap.of("vectorize", vectorize, "earlyDictMerge", earlyDictMerge, "parallelMergeParallelism", parallelMergeParallelism))
          .build();

      basicQueries.put("sorted2", queryA);
    }

    { // basic.nested
      QuerySegmentSpec intervalSpec = new MultipleIntervalSegmentSpec(Collections.singletonList(basicSchema.getDataInterval()));
      List<AggregatorFactory> queryAggs = new ArrayList<>();
      queryAggs.add(new LongSumAggregatorFactory(
          "sumLongSequential",
          "sumLongSequential"
      ));

      GroupByQuery subqueryA = GroupByQuery
          .builder()
          .setDataSource("blah")
          .setQuerySegmentSpec(intervalSpec)
          .setDimensions(new DefaultDimensionSpec("dimSequential", null), new DefaultDimensionSpec("dimZipf", null))
          .setAggregatorSpecs(queryAggs)
          .setGranularity(Granularities.DAY)
          .setContext(ImmutableMap.of("vectorize", vectorize))
          .build();

      GroupByQuery queryA = GroupByQuery
          .builder()
          .setDataSource(subqueryA)
          .setQuerySegmentSpec(intervalSpec)
          .setDimensions(new DefaultDimensionSpec("dimSequential", null))
          .setAggregatorSpecs(queryAggs)
          .setGranularity(Granularities.WEEK)
          .setContext(ImmutableMap.of("vectorize", vectorize))
          .build();

      basicQueries.put("nested", queryA);
    }

    { // basic.filter
      final QuerySegmentSpec intervalSpec = new MultipleIntervalSegmentSpec(
          Collections.singletonList(basicSchema.getDataInterval())
      );
      // Use multiple aggregators to see how the number of aggregators impact to the query performance
      List<AggregatorFactory> queryAggs = ImmutableList.of(
          new LongSumAggregatorFactory("sumLongSequential", "sumLongSequential"),
          new LongSumAggregatorFactory("rows", "rows"),
          new DoubleSumAggregatorFactory("sumFloatNormal", "sumFloatNormal"),
          new DoubleMinAggregatorFactory("minFloatZipf", "minFloatZipf")
      );
      GroupByQuery queryA = GroupByQuery
          .builder()
          .setDataSource("blah")
          .setQuerySegmentSpec(intervalSpec)
          .setDimensions(new DefaultDimensionSpec("dimUniform", null))
          .setAggregatorSpecs(queryAggs)
          .setGranularity(Granularity.fromString(queryGranularity))
          .setDimFilter(new BoundDimFilter("dimUniform", "0", "100", true, true, null, null, null))
          .setContext(ImmutableMap.of("vectorize", vectorize))
          .build();

      basicQueries.put("filter", queryA);
    }

    { // basic.singleZipf
      final QuerySegmentSpec intervalSpec = new MultipleIntervalSegmentSpec(
          Collections.singletonList(basicSchema.getDataInterval())
      );
      // Use multiple aggregators to see how the number of aggregators impact to the query performance
      List<AggregatorFactory> queryAggs = ImmutableList.of(
          new LongSumAggregatorFactory("sumLongSequential", "sumLongSequential"),
          new LongSumAggregatorFactory("rows", "rows"),
          new DoubleSumAggregatorFactory("sumFloatNormal", "sumFloatNormal"),
          new DoubleMinAggregatorFactory("minFloatZipf", "minFloatZipf")
      );
      GroupByQuery queryA = GroupByQuery
          .builder()
          .setDataSource("blah")
          .setQuerySegmentSpec(intervalSpec)
          .setDimensions(new DefaultDimensionSpec("dimZipf", null))
          .setAggregatorSpecs(queryAggs)
          .setGranularity(Granularity.fromString(queryGranularity))
          .setContext(ImmutableMap.of("vectorize", vectorize))
          .build();

      basicQueries.put("singleZipf", queryA);
    }
    SCHEMA_QUERY_MAP.put("basic", basicQueries);

    // simple one column schema, for testing performance difference between querying on numeric values as Strings and
    // directly as longs
    Map<String, GroupByQuery> simpleQueries = new LinkedHashMap<>();
    GeneratorSchemaInfo simpleSchema = GeneratorBasicSchemas.SCHEMA_MAP.get("simple");

    { // simple.A
      QuerySegmentSpec intervalSpec = new MultipleIntervalSegmentSpec(Collections.singletonList(simpleSchema.getDataInterval()));
      List<AggregatorFactory> queryAggs = new ArrayList<>();
      queryAggs.add(new LongSumAggregatorFactory(
          "rows",
          "rows"
      ));
      GroupByQuery queryA = GroupByQuery
          .builder()
          .setDataSource("blah")
          .setQuerySegmentSpec(intervalSpec)
          .setDimensions(new DefaultDimensionSpec("dimSequential", "dimSequential", ValueType.STRING))
          .setAggregatorSpecs(
              queryAggs
          )
          .setGranularity(Granularity.fromString(queryGranularity))
          .setContext(ImmutableMap.of("vectorize", vectorize))
          .build();

      simpleQueries.put("A", queryA);
    }
    SCHEMA_QUERY_MAP.put("simple", simpleQueries);


    Map<String, GroupByQuery> simpleLongQueries = new LinkedHashMap<>();
    GeneratorSchemaInfo simpleLongSchema = GeneratorBasicSchemas.SCHEMA_MAP.get("simpleLong");
    { // simpleLong.A
      QuerySegmentSpec intervalSpec = new MultipleIntervalSegmentSpec(Collections.singletonList(simpleLongSchema.getDataInterval()));
      List<AggregatorFactory> queryAggs = new ArrayList<>();
      queryAggs.add(new LongSumAggregatorFactory(
          "rows",
          "rows"
      ));
      GroupByQuery queryA = GroupByQuery
          .builder()
          .setDataSource("blah")
          .setQuerySegmentSpec(intervalSpec)
          .setDimensions(new DefaultDimensionSpec("dimSequential", "dimSequential", ValueType.LONG))
          .setAggregatorSpecs(
              queryAggs
          )
          .setGranularity(Granularity.fromString(queryGranularity))
          .setContext(ImmutableMap.of("vectorize", vectorize))
          .build();

      simpleLongQueries.put("A", queryA);
    }
    SCHEMA_QUERY_MAP.put("simpleLong", simpleLongQueries);


    Map<String, GroupByQuery> simpleFloatQueries = new LinkedHashMap<>();
    GeneratorSchemaInfo simpleFloatSchema = GeneratorBasicSchemas.SCHEMA_MAP.get("simpleFloat");
    { // simpleFloat.A
      QuerySegmentSpec intervalSpec = new MultipleIntervalSegmentSpec(Collections.singletonList(simpleFloatSchema.getDataInterval()));
      List<AggregatorFactory> queryAggs = new ArrayList<>();
      queryAggs.add(new LongSumAggregatorFactory(
          "rows",
          "rows"
      ));
      GroupByQuery queryA = GroupByQuery
          .builder()
          .setDataSource("blah")
          .setQuerySegmentSpec(intervalSpec)
          .setDimensions(new DefaultDimensionSpec("dimSequential", "dimSequential", ValueType.FLOAT))
          .setAggregatorSpecs(queryAggs)
          .setGranularity(Granularity.fromString(queryGranularity))
          .setContext(ImmutableMap.of("vectorize", vectorize))
          .build();

      simpleFloatQueries.put("A", queryA);
    }
    SCHEMA_QUERY_MAP.put("simpleFloat", simpleFloatQueries);

    // simple one column schema, for testing performance difference between querying on numeric values as Strings and
    // directly as longs
    Map<String, GroupByQuery> nullQueries = new LinkedHashMap<>();
    GeneratorSchemaInfo nullSchema = GeneratorBasicSchemas.SCHEMA_MAP.get("nulls");

    { // simple-null
      QuerySegmentSpec intervalSpec = new MultipleIntervalSegmentSpec(Collections.singletonList(nullSchema.getDataInterval()));
      List<AggregatorFactory> queryAggs = new ArrayList<>();
      queryAggs.add(new DoubleSumAggregatorFactory(
          "doubleSum",
          "doubleZipf"
      ));
      GroupByQuery queryA = GroupByQuery
          .builder()
          .setDataSource("blah")
          .setQuerySegmentSpec(intervalSpec)
          .setDimensions(new DefaultDimensionSpec("stringZipf", "stringZipf", ValueType.STRING))
          .setAggregatorSpecs(
              queryAggs
          )
          .setGranularity(Granularity.fromString(queryGranularity))
          .setContext(ImmutableMap.of("vectorize", vectorize))
          .build();

      nullQueries.put("A", queryA);
    }
    SCHEMA_QUERY_MAP.put("nulls", nullQueries);
  }

  @Setup(Level.Trial)
  public void setup() throws IOException
  {
    log.info("SETUP CALLED AT " + +System.currentTimeMillis());

    ComplexMetrics.registerSerde("hyperUnique", new HyperUniquesSerde());

    executorService = Execs.multiThreaded(numProcessingThreads, "GroupByThreadPool[%d]");

    setupQueries();

    String[] schemaQuery = schemaAndQuery.split("\\.");
    String schemaName = schemaQuery[0];
    String queryName = schemaQuery[1];

    schemaInfo = GeneratorBasicSchemas.SCHEMA_MAP.get(schemaName);
    query = SCHEMA_QUERY_MAP.get(schemaName).get(queryName);

    final DataGenerator dataGenerator = new DataGenerator(
        schemaInfo.getColumnSchemas(),
        RNG_SEED + 1,
        schemaInfo.getDataInterval(),
        rowsPerSegment
    );

    tmpDir = FileUtils.createTempDir();
    log.info("Using temp dir: %s", tmpDir.getAbsolutePath());

    // queryableIndexes   -> numSegments worth of on-disk segments
    // anIncrementalIndex -> the last incremental index
    anIncrementalIndex = null;
    queryableIndexes = new ArrayList<>(numSegments);

    for (int i = 0; i < numSegments; i++) {
      log.info("Generating rows for segment %d/%d", i + 1, numSegments);

      final IncrementalIndex index = makeIncIndex(schemaInfo.isWithRollup());

      for (int j = 0; j < rowsPerSegment; j++) {
        final InputRow row = dataGenerator.nextRow();
        if (j % 20000 == 0) {
          log.info("%,d/%,d rows generated.", i * rowsPerSegment + j, rowsPerSegment * numSegments);
        }
        index.add(row);
      }

      log.info(
          "%,d/%,d rows generated, persisting segment %d/%d.",
          (i + 1) * rowsPerSegment,
          rowsPerSegment * numSegments,
          i + 1,
          numSegments
      );

      final File file = INDEX_MERGER_V9.persist(
          index,
          new File(tmpDir, String.valueOf(i)),
          new IndexSpec(),
          null
      );

      queryableIndexes.add(INDEX_IO.loadIndex(file));

      if (i == numSegments - 1) {
        anIncrementalIndex = index;
      } else {
        index.close();
      }
    }

    NonBlockingPool<ByteBuffer> bufferPool = new StupidPool<>(
        "GroupByBenchmark-computeBufferPool",
        new OffheapBufferGenerator("compute", 250_000_000),
        0,
        Integer.MAX_VALUE
    );

    // limit of 2 is required since we simulate both historical merge and broker merge in the same process
    BlockingPool<ByteBuffer> mergePool = new DefaultBlockingPool<>(
        new OffheapBufferGenerator("merge", 250_000_000),
        2
    );
    final GroupByQueryConfig config = new GroupByQueryConfig()
    {
      @Override
      public String getDefaultStrategy()
      {
        return defaultStrategy;
      }

      @Override
      public int getBufferGrouperInitialBuckets()
      {
        return initialBuckets;
      }

      @Override
      public long getMaxOnDiskStorage()
      {
        return 1_000_000_000L;
      }
    };
    config.setSingleThreaded(false);
    config.setMaxIntermediateRows(Integer.MAX_VALUE);
    config.setMaxResults(Integer.MAX_VALUE);

    DruidProcessingConfig druidProcessingConfig = new DruidProcessingConfig()
    {
      @Override
      public int getNumThreads()
      {
        // Used by "v2" strategy for concurrencyHint
        return numProcessingThreads;
      }

      @Override
      public String getFormatString()
      {
        return null;
      }
    };

    final Supplier<GroupByQueryConfig> configSupplier = Suppliers.ofInstance(config);
    final GroupByStrategySelector strategySelector = new GroupByStrategySelector(
        configSupplier,
        new GroupByStrategyV1(
            configSupplier,
            new GroupByQueryEngine(configSupplier, bufferPool),
            QueryBenchmarkUtil.NOOP_QUERYWATCHER,
            bufferPool
        ),
        new GroupByStrategyV2(
            druidProcessingConfig,
            configSupplier,
            bufferPool,
            mergePool,
            new ObjectMapper(new SmileFactory()),
            QueryBenchmarkUtil.NOOP_QUERYWATCHER
        )
    );

    factory = new GroupByQueryRunnerFactory(
        strategySelector,
        new GroupByQueryQueryToolChest(strategySelector)
    );
  }

  private IncrementalIndex makeIncIndex(boolean withRollup)
  {
    return new IncrementalIndex.Builder()
        .setIndexSchema(
            new IncrementalIndexSchema.Builder()
                .withDimensionsSpec(schemaInfo.getDimensionsSpec())
                .withMetrics(schemaInfo.getAggsArray())
                .withRollup(withRollup)
                .build()
        )
        .setConcurrentEventAdd(true)
        .setMaxRowCount(rowsPerSegment)
        .buildOnheap();
  }

  @TearDown(Level.Trial)
  public void tearDown()
  {
    try {
      if (anIncrementalIndex != null) {
        anIncrementalIndex.close();
      }

      if (queryableIndexes != null) {
        for (QueryableIndex index : queryableIndexes) {
          index.close();
        }
      }

      if (tmpDir != null) {
        FileUtils.deleteDirectory(tmpDir);
      }
    }
    catch (IOException e) {
      log.warn(e, "Failed to tear down, temp dir was: %s", tmpDir);
      throw new RuntimeException(e);
    }
  }

  private static <T> Sequence<T> runQuery(QueryRunnerFactory factory, QueryRunner runner, Query<T> query)
  {
    QueryToolChest toolChest = factory.getToolchest();
    QueryRunner<T> theRunner = new FinalizeResultsQueryRunner<>(
        toolChest.mergeResults(toolChest.preMergeQueryDecoration(runner)),
        toolChest
    );

    return theRunner.run(QueryPlus.wrap(query), ResponseContext.createEmpty());
  }

//  @Benchmark
  @BenchmarkMode(Mode.AverageTime)
  @OutputTimeUnit(TimeUnit.MICROSECONDS)
  public void querySingleIncrementalIndex(Blackhole blackhole)
  {
    QueryRunner<ResultRow> runner = QueryBenchmarkUtil.makeQueryRunner(
        factory,
        SegmentId.dummy("incIndex"),
        new IncrementalIndexSegment(anIncrementalIndex, SegmentId.dummy("incIndex"))
    );

    final Sequence<ResultRow> results = GroupByBenchmark.runQuery(factory, runner, query);
    final ResultRow lastRow = results.accumulate(
        null,
        (accumulated, in) -> in
    );

    blackhole.consume(lastRow);
  }

//  @Benchmark
  @BenchmarkMode(Mode.AverageTime)
  @OutputTimeUnit(TimeUnit.MICROSECONDS)
  public void querySingleQueryableIndex(Blackhole blackhole)
  {
    QueryRunner<ResultRow> runner = QueryBenchmarkUtil.makeQueryRunner(
        factory,
        SegmentId.dummy("qIndex"),
        new QueryableIndexSegment(queryableIndexes.get(0), SegmentId.dummy("qIndex"))
    );

    final Sequence<ResultRow> results = GroupByBenchmark.runQuery(factory, runner, query);
    final ResultRow lastRow = results.accumulate(
        null,
        (accumulated, in) -> in
    );

    blackhole.consume(lastRow);
  }

  @Benchmark
  @BenchmarkMode(Mode.AverageTime)
  @OutputTimeUnit(TimeUnit.MICROSECONDS)
  public void queryMultiQueryableIndexX(Blackhole blackhole)
  {
    QueryToolChest<ResultRow, GroupByQuery> toolChest = factory.getToolchest();
    SegmentIdMapper segmentIdMapper = new SegmentIdMapper();
    QueryRunner<ResultRow> theRunner = new FinalizeResultsQueryRunner<>(
        toolChest.mergeResults(
            factory.mergeRunners(
                executorService,
                makeMultiRunners(segmentIdMapper),
                earlyDictMerge.equals("true")
                ? new DictionaryMergingQueryRunnerFactory().mergeRunners(executorService, makeDictScanRunners(segmentIdMapper))
                : null
            )
        ),
        (QueryToolChest) toolChest
    );

    Sequence<ResultRow> queryResult = theRunner.run(QueryPlus.wrap(query), ResponseContext.createEmpty());
    List<ResultRow> results = queryResult.toList();
//    System.err.println(results.size());
    blackhole.consume(results);
  }

  /**
   * Measure the time to produce the first ResultRow unlike {@link #queryMultiQueryableIndexX} measures total query
   * processing time. This measure is useful since the Broker can start merging as soon as the first result is returned.
   */
  @Benchmark
  @BenchmarkMode(Mode.AverageTime)
  @OutputTimeUnit(TimeUnit.MICROSECONDS)
  public void queryMultiQueryableIndexTTFR(Blackhole blackhole) throws IOException
  {
    QueryToolChest<ResultRow, GroupByQuery> toolChest = factory.getToolchest();
    QueryRunner<ResultRow> theRunner = new FinalizeResultsQueryRunner<>(
        toolChest.mergeResults(
            factory.mergeRunners(executorService, makeMultiRunners())
        ),
        (QueryToolChest) toolChest
    );

    Sequence<ResultRow> queryResult = theRunner.run(QueryPlus.wrap(query), ResponseContext.createEmpty());
    Yielder<ResultRow> yielder = Yielders.each(queryResult);
    yielder.close();
  }

  @Benchmark
  @BenchmarkMode(Mode.AverageTime)
  @OutputTimeUnit(TimeUnit.MICROSECONDS)
  public void queryMultiQueryableIndexTTFB(Blackhole blackhole) throws IOException
  {
    QueryToolChest<ResultRow, GroupByQuery> toolChest = factory.getToolchest();
    SegmentIdMapper segmentIdMapper = new SegmentIdMapper();
    QueryRunner<ResultRow> theRunner = new FinalizeResultsQueryRunner<>(
        toolChest.mergeResults(
            factory.mergeRunners(
                executorService,
                makeMultiRunners(segmentIdMapper),
                earlyDictMerge.equals("true")
                ? new DictionaryMergingQueryRunnerFactory().mergeRunners(executorService, makeDictScanRunners(segmentIdMapper))
                : null
            )
        ),
        (QueryToolChest) toolChest
    );

    Sequence<ResultRow> queryResult = theRunner.run(QueryPlus.wrap(query), ResponseContext.createEmpty());
    Yielder<ResultRow> yielder = Yielders.each(queryResult);
    blackhole.consume(yielder.get());
    yielder.close();
  }

//  @Benchmark
  @BenchmarkMode(Mode.AverageTime)
  @OutputTimeUnit(TimeUnit.MICROSECONDS)
  public void queryMultiQueryableIndexWithSpilling(Blackhole blackhole)
  {
    QueryToolChest<ResultRow, GroupByQuery> toolChest = factory.getToolchest();
    QueryRunner<ResultRow> theRunner = new FinalizeResultsQueryRunner<>(
        toolChest.mergeResults(
            factory.mergeRunners(executorService, makeMultiRunners(new SegmentIdMapper()))
        ),
        (QueryToolChest) toolChest
    );

    final GroupByQuery spillingQuery = query.withOverriddenContext(
        ImmutableMap.of("bufferGrouperMaxSize", 4000)
    );
    Sequence<ResultRow> queryResult = theRunner.run(QueryPlus.wrap(spillingQuery), ResponseContext.createEmpty());
    List<ResultRow> results = queryResult.toList();
    blackhole.consume(results);
  }

<<<<<<< HEAD
//  @Benchmark
=======
  /**
   * Measure the time to produce the first ResultRow unlike {@link #queryMultiQueryableIndexWithSpilling} measures
   * total query processing time. This measure is useful since the Broker can start merging as soon as the first
   * result is returned.
   */
  @Benchmark
  @BenchmarkMode(Mode.AverageTime)
  @OutputTimeUnit(TimeUnit.MICROSECONDS)
  public void queryMultiQueryableIndexWithSpillingTTFR(Blackhole blackhole) throws IOException
  {
    QueryToolChest<ResultRow, GroupByQuery> toolChest = factory.getToolchest();
    QueryRunner<ResultRow> theRunner = new FinalizeResultsQueryRunner<>(
        toolChest.mergeResults(
            factory.mergeRunners(executorService, makeMultiRunners())
        ),
        (QueryToolChest) toolChest
    );

    final GroupByQuery spillingQuery = query.withOverriddenContext(
        ImmutableMap.of("bufferGrouperMaxSize", 4000)
    );
    Sequence<ResultRow> queryResult = theRunner.run(QueryPlus.wrap(spillingQuery), ResponseContext.createEmpty());
    Yielder<ResultRow> yielder = Yielders.each(queryResult);
    yielder.close();
  }

  @Benchmark
>>>>>>> 7e952287
  @BenchmarkMode(Mode.AverageTime)
  @OutputTimeUnit(TimeUnit.MICROSECONDS)
  public void queryMultiQueryableIndexWithSerde(Blackhole blackhole)
  {
    QueryToolChest<ResultRow, GroupByQuery> toolChest = factory.getToolchest();
    //noinspection unchecked
    QueryRunner<ResultRow> theRunner = new FinalizeResultsQueryRunner<>(
        toolChest.mergeResults(
            new SerializingQueryRunner<>(
                new DefaultObjectMapper(new SmileFactory()),
                ResultRow.class,
                toolChest.mergeResults(
                    factory.mergeRunners(executorService, makeMultiRunners(new SegmentIdMapper()))
                )
            )
        ),
        (QueryToolChest) toolChest
    );

    Sequence<ResultRow> queryResult = theRunner.run(QueryPlus.wrap(query), ResponseContext.createEmpty());
    List<ResultRow> results = queryResult.toList();
    blackhole.consume(results);
  }

  private List<QueryRunner<ResultRow>> makeMultiRunners(SegmentIdMapper segmentIdMapper)
  {
    List<QueryRunner<ResultRow>> runners = new ArrayList<>();
    for (int i = 0; i < numSegments; i++) {
      String segmentName = "qIndex " + i;
      QueryRunner<ResultRow> runner = QueryBenchmarkUtil.makeQueryRunner(
          factory,
          SegmentId.dummy(segmentName),
          new QueryableIndexSegment(queryableIndexes.get(i), SegmentId.dummy(segmentName)),
          segmentIdMapper
      );
      runners.add(factory.getToolchest().preMergeQueryDecoration(runner));
    }
    return runners;
  }

  private List<QueryRunner<List<Iterator<DictionaryConversion>>>> makeDictScanRunners(SegmentIdMapper segmentIdMapper)
  {
    List<QueryRunner<List<Iterator<DictionaryConversion>>>> runners = new ArrayList<>();
    for (int i = 0; i < numSegments; i++) {
      String segmentName = "qIndex " + i;
      QueryRunner<List<Iterator<DictionaryConversion>>> runner = QueryBenchmarkUtil.makeDictionaryScanRunner(
          SegmentId.dummy(segmentName),
          new QueryableIndexSegment(queryableIndexes.get(i), SegmentId.dummy(segmentName)),
          segmentIdMapper
      );
      runners.add(runner);
    }
    return runners;
  }
}<|MERGE_RESOLUTION|>--- conflicted
+++ resolved
@@ -781,24 +781,6 @@
   public void queryMultiQueryableIndexTTFR(Blackhole blackhole) throws IOException
   {
     QueryToolChest<ResultRow, GroupByQuery> toolChest = factory.getToolchest();
-    QueryRunner<ResultRow> theRunner = new FinalizeResultsQueryRunner<>(
-        toolChest.mergeResults(
-            factory.mergeRunners(executorService, makeMultiRunners())
-        ),
-        (QueryToolChest) toolChest
-    );
-
-    Sequence<ResultRow> queryResult = theRunner.run(QueryPlus.wrap(query), ResponseContext.createEmpty());
-    Yielder<ResultRow> yielder = Yielders.each(queryResult);
-    yielder.close();
-  }
-
-  @Benchmark
-  @BenchmarkMode(Mode.AverageTime)
-  @OutputTimeUnit(TimeUnit.MICROSECONDS)
-  public void queryMultiQueryableIndexTTFB(Blackhole blackhole) throws IOException
-  {
-    QueryToolChest<ResultRow, GroupByQuery> toolChest = factory.getToolchest();
     SegmentIdMapper segmentIdMapper = new SegmentIdMapper();
     QueryRunner<ResultRow> theRunner = new FinalizeResultsQueryRunner<>(
         toolChest.mergeResults(
@@ -840,15 +822,12 @@
     blackhole.consume(results);
   }
 
-<<<<<<< HEAD
-//  @Benchmark
-=======
   /**
    * Measure the time to produce the first ResultRow unlike {@link #queryMultiQueryableIndexWithSpilling} measures
    * total query processing time. This measure is useful since the Broker can start merging as soon as the first
    * result is returned.
    */
-  @Benchmark
+//  @Benchmark
   @BenchmarkMode(Mode.AverageTime)
   @OutputTimeUnit(TimeUnit.MICROSECONDS)
   public void queryMultiQueryableIndexWithSpillingTTFR(Blackhole blackhole) throws IOException
@@ -856,7 +835,7 @@
     QueryToolChest<ResultRow, GroupByQuery> toolChest = factory.getToolchest();
     QueryRunner<ResultRow> theRunner = new FinalizeResultsQueryRunner<>(
         toolChest.mergeResults(
-            factory.mergeRunners(executorService, makeMultiRunners())
+            factory.mergeRunners(executorService, makeMultiRunners(new SegmentIdMapper()))
         ),
         (QueryToolChest) toolChest
     );
@@ -870,7 +849,6 @@
   }
 
   @Benchmark
->>>>>>> 7e952287
   @BenchmarkMode(Mode.AverageTime)
   @OutputTimeUnit(TimeUnit.MICROSECONDS)
   public void queryMultiQueryableIndexWithSerde(Blackhole blackhole)
