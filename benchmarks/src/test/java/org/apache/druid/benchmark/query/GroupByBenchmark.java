--- conflicted
+++ resolved
@@ -783,9 +783,6 @@
     blackhole.consume(results);
   }
 
-<<<<<<< HEAD
-//  @Benchmark
-=======
   /**
    * Measure the time to produce the first ResultRow unlike {@link #queryMultiQueryableIndexX} measures total query
    * processing time. This measure is useful since the Broker can start merging as soon as the first result is returned.
@@ -796,9 +793,16 @@
   public void queryMultiQueryableIndexTTFR(Blackhole blackhole) throws IOException
   {
     QueryToolChest<ResultRow, GroupByQuery> toolChest = factory.getToolchest();
+    SegmentIdMapper segmentIdMapper = new SegmentIdMapper();
     QueryRunner<ResultRow> theRunner = new FinalizeResultsQueryRunner<>(
         toolChest.mergeResults(
-            factory.mergeRunners(executorService, makeMultiRunners())
+            factory.mergeRunners2(
+                executorService,
+                makeMultiRunners2(segmentIdMapper),
+                earlyDictMerge.equals("true")
+                ? new DictionaryMergingQueryRunnerFactory().mergeRunners(executorService, makeDictScanRunners(segmentIdMapper))
+                : null
+            )
         ),
         (QueryToolChest) toolChest
     );
@@ -808,8 +812,7 @@
     yielder.close();
   }
 
-  @Benchmark
->>>>>>> 7e952287
+//  @Benchmark
   @BenchmarkMode(Mode.AverageTime)
   @OutputTimeUnit(TimeUnit.MICROSECONDS)
   public void queryMultiQueryableIndexWithSpilling(Blackhole blackhole)
@@ -830,15 +833,12 @@
     blackhole.consume(results);
   }
 
-<<<<<<< HEAD
-//  @Benchmark
-=======
   /**
    * Measure the time to produce the first ResultRow unlike {@link #queryMultiQueryableIndexWithSpilling} measures
    * total query processing time. This measure is useful since the Broker can start merging as soon as the first
    * result is returned.
    */
-  @Benchmark
+//  @Benchmark
   @BenchmarkMode(Mode.AverageTime)
   @OutputTimeUnit(TimeUnit.MICROSECONDS)
   public void queryMultiQueryableIndexWithSpillingTTFR(Blackhole blackhole) throws IOException
@@ -846,7 +846,7 @@
     QueryToolChest<ResultRow, GroupByQuery> toolChest = factory.getToolchest();
     QueryRunner<ResultRow> theRunner = new FinalizeResultsQueryRunner<>(
         toolChest.mergeResults(
-            factory.mergeRunners(executorService, makeMultiRunners())
+            factory.mergeRunners(executorService, makeMultiRunners(new SegmentIdMapper()))
         ),
         (QueryToolChest) toolChest
     );
@@ -859,8 +859,7 @@
     yielder.close();
   }
 
-  @Benchmark
->>>>>>> 7e952287
+//  @Benchmark
   @BenchmarkMode(Mode.AverageTime)
   @OutputTimeUnit(TimeUnit.MICROSECONDS)
   public void queryMultiQueryableIndexWithSerde(Blackhole blackhole)
