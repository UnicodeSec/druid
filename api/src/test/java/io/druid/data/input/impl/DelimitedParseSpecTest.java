--- conflicted
+++ resolved
@@ -41,11 +41,8 @@
         "\u0001",
         "\u0002",
         Arrays.asList("abc"),
-<<<<<<< HEAD
+        false,
         0
-=======
-        false
->>>>>>> 6ad82f59
     );
     final DelimitedParseSpec serde = jsonMapper.readValue(
         jsonMapper.writeValueAsString(spec),
@@ -77,11 +74,8 @@
         ",",
         " ",
         Arrays.asList("a"),
-<<<<<<< HEAD
+        false,
         0
-=======
-        false
->>>>>>> 6ad82f59
     );
   }
 
@@ -102,11 +96,8 @@
         ",",
         null,
         Arrays.asList("a"),
-<<<<<<< HEAD
+        false,
         0
-=======
-        false
->>>>>>> 6ad82f59
     );
   }
 
@@ -126,14 +117,9 @@
         ),
         ",",
         null,
-<<<<<<< HEAD
-        // pass null columns not allowed
         null,
+        false,
         0
-=======
-        null,
-        false
->>>>>>> 6ad82f59
     );
   }
 }